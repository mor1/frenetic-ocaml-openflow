open Packet
open OpenFlow0x04_Core

type msg_code =  | HELLO | ERROR | ECHO_REQ | ECHO_RESP | VENDOR | FEATURES_REQ
                 | FEATURES_RESP | GET_CONFIG_REQ | GET_CONFIG_RESP 
                 | SET_CONFIG | PACKET_IN | FLOW_REMOVED | PORT_STATUS | PACKET_OUT
                 | FLOW_MOD | GROUP_MOD | PORT_MOD | TABLE_MOD | MULTIPART_REQ
                 | MULTIPART_RESP | BARRIER_REQ | BARRIER_RESP | QUEUE_GET_CONFIG_REQ
                 | QUEUE_GET_CONFIG_RESP | ROLE_REQ | ROLE_RESP | GET_ASYNC_REQ
                 | GET_ASYNC_REP | SET_ASYNC | METER_MOD 

val msg_code_to_int : msg_code -> int

module PortConfig : sig

  val marshal : portConfig -> int32


  val parse : int32 -> portConfig

  val to_string : portConfig -> string
end

module PortFeatures : sig

  val marshal : portFeatures -> int32

  val parse : int32 -> portFeatures

  val to_string : portFeatures -> string

end

module Oxm : sig

  type t = oxm

  val field_name : oxm -> string

  val sizeof : oxm -> int 

  val sizeof_header : oxm list -> int

  val to_string : oxm -> string

  val marshal : Cstruct.t -> oxm -> int

  val marshal_header : Cstruct.t -> oxm -> int

  val parse : Cstruct.t -> oxm * Cstruct.t

  val parse_header : Cstruct.t -> oxm * Cstruct.t

end

module PseudoPort : sig

  type t = pseudoPort

  val size_of : t -> int

  val to_string : t -> string

  val marshal : t -> int32

  val make : int32 -> int16 -> t

end

module QueueDesc : sig

  module QueueProp : sig

    type t = queueProp

    val sizeof : t -> int

    val to_string : t -> string

    val marshal : Cstruct.t -> t -> int

    val parse : Cstruct.t -> t

  end

  type t = queueDesc

  val sizeof : t -> int

  val to_string : t -> string

  val marshal : Cstruct.t -> t -> int

  val parse : Cstruct.t -> t

end

module SwitchConfig : sig

  type t = switchConfig

  val sizeof : t -> int

  val to_string : t -> string

  val marshal : Cstruct.t -> t -> int

  val parse : Cstruct.t -> t

end  

module OfpMatch : sig

  val sizeof : oxmMatch -> int

  val to_string : oxmMatch -> string 


  val marshal : Cstruct.t -> oxmMatch -> int

  val parse : Cstruct.t -> oxmMatch * Cstruct.t

end

module Action : sig

  type sequence = OpenFlow0x04_Core.actionSequence

  val sizeof : action -> int

  val marshal : Cstruct.t -> action -> int

  val parse : Cstruct.t -> action

  val parse_sequence : Cstruct.t -> sequence

  val to_string :  action -> string
    
end

module Bucket : sig

  type t = bucket

  val sizeof : t -> int

  val to_string : t -> string

  val marshal : Cstruct.t -> t -> int

  val parse : Cstruct.t -> t  
end

module FlowModCommand : sig
    
  type t = flowModCommand

  val sizeof : flowModCommand -> int

  val marshal : t -> int

  val parse : int -> flowModCommand

  val to_string : t -> string

end

module GroupType : sig
    
  type t = groupType

  val to_string : t -> string

  val marshal : t -> int

  val parse : int -> t

end

module GroupMod : sig

  val sizeof : groupMod -> int

  val marshal : Cstruct.t -> groupMod -> int

end

module PortMod : sig

  type t = portMod

  val sizeof : t -> int

  val to_string : t -> string

  val marshal : Cstruct.t -> t -> int

  val parse : Cstruct.t -> t

end

module MeterMod : sig

  type t = meterMod

  val sizeof : t -> int

  val to_string : t -> string

  val marshal : Cstruct.t -> t -> int

  val parse : Cstruct.t -> t

end

module Instruction : sig

  val to_string : instruction -> string

  val sizeof : instruction -> int

  val marshal : Cstruct.t -> instruction -> int

  val parse : Cstruct.t ->  instruction

end

module Instructions : sig

  val sizeof : instruction list -> int

  val marshal : Cstruct.t -> instruction list -> int

  val to_string : instruction list -> string

  val parse : Cstruct.t -> instruction list

end

module FlowMod : sig

  val sizeof : flowMod -> int

  val marshal : Cstruct.t -> flowMod -> int

  val parse : Cstruct.t -> flowMod

  val to_string : flowMod -> string

end

module Capabilities : sig
 
  val to_string : capabilities -> string

  val parse : int32  -> capabilities

end

module SwitchFeatures : sig

  type t = { datapath_id : int64; num_buffers : int32;
             num_tables : int8; aux_id : int8;
             supported_capabilities : capabilities }

  val sizeof : t -> int

  val to_string : t -> string

  val marshal : Cstruct.t -> t -> int

  val parse : Cstruct.t -> t

end


module PortState : sig

  val marshal : portState -> int32

  val parse : int32 -> portState

  val to_string : portState -> string

end

module PortDesc : sig

  val sizeof : portDesc -> int

  val marshal : Cstruct.t -> portDesc -> int

  val parse : Cstruct.t -> portDesc

  val to_string : portDesc -> string
end

module PortStatus : sig

  val sizeof : portStatus -> int

  val marshal : Cstruct.t ->  portStatus -> int

  val parse : Cstruct.t -> portStatus

  val to_string : portStatus -> string

end

module PacketIn : sig

  val sizeof : packetIn -> int

  val to_string : packetIn -> string

  val marshal : Cstruct.t -> packetIn -> int

  val parse : Cstruct.t -> packetIn

end

module PacketOut : sig

  type t = packetOut

  val sizeof : packetOut -> int
  val to_string : packetOut -> string

  val marshal : Cstruct.t -> packetOut -> int
  val parse : Cstruct.t -> packetOut

end

module MeterBand : sig

  type t = meterBand

  val sizeof : t -> int

  val to_string : t -> string

  val marshal : Cstruct.t -> t -> int

  val parse : Cstruct.t -> t

end

module FlowRemoved : sig

  type t = flowRemoved

  val sizeof : t -> int

  val to_string : t -> string

  val marshal : Cstruct.t -> t -> int

  val parse : Cstruct.t -> t

end

module FlowRequest : sig

  type t = flowRequest

  val sizeof : flowRequest -> int

  val to_string : flowRequest -> string

  val marshal : Cstruct.t -> flowRequest -> int

  val parse : Cstruct.t -> flowRequest

end

module QueueRequest : sig

  type t = queueRequest
    
  val marshal : Cstruct.t -> queueRequest -> int

  val parse : Cstruct.t -> queueRequest

  val sizeof : queueRequest -> int

  val to_string : queueRequest -> string

end

module TableFeatureProp : sig

  type t = tableFeatureProp

  val marshal : Cstruct.t -> tableFeatureProp -> int

  val parse : Cstruct.t -> tableFeatureProp

  val sizeof : tableFeatureProp -> int

  val to_string : tableFeatureProp -> string

end

module TableFeature : sig

  type t = tableFeatures

  val sizeof : tableFeatures -> int

  val marshal : Cstruct.t -> tableFeatures -> int

  val parse : Cstruct.t -> tableFeatures*Cstruct.t

  val to_string : tableFeatures -> string

end

module TableFeatures : sig

  type t = tableFeatures list

  val sizeof : tableFeatures list -> int

  val marshal : Cstruct.t -> tableFeatures list -> int

  val parse : Cstruct.t -> tableFeatures list

  val to_string : tableFeatures list -> string

end

module MultipartReq : sig

  type t = multipartRequest

  val sizeof : multipartRequest -> int

  val to_string : multipartRequest -> string

  val marshal : Cstruct.t -> multipartRequest -> int
 
  val parse : Cstruct.t -> multipartRequest

end

module GroupStats : sig

  module BucketStats : sig
  
    type t = bucketStats

    val sizeof : bucketStats -> int

    val to_string : bucketStats -> string
      
    val marshal : Cstruct.t -> bucketStats -> int

    val parse : Cstruct.t -> bucketStats

  end
  
  type t = groupStats

  val sizeof : groupStats -> int

  val to_string : groupStats -> string

  val marshal : Cstruct.t ->  groupStats -> int

  val parse : Cstruct.t ->  groupStats
end

module SwitchDescriptionReply : sig

  type t = switchDesc

  val sizeof : switchDesc -> int

  val to_string : switchDesc -> string

  val marshal : Cstruct.t -> switchDesc -> int

  val parse : Cstruct.t -> switchDesc

end


module FlowStats : sig

  type t = flowStats

  val sizeof : flowStats -> int

  val to_string : flowStats -> string

  val marshal : Cstruct.t -> flowStats -> int

  val parse : Cstruct.t -> flowStats

end


module AggregateStats : sig

  type t = aggregStats

  val sizeof : aggregStats -> int

  val to_string : aggregStats -> string

  val marshal : Cstruct.t -> aggregStats -> int

  val parse : Cstruct.t -> aggregStats

end

module TableStats : sig

  type t = tableStats

  val sizeof : tableStats -> int

  val to_string : tableStats -> string

  val marshal : Cstruct.t -> tableStats -> int

  val parse : Cstruct.t -> tableStats

end

module PortStats : sig
 
  type t = portStats

  val sizeof : portStats-> int

  val to_string : portStats -> string

  val marshal : Cstruct.t -> portStats -> int

  val parse : Cstruct.t -> portStats

end

module QueueStats : sig

  type t = queueStats

  val sizeof : queueStats -> int

  val to_string : queueStats -> string

  val marshal : Cstruct.t -> queueStats -> int

  val parse : Cstruct.t -> queueStats 

end

module GroupDesc : sig

  type t = groupDesc

  val sizeof : groupDesc -> int

  val to_string : groupDesc -> string

  val marshal : Cstruct.t -> groupDesc -> int

  val parse : Cstruct.t -> groupDesc

end

module GroupFeatures : sig

  type t = groupFeatures

  val sizeof : groupFeatures -> int

  val to_string : groupFeatures -> string

  val marshal : Cstruct.t -> groupFeatures -> int

  val parse : Cstruct.t -> groupFeatures 

end

module MeterStats : sig

  type t = meterStats

  val sizeof : meterStats -> int

  val to_string : meterStats -> string

  val marshal : Cstruct.t -> meterStats -> int

  val parse : Cstruct.t -> meterStats

end

module MeterConfig : sig

  type t = meterConfig

  val sizeof : meterConfig -> int

  val to_string : meterConfig -> string

  val marshal : Cstruct.t -> meterConfig -> int

  val parse : Cstruct.t -> meterConfig

end


module MeterFeaturesStats : sig

  type t = meterFeaturesStats

  val sizeof : meterFeaturesStats -> int

  val to_string : meterFeaturesStats -> string

  val marshal : Cstruct.t -> meterFeaturesStats -> int

  val parse : Cstruct.t -> meterFeaturesStats

end

module MultipartReply : sig

  type t = multipartReply

  val sizeof : multipartReply -> int

  val to_string : multipartReply -> string

  val marshal : Cstruct.t -> multipartReply -> int

  val parse : Cstruct.t -> multipartReply

end

module TableMod : sig

  type t = tableMod

  val sizeof : t -> int

  val to_string : t -> string

  val marshal : Cstruct.t -> t -> int

  val parse : Cstruct.t -> t

end

module QueueConfReq : sig

  type t = queueConfReq

  val sizeof : t -> int

  val to_string : t -> string

  val marshal : Cstruct.t -> t -> int

  val parse : Cstruct.t -> t

end

module QueueConfReply : sig

  type t = queueConfReply

  val sizeof : t -> int

  val to_string : t -> string

  val marshal : Cstruct.t -> t -> int

  val parse : Cstruct.t -> t

end

module Error : sig

  type t = {
    err : errorTyp;
    data : bytes;
  }

  val marshal : Cstruct.t -> t -> int
  val parse : Cstruct.t -> t
  val sizeof : t -> int
  val to_string : t -> string

end

module RoleRequest : sig

  type t = roleRequest

  val sizeof : t -> int

  val to_string : t -> string

  val marshal : Cstruct.t -> t -> int

  val parse : Cstruct.t -> t

end

module Hello : sig

  module Element : sig

    module VersionBitMap : sig

      type t = supportedList

      val sizeof : t -> int

      val to_string : t -> string

      val marshal : Cstruct.t -> t -> int

      val parse : Cstruct.t -> t
    
    end
  
    type t = element

    val sizeof : t -> int

    val to_string : t -> string

    val marshal : Cstruct.t -> t -> int

    val parse : Cstruct.t -> t

  end

  type t = helloElement

  val sizeof : t -> int

  val to_string : t -> string

  val marshal : Cstruct.t -> t -> int

  val parse : Cstruct.t -> t

end

module AsyncConfig : sig

  type t = asyncConfig

  val sizeof : t -> int

  val to_string : t -> string 

  val marshal : Cstruct.t -> t -> int

  val parse : Cstruct.t -> t

end

module Message : sig

  type t =
    | Hello of element list
    | EchoRequest of bytes
    | EchoReply of bytes
    | FeaturesRequest
    | FeaturesReply of SwitchFeatures.t
    | FlowModMsg of flowMod
    | GroupModMsg of groupMod
    | PortModMsg of portMod
    | MeterModMsg of meterMod
    | PacketInMsg of packetIn
    | FlowRemoved of flowRemoved
    | PacketOutMsg of packetOut
    | PortStatusMsg of portStatus
    | MultipartReq of multipartRequest
    | MultipartReply of multipartReply
    | BarrierRequest
    | BarrierReply
<<<<<<< HEAD
    | RoleRequest of RoleRequest.t
    | RoleReply of RoleRequest.t
    | QueueGetConfigReq of queueConfReq
    | QueueGetConfigReply of queueConfReply
=======
    | QueueGetConfigReq of QueueConfReq.t
    | QueueGetConfigReply of QueueConfReply.t
>>>>>>> 6d038c8c
    | GetConfigRequestMsg
    | GetConfigReplyMsg of SwitchConfig.t
    | SetConfigMsg of SwitchConfig.t
    | TableModMsg of tableMod
    | GetAsyncRequest
    | GetAsyncReply of asyncConfig
    | SetAsync of asyncConfig
    | Error of Error.t

  val sizeof : t -> int

  val to_string : t -> string

  val blit_message : t -> Cstruct.t -> int
  
  val header_of : xid -> t -> OpenFlow_Header.t

  val marshal : xid -> t -> string

  val parse : OpenFlow_Header.t -> string -> (xid * t)
  
  val marshal_body : t -> Cstruct.t -> unit
   
end<|MERGE_RESOLUTION|>--- conflicted
+++ resolved
@@ -787,15 +787,10 @@
     | MultipartReply of multipartReply
     | BarrierRequest
     | BarrierReply
-<<<<<<< HEAD
     | RoleRequest of RoleRequest.t
     | RoleReply of RoleRequest.t
-    | QueueGetConfigReq of queueConfReq
-    | QueueGetConfigReply of queueConfReply
-=======
     | QueueGetConfigReq of QueueConfReq.t
     | QueueGetConfigReply of QueueConfReply.t
->>>>>>> 6d038c8c
     | GetConfigRequestMsg
     | GetConfigReplyMsg of SwitchConfig.t
     | SetConfigMsg of SwitchConfig.t
