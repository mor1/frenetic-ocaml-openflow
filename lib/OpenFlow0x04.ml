(* TODO(???): rename sizeof to size_of for consistency with 0x01 stuff. *)

(** OpenFlow 1.3 (protocol version 0x04) *)

open Printf
open Cstruct
open Cstruct.BE
open OpenFlow0x04_Core
open List
open Packet

exception Unparsable of string
let sym_num = ref 0

let sum (lst : int list) = List.fold_left (fun x y -> x + y) 0 lst

type uint128 = int64*int64
type uint48 = uint64
type uint24 = int32
type uint12 = uint16
type switchId = OpenFlow0x04_Core.switchId

(* OKAY *)
cenum msg_code {
  HELLO;
  ERROR;
  ECHO_REQ;
  ECHO_RESP;
  VENDOR;
  FEATURES_REQ;
  FEATURES_RESP;
  GET_CONFIG_REQ;
  GET_CONFIG_RESP;
  SET_CONFIG;
  PACKET_IN;
  FLOW_REMOVED;
  PORT_STATUS;
  PACKET_OUT;
  FLOW_MOD;
  GROUP_MOD;
  PORT_MOD;
  TABLE_MOD;
  MULTIPART_REQ;
  MULTIPART_RESP;
  BARRIER_REQ;
  BARRIER_RESP;
  QUEUE_GET_CONFIG_REQ;
  QUEUE_GET_CONFIG_RESP;
  ROLE_REQ;
  ROLE_RESP;
  GET_ASYNC_REQ;
  GET_ASYNC_REP;
  SET_ASYNC;
  METER_MOD
} as uint8_t

cstruct ofp_match {
  uint16_t typ;          
  uint16_t length
} as big_endian

let ofpp_in_port = 0xfffffff8l
let ofpp_flood = 0xfffffffbl
let ofpp_all = 0xfffffffcl
let ofpp_controller = 0xfffffffdl
let ofpp_any = 0xffffffffl

let ofp_no_buffer = 0xffffffffl

(* Not in the spec, comes from C headers. :rolleyes: *)
let ofpg_all = 0xfffffffcl
let ofpg_any = 0xffffffffl
let ofp_eth_alen = 6          (* Bytes in an Ethernet address. *)

(* OKAY *)
cenum ofp_oxm_class {
  OFPXMC_NXM_0          = 0x0000;    (* Backward compatibility with NXM *)
  OFPXMC_NXM_1          = 0x0001;    (* Backward compatibility with NXM *)
  OFPXMC_OPENFLOW_BASIC = 0x8000;    (* Basic class for OpenFlow *)
  OFPXMC_EXPERIMENTER   = 0xFFFF     (* Experimenter class *)
} as uint16_t

(* OKAY *)
cenum oxm_ofb_match_fields {
  OFPXMT_OFB_IN_PORT        = 0;  (* Switch input port. *)
  OFPXMT_OFB_IN_PHY_PORT    = 1;  (* Switch physical input port. *)
  OFPXMT_OFB_METADATA       = 2;  (* Metadata passed between tables. *)
  OFPXMT_OFB_ETH_DST        = 3;  (* Ethernet destination address. *)
  OFPXMT_OFB_ETH_SRC        = 4;  (* Ethernet source address. *)
  OFPXMT_OFB_ETH_TYPE       = 5;  (* Ethernet frame type. *)
  OFPXMT_OFB_VLAN_VID       = 6;  (* VLAN id. *)
  OFPXMT_OFB_VLAN_PCP       = 7;  (* VLAN priority. *)
  OFPXMT_OFB_IP_DSCP        = 8;  (* IP DSCP (6 bits in ToS field). *)
  OFPXMT_OFB_IP_ECN         = 9;  (* IP ECN (2 bits in ToS field). *)
  OFPXMT_OFB_IP_PROTO       = 10; (* IP protocol. *)
  OFPXMT_OFB_IPV4_SRC       = 11; (* IPv4 source address. *)
  OFPXMT_OFB_IPV4_DST       = 12; (* IPv4 destination address. *)
  OFPXMT_OFB_TCP_SRC        = 13; (* TCP source port. *)
  OFPXMT_OFB_TCP_DST        = 14; (* TCP destination port. *)
  OFPXMT_OFB_UDP_SRC        = 15; (* UDP source port. *)
  OFPXMT_OFB_UDP_DST        = 16; (* UDP destination port. *)
  OFPXMT_OFB_SCTP_SRC       = 17; (* SCTP source port. *)
  OFPXMT_OFB_SCTP_DST       = 18; (* SCTP destination port. *)
  OFPXMT_OFB_ICMPV4_TYPE    = 19; (* ICMP type. *)
  OFPXMT_OFB_ICMPV4_CODE    = 20; (* ICMP code. *)
  OFPXMT_OFB_ARP_OP         = 21; (* ARP opcode. *)
  OFPXMT_OFB_ARP_SPA        = 22; (* ARP source IPv4 address. *)
  OFPXMT_OFB_ARP_TPA        = 23; (* ARP target IPv4 address. *)
  OFPXMT_OFB_ARP_SHA        = 24; (* ARP source hardware address. *)
  OFPXMT_OFB_ARP_THA        = 25; (* ARP target hardware address. *)
  OFPXMT_OFB_IPV6_SRC       = 26; (* IPv6 source address. *)
  OFPXMT_OFB_IPV6_DST       = 27; (* IPv6 destination address. *)
  OFPXMT_OFB_IPV6_FLABEL    = 28; (* IPv6 Flow Label *)
  OFPXMT_OFB_ICMPV6_TYPE    = 29; (* ICMPv6 type. *)
  OFPXMT_OFB_ICMPV6_CODE    = 30; (* ICMPv6 code. *)
  OFPXMT_OFB_IPV6_ND_TARGET = 31; (* Target address for ND. *)
  OFPXMT_OFB_IPV6_ND_SLL    = 32; (* Source link-layer for ND. *)
  OFPXMT_OFB_IPV6_ND_TLL    = 33; (* Target link-layer for ND. *)
  OFPXMT_OFB_MPLS_LABEL     = 34; (* MPLS label. *)
  OFPXMT_OFB_MPLS_TC        = 35; (* MPLS TC. *)
  OFPXMT_OFP_MPLS_BOS       = 36; (* MPLS BoS bit. *)
  OFPXMT_OFB_PBB_ISID       = 37; (* PBB I-SID. *)
  OFPXMT_OFB_TUNNEL_ID      = 38; (* Logical Port Metadata. *)
  OFPXMT_OFB_IPV6_EXTHDR    = 39  (* IPv6 Extension Header pseudo-field *)
} as uint8_t

cenum ofp_vlan_id {
  OFPVID_PRESENT = 0x1000; (* Bit that indicate that a VLAN id is set *)
  OFPVID_NONE    = 0x0000  (* No VLAN id was set. *)
} as uint16_t

cstruct ofp_switch_features {
  uint64_t datapath_id;
  uint32_t n_buffers;
  uint8_t n_tables;
  uint8_t auxiliary_id;
  uint8_t pad0;
  uint8_t pad1;
  uint8_t pad2;
  uint32_t capabilities; 
  uint32_t reserved
} as big_endian 

module PortConfig = struct

  let config_to_int (config : portConfig) : int32 =
    Int32.logor (if config.port_down then (Int32.shift_left 1l 0) else 0l) 
     (Int32.logor (if config.no_recv then (Int32.shift_left 1l 2) else 0l)  
      (Int32.logor (if config.no_fwd then (Int32.shift_left 1l 5) else 0l)
       (if config.no_packet_in then (Int32.shift_left 1l 6) else 0l)))

  let marshal (pc : portConfig) : int32 = config_to_int pc
		

  let parse bits : portConfig =
    { port_down     = Bits.test_bit 0 bits;
      no_recv       = Bits.test_bit 2 bits;
      no_fwd        = Bits.test_bit 5 bits;
      no_packet_in  = Bits.test_bit 6 bits
    }

  let to_string (config : portConfig) = 
    Format.sprintf "{ port_down = %b; no_recv = %b; no_fwd  = %b; no_packet_in = %b }"
    config.port_down
    config.no_recv
    config.no_fwd
    config.no_packet_in
end

module PortFeatures = struct

  let features_to_int (features : portFeatures) : int32 =
    Int32.logor (if features.rate_10mb_hd then (Int32.shift_left 1l 0) else 0l)
    (Int32.logor (if features.rate_10mb_fd then (Int32.shift_left 1l 1) else 0l)
     (Int32.logor (if features.rate_100mb_hd then (Int32.shift_left 1l 2) else 0l)
      (Int32.logor (if features.rate_100mb_fd then (Int32.shift_left 1l 3) else 0l)
       (Int32.logor (if features.rate_1gb_hd then (Int32.shift_left 1l 4) else 0l)
        (Int32.logor (if features.rate_1gb_fd then (Int32.shift_left 1l 5) else 0l)
         (Int32.logor (if features.rate_10gb_fd then (Int32.shift_left 1l 6) else 0l)
          (Int32.logor (if features.rate_40gb_fd then (Int32.shift_left 1l 7) else 0l)
           (Int32.logor (if features.rate_100gb_fd then (Int32.shift_left 1l 8) else 0l)
            (Int32.logor (if features.rate_1tb_fd then (Int32.shift_left 1l 9) else 0l)
             (Int32.logor (if features.other then (Int32.shift_left 1l 10) else 0l)
              (Int32.logor (if features.copper then (Int32.shift_left 1l 11) else 0l)
               (Int32.logor (if features.fiber then (Int32.shift_left 1l 12) else 0l)
                (Int32.logor (if features.autoneg then (Int32.shift_left 1l 13) else 0l)
                 (Int32.logor (if features.pause then (Int32.shift_left 1l 14) else 0l)
                  (if features.pause_asym then (Int32.shift_left 1l 15) else 0l)))))))))))))))

  let marshal (pf : portFeatures) : int32 = features_to_int pf

  let parse bits : portFeatures =
    { rate_10mb_hd  = Bits.test_bit 0 bits;
      rate_10mb_fd  = Bits.test_bit 1 bits;
      rate_100mb_hd = Bits.test_bit 2 bits;
      rate_100mb_fd = Bits.test_bit 3 bits;
      rate_1gb_hd   = Bits.test_bit 4 bits;
      rate_1gb_fd   = Bits.test_bit 5 bits;
      rate_10gb_fd  = Bits.test_bit 6 bits;
      rate_40gb_fd  = Bits.test_bit 7 bits;
      rate_100gb_fd = Bits.test_bit 8 bits;
      rate_1tb_fd   = Bits.test_bit 9 bits;
      other         = Bits.test_bit 10 bits;
      copper        = Bits.test_bit 11 bits;
      fiber         = Bits.test_bit 12 bits;
      autoneg       = Bits.test_bit 13 bits;
      pause         = Bits.test_bit 14 bits;
      pause_asym    = Bits.test_bit 15 bits
    }

  let to_string (feat : portFeatures) =
    Format.sprintf
      "{ 10mhd = %B; 10mfd  = %B; 100mhd  = %B; 100mfd  = %B; 1ghd%B\
      1gfd  = %B; 10gfd  = %B; 40gfd  = %B; 100gfd  = %B; 1tfd  = %B; \
      other  = %B; copper  = %B; fiber  = %B; autoneg  = %B; pause  = %B; \
      pause_asym  = %B }"
      feat.rate_10mb_hd
      feat.rate_10mb_fd
      feat.rate_100mb_hd
      feat.rate_100mb_fd
      feat.rate_1gb_hd
      feat.rate_1gb_fd
      feat.rate_10gb_fd
      feat.rate_40gb_fd
      feat.rate_100gb_fd
      feat.rate_1tb_fd
      feat.other
      feat.copper
      feat.fiber
      feat.autoneg
      feat.pause
      feat.pause_asym
end

module PortState = struct

  let state_to_int (state : portState) : int32 =
    Int32.logor (if state.link_down then (Int32.shift_left 1l 0) else 0l) 
     (Int32.logor (if state.blocked then (Int32.shift_left 1l 1) else 0l)  
      (if state.live then (Int32.shift_left 1l 2) else 0l))

  let marshal (ps : portState) : int32 = state_to_int ps

  let parse bits : portState =
    { link_down = Bits.test_bit 0 bits;
      blocked = Bits.test_bit 1 bits;
      live = Bits.test_bit 2 bits
    }

  let to_string (state : portState) =
    Format.sprintf "{ link_down = %B; blocked = %B; live = %B }"
    state.link_down
    state.blocked
    state.live
end

cstruct ofp_port_stats_request {
  uint32_t port_no;
  uint8_t pad[4]
} as big_endian

cstruct ofp_queue_stats_request {
  uint32_t port_no;
  uint32_t queue_id
} as big_endian

cstruct ofp_group_stats_request {
  uint32_t group_id;
  uint8_t pad[4]
} as big_endian

cstruct ofp_meter_multipart_request {
  uint32_t meter_id;
  uint8_t pad[4]
} as big_endian

cstruct ofp_table_features {
  uint16_t length;
  uint8_t table_id;
  uint8_t pad[5];
  uint8_t name[32];
  uint64_t metadata_match;
  uint64_t metadata_write;
  uint32_t config; 
  uint32_t max_entries
} as big_endian

(* Body of reply to OFPMP_PORT request. If a counter is unsupported, set
* the field to all ones. *)
cstruct ofp_port_stats {
  uint32_t port_no;
  uint8_t pad[4]; (* Align to 64-bits. *)
  uint64_t rx_packets; (* Number of received packets. *)
  uint64_t tx_packets; (* Number of transmitted packets. *)
  uint64_t rx_bytes; (* Number of received bytes. *)
  uint64_t tx_bytes; (* Number of transmitted bytes. *)
  uint64_t rx_dropped; (* Number of packets dropped by RX. *)
  uint64_t tx_dropped; (* Number of packets dropped by TX. *)
  uint64_t rx_errors; (* Number of receive errors. This is a super-set
			 of more specific receive errors and should be
			 greater than or equal to the sum of all
			 rx_*_err values. *)
  uint64_t tx_errors; (* Number of transmit errors. This is a super-set
			 of more specific transmit errors and should be
			 greater than or equal to the sum of all
			 tx_*_err values (none currently defined.) *)
  uint64_t rx_frame_err; (* Number of frame alignment errors. *)
  uint64_t rx_over_err; (* Number of packets with RX overrun. *)
  uint64_t rx_crc_err; (* Number of CRC errors. *)
  uint64_t collisions; (* Number of collisions. *)
  uint32_t duration_sec; (* Time port has been alive in seconds. *)
  uint32_t duration_nsec (* Time port has been alive in nanoseconds beyond
			     duration_sec. *)
} as big_endian

cstruct ofp_port {
  uint32_t port_no;
  uint32_t pad;
  uint8_t hw_addr[6];
  uint8_t pad2;
  uint8_t pad3;
  uint8_t name[16]; (* OFP_MAX_PORT_NAME_LEN, Null-terminated *)
  uint32_t config; (* Bitmap of OFPPC_* flags. *)
  uint32_t state; (* Bitmap of OFPPS_* flags. *)
  (* Bitmaps of OFPPF_* that describe features. All bits zeroed if
   * unsupported or unavailable. *)
  uint32_t curr; (* Current features. *)
  uint32_t advertised; (* Features being advertised by the port. *)
  uint32_t supported; (* Features supported by the port. *)
  uint32_t peer; (* Features advertised by peer. *)
  uint32_t curr_speed; (* Current port bitrate in kbps. *)
  uint32_t max_speed (* Max port bitrate in kbps *)
} as big_endian

cenum ofp_port_reason {
  OFPPR_ADD;
  OFPPR_DELETE;
  OFPPR_MODIFY
} as uint8_t

cstruct ofp_port_status {
  uint8_t reason;               (* One of OFPPR_* *)
  uint8_t pad[7]
} as big_endian

cenum ofp_table_config {
  OFPTC_DEPRECATED_MASK = 0x00000003l (* currently deprecated *)
} as uint32_t

cenum ofp_table_feature_prop_type {
  OFPTFPT_INSTRUCTIONS       = 0;
  OFPTFPT_INSTRUCTIONS_MISS  = 1;
  OFPTFPT_NEXT_TABLES        = 2;
  OFPTFPT_NEXT_TABLES_MISS   = 3;
  OFPTFPT_WRITE_ACTIONS      = 4;
  OFPTFPT_WRITE_ACTIONS_MISS  = 5;
  OFPTFPT_APPLY_ACTIONS       = 6;
  OFPTFPT_APPLY_ACTIONS_MISS  = 7;
  OFPTFPT_MATCH               = 8;
  OFPTFPT_WILDCARDS           = 10;
  OFPTFPT_WRITE_SETFIELD      = 12;
  OFPTFPT_WRITE_SETFIELD_MISS = 13;
  OFPTFPT_APPLY_SETFIELD      = 14;
  OFPTFPT_APPLY_SETFIELD_MISS = 15;
  OFPTFPT_EXPERIMENTER        = 0xFFFE;
  OFPTFPT_EXPERIMENTER_MISS   = 0xFFFF
} as uint16_t

cstruct ofp_table_feature_prop_header {
  uint16_t typ;
  uint16_t length
} as big_endian

(* MISSING: ofp_ queues *)

cenum ofp_flow_mod_command {
  OFPFC_ADD            = 0; (* New flow. *)
  OFPFC_MODIFY         = 1; (* Modify all matching flows. *)
  OFPFC_MODIFY_STRICT  = 2; (* Modify entry strictly matching wildcards and
                              priority. *)
  OFPFC_DELETE         = 3; (* Delete all matching flows. *)
  OFPFC_DELETE_STRICT  = 4  (* Delete entry strictly matching wildcards and
                              priority. *)
} as uint8_t

cstruct ofp_flow_mod {
  uint64_t cookie;             (* Opaque controller-issued identifier. *)
  uint64_t cookie_mask;        (* Mask used to restrict the cookie bits
                                  that must match when the command is
                                  OFPFC_MODIFY* or OFPFC_DELETE*. A value
                                  of 0 indicates no restriction. *)

  (* Flow actions. *)
  uint8_t table_id;             (* ID of the table to put the flow in.
                                   For OFPFC_DELETE_* commands, OFPTT_ALL
                                   can also be used to delete matching
                                   flows from all tables. *)
  uint8_t command;              (* One of OFPFC_*. *)
  uint16_t idle_timeout;        (* Idle time before discarding (seconds). *)
  uint16_t hard_timeout;        (* Max time before discarding (seconds). *)
  uint16_t priority;            (* Priority level of flow entry. *)
  uint32_t buffer_id;           (* Buffered packet to apply to, or
                                   OFP_NO_BUFFER.
                                   Not meaningful for OFPFC_DELETE*. *)
  uint32_t out_port;            (* For OFPFC_DELETE* commands, require
                                   matching entries to include this as an
                                   output port.  A value of OFPP_ANY
                                   indicates no restriction. *)
  uint32_t out_group;           (* For OFPFC_DELETE* commands, require
                                   matching entries to include this as an
                                   output group.  A value of OFPG_ANY
                                   indicates no restriction. *)
  uint16_t flags;               (* One of OFPFF_*. *)
  uint8_t pad0;
  uint8_t pad1
} as big_endian

(* OKAY *)
cenum ofp_action_type {
  OFPAT_OUTPUT       = 0;  (* Output to switch port. *)
  OFPAT_COPY_TTL_OUT = 11; (* Copy TTL "outwards" -- from next-to-outermost
                              to outermost *)
  OFPAT_COPY_TTL_IN  = 12; (* Copy TTL "inwards" -- from outermost to
                             next-to-outermost *)
  OFPAT_SET_MPLS_TTL = 15; (* MPLS TTL *)
  OFPAT_DEC_MPLS_TTL = 16; (* Decrement MPLS TTL *)

  OFPAT_PUSH_VLAN    = 17; (* Push a new VLAN tag *)
  OFPAT_POP_VLAN     = 18; (* Pop the outer VLAN tag *)
  OFPAT_PUSH_MPLS    = 19; (* Push a new MPLS tag *)
  OFPAT_POP_MPLS     = 20; (* Pop the outer MPLS tag *)
  OFPAT_SET_QUEUE    = 21; (* Set queue id when outputting to a port *)
  OFPAT_GROUP        = 22; (* Apply group. *)
  OFPAT_SET_NW_TTL   = 23; (* IP TTL. *)
  OFPAT_DEC_NW_TTL   = 24; (* Decrement IP TTL. *)
  OFPAT_SET_FIELD    = 25; (* Set a header field using OXM TLV format. *)
  OFPAT_PUSH_PBB     = 26; (* Push a new PBB service tag (I-TAG) *)
  OFPAT_POP_PBB      = 27; (* Pop the outer PBB service tag (I-TAG) *)
  OFPAT_EXPERIMENTER = 0xffff
} as uint16_t

(* Action structure for OFPAT_OUTPUT, which sends packets out 'port'.
 * When the 'port' is the OFPP_CONTROLLER, 'max_len' indicates the max
 * number of bytes to send.  A 'max_len' of zero means no bytes of the
 * packet should be sent. A 'max_len' of OFPCML_NO_BUFFER means that
 * the packet is not buffered and the complete packet is to be sent to
 * the controller. *)
cstruct ofp_action_output {
    uint16_t typ;                   (* OFPAT_OUTPUT. *)
    uint16_t len;                   (* Length is 16. *)
    uint32_t port;                  (* Output port. *)
    uint16_t max_len;               (* Max length to send to controller. *)
    uint8_t pad0;                   (* Pad to 64 bits. *)
    uint8_t pad1;                   (* Pad to 64 bits. *)
    uint8_t pad2;                   (* Pad to 64 bits. *)
    uint8_t pad3;                   (* Pad to 64 bits. *)
    uint8_t pad4;                   (* Pad to 64 bits. *)
    uint8_t pad5                    (* Pad to 64 bits. *)
} as big_endian

(* Action structure for OFPAT_GROUP. *)
cstruct ofp_action_group {
  uint16_t typ;                   (* OFPAT_GROUP. *)
  uint16_t len;                   (* Length is 8. *)
  uint32_t group_id               (* Group identifier. *)
} as big_endian

(* Generic action header. Used for POP_VLAN *)
cstruct ofp_action_header {
  uint16_t typ;                   (* POP_VLAN. *)
  uint16_t len;                   (* Length is 8. *)
  uint8_t pad;
  uint8_t pad1;
  uint8_t pad2;
  uint8_t pad3
} as big_endian

(* Action structure for POP_MPLS *)
cstruct ofp_action_pop_mpls {
  uint16_t typ;                   (* POP_VLAN. *)
  uint16_t len;                   (* Length is 8. *)
  uint16_t ethertype;
  uint8_t pad0;                   (* Pad to 64 bits. *)
  uint8_t pad1                    (* Pad to 64 bits. *)
} as big_endian

(* Action structure for SET_NW_TTL *)
cstruct ofp_action_nw_ttl {
  uint16_t typ;                   (* SET_NW_TTL. *)
  uint16_t len;                   (* Length is 8. *)
  uint8_t nw_ttl;
  uint8_t pad;
  uint8_t pad1;
  uint8_t pad2
} as big_endian

(* Action structure for SET_MPLS_TTL *)
cstruct ofp_action_mpls_ttl {
  uint16_t typ;                   (* SET_MPLS_TTL. *)
  uint16_t len;                   (* Length is 8. *)
  uint8_t mpls_ttl;
  uint8_t pad[3];
} as big_endian

(* Action structure for *_PUSH *)
cstruct ofp_action_push {
  uint16_t typ;                   (* OFPAT_PUSH_VLAN/MPLS/PBB *)
  uint16_t len;                   (* Length is 8. *)
  uint16_t ethertype;             (* Pad to 64 bits. *)
  uint8_t pad0;                   (* Pad to 64 bits. *)
  uint8_t pad1                   (* Pad to 64 bits. *)
} as big_endian

(* Action structure for OFPAT_SET_FIELD. *)
cstruct ofp_action_set_field {
    uint16_t typ;                  (* OFPAT_SET_FIELD. *)
    uint16_t len                   (* Length is padded to 64 bits. *)
    (* Followed by:
     *   - Exactly oxm_len bytes containing a single OXM TLV, then
     *   - Exactly ((oxm_len + 4) + 7)/8*8 - (oxm_len + 4) (between 0 and 7)
     *     bytes of all-zero bytes
     *)
} as big_endian

(* Action structure for SET_QUEUE *)
cstruct ofp_action_set_queue {
   uint16_t typ;                   (* OFPAT_SET_QUEUE*)
   uint16_t len;                   (* Length is 8. *)
   uint32_t queue_id
} as big_endian

cstruct ofp_action_experimenter { 
   uint16_t typ;
   uint16_t len;
   uint32_t experimenter
} as big_endian

(* Instruction header that is common to all instructions.  The length includes
 * the header and any padding used to make the instruction 64-bit aligned.
 * NB: The length of an instruction *must* always be a multiple of eight. *)
cstruct ofp_instruction {
    uint16_t typ;                 (* Instruction type *)
    uint16_t len                  (* Length of this struct in bytes. *)
} as big_endian

cenum ofp_instruction_type {
    OFPIT_GOTO_TABLE        = 1;
    OFPIT_WRITE_METADATA    = 2;
    OFPIT_WRITE_ACTIONS     = 3;
    OFPIT_APPLY_ACTIONS     = 4;
    OFPIT_CLEAR_ACTIONS     = 5;
    OFPIT_METER             = 6;
    OFPIT_EXPERIMENTER      = 0xFFFF;
} as uint16_t

(* Instruction structure for OFPIT_GOTO_TABLE *)
cstruct ofp_instruction_goto_table {
    uint16_t typ;                 (* OFPIT_GOTO_TABLE *)
    uint16_t len;                 (* Length of this struct in bytes. *)
    uint8_t table_id;             (* Set next table in the lookup pipeline *)
    uint8_t pad0;                 (* Pad to 64 bits. *)
    uint8_t pad1;
    uint8_t pad2
} as big_endian

(* Instruction structure for OFPIT_WRITE_METADATA *)
cstruct ofp_instruction_write_metadata {
    uint16_t typ;                 (* OFPIT_WRITE_METADATA *)
    uint16_t len;                 (* Length of this struct in bytes. *)
    uint8_t pad0;                 (* Align to 64-bits *)
    uint8_t pad1;
    uint8_t pad2;
    uint8_t pad3;
    uint64_t metadata;            (* Metadata value to write *)
    uint64_t metadata_mask        (* Metadata write bitmask *)
} as big_endian

(* Instruction structure for OFPIT_WRITE/APPLY/CLEAR_ACTIONS *)
cstruct ofp_instruction_actions {
    uint16_t typ;               (* One of OFPIT_*_ACTIONS *)
    uint16_t len;               (* Length of this struct in bytes. *)
    uint8_t pad0;               (* Align to 64-bits *)
    uint8_t pad1;
    uint8_t pad2;
    uint8_t pad3
} as big_endian

(* Instruction structure for OFPIT_METER *)
cstruct ofp_instruction_meter {
    uint16_t typ;                 (* OFPIT_METER *)
    uint16_t len;                 (* Length is 8. *)
    uint32_t meter_id             (* Meter instance. *)
} as big_endian

(* Instruction structure for experimental instructions *)
cstruct ofp_instruction_experimenter {
    uint16_t typ;               (* OFPIT_EXPERIMENTER *)
    uint16_t len;               (* Length of this struct in bytes *)
    uint32_t experimenter       (* Experimenter ID which takes the same form
                                   as in struct ofp_experimenter_header. *)
    (* Experimenter-defined arbitrary additional data. *)
} as big_endian


cenum ofp_group_type {
  OFPGT_ALL = 0; (* All (multicast/broadcast) group. *)
  OFPGT_SELECT = 1; (* Select group. *)
  OFPGT_INDIRECT = 2; (* Indirect group. *)
  OFPGT_FF = 3 (* Fast failover group. *)
} as uint16_t

(* Group setup and teardown (controller -> datapath). *)
cstruct ofp_group_mod {
  uint16_t command;             (* One of OFPGC_*. *)
  uint8_t typ;                 (* One of OFPGT_*. *)
  uint8_t pad;                  (* Pad to 64 bits. *)
  uint32_t group_id            (* Group identifier. *)
} as big_endian

(* Bucket for use in groups. *)
cstruct ofp_bucket {
  uint16_t len;                   (* Length the bucket in bytes, including
                                     this header and any padding to make it
                                     64-bit aligned. *)
  uint16_t weight;                (* Relative weight of bucket.  Only
                                     defined for select groups. *)
  uint32_t watch_port;            (* Port whose state affects whether this
                                     bucket is live.  Only required for fast
                                     failover groups. *)
  uint32_t watch_group;           (* Group whose state affects whether this
                                     bucket is live.  Only required for fast
                                     failover groups. *)
  uint8_t pad0;
  uint8_t pad1;
  uint8_t pad2;
  uint8_t pad3
} as big_endian

cstruct ofp_oxm {
  uint16_t oxm_class;
  uint8_t oxm_field_and_hashmask;
  uint8_t oxm_length
} as big_endian


cstruct ofp_meter_band_header {
  uint16_t typ;
  uint16_t len;
  uint32_t rate;
  uint32_t burst_size
} as big_endian

cstruct ofp_meter_band_drop {
  uint16_t typ;
  uint16_t len;
  uint32_t rate;
  uint32_t burst_size;
  uint8_t pad[4]
} as big_endian

cstruct ofp_meter_band_dscp_remark {
  uint16_t typ;
  uint16_t len;
  uint32_t rate;
  uint32_t burst_size;
  uint8_t prec_level;
  uint8_t pad[3]
} as big_endian

cstruct ofp_meter_band_experimenter {
  uint16_t typ;
  uint16_t len;
  uint32_t rate;
  uint32_t burst_size;
  uint32_t experimenter
} as big_endian

cenum ofp_meter_flags {
  OFPMF_KBPS = 1;
  OFPMF_PKTPS = 2;
  OFPMF_BURST = 4;
  OFPMF_STATS = 8;
} as uint32_t

cstruct ofp_multipart_request {
	uint16_t typ;   (* One of the OFPMP_* constants. *)
	uint16_t flags;  (* OFPMP_REQ_* flags (none yet defined). *)
	uint8_t pad[4];
	uint8_t body[0] (* Body of the request. *)
} as big_endian

cenum ofp_multipart_request_flags {
    OFPMPF_REQ_MORE = 1 (* More requests to follow. *)
} as uint16_t

cenum ofp_multipart_reply_flags {
    OFPMPF_REPLY_MORE  = 1  (* More replies to follow. *)
} as uint16_t

cstruct ofp_multipart_reply {
	uint16_t typ;   (* One of the OFPMP_* constants. *)
	uint16_t flags;  (* OFPMP_REPLY_* flags. *)
	uint8_t pad[4];
	uint8_t body[0] (* Body of the reply. *)
} as big_endian

cenum ofp_multipart_types {
    (* Description of this OpenFlow switch.
    * The request body is empty.
    * The reply body is struct ofp_desc. *)
    OFPMP_DESC = 0;
    (* Individual flow statistics.
    * The request body is struct ofp_flow_multipart_request.
    * The reply body is an array of struct ofp_flow_stats. *)
    OFPMP_FLOW = 1;
    (* Aggregate flow statistics.
    * The request body is struct ofp_aggregate_stats_request.
    * The reply body is struct ofp_aggregate_stats_reply. *)
    OFPMP_AGGREGATE = 2;
    (* Flow table statistics.
    * The request body is empty.
    * The reply body is an array of struct ofp_table_stats. *)
    OFPMP_TABLE = 3;
    (* Port statistics.
    * The request body is struct ofp_port_stats_request.
    * The reply body is an array of struct ofp_port_stats. *)
    OFPMP_PORT_STATS = 4;
    (* Queue statistics for a port
    * The request body is struct ofp_queue_stats_request.
    * The reply body is an array of struct ofp_queue_stats *)
    OFPMP_QUEUE = 5;
    (* Group counter statistics.
    * The request body is struct ofp_group_stats_request.
    * The reply is an array of struct ofp_group_stats. *)
    OFPMP_GROUP = 6;
    (* Group description statistics.
    * The request body is empty.
    * The reply body is an array of struct ofp_group_desc_stats. *)
    OFPMP_GROUP_DESC = 7;
    (* Group features.
    * The request body is empty.
    * The reply body is struct ofp_group_features_stats. *)
    OFPMP_GROUP_FEATURES = 8;
    (* Meter statistics.
     * The request body is struct ofp_meter_multipart_requests.
     * The reply body is an array of struct ofp_meter_stats. *)
    OFPMP_METER = 9;
    (* Meter configuration.
    * The request body is struct ofp_meter_multipart_requests.
    * The reply body is an array of struct ofp_meter_config. *)
    OFPMP_METER_CONFIG = 10;
    (* Meter features.
    * The request body is empty.
    * The reply body is struct ofp_meter_features. *)
    OFPMP_METER_FEATURES = 11;
    (* Table features.
    * The request body is either empty or contains an array of
    * struct ofp_table_features containing the controller’s
    * desired view of the switch. If the switch is unable to
    * set the specified view an error is returned.
    * The reply body is an array of struct ofp_table_features. *)
    OFPMP_TABLE_FEATURES = 12;
    (* Port description.
    * The request body is empty.
    * The reply body is an array of struct ofp_port. *)
    OFPMP_PORT_DESC = 13;
    (* Experimenter extension.
    * The request and reply bodies begin with
    * struct ofp_experimenter_stats_header.
    * The request and reply bodies are otherwise experimenter-defined. *)
    OFPMP_EXPERIMENTER = 0xffff
} as uint16_t

cstruct ofp_desc {
    uint8_t mfr_desc[256];
    uint8_t hw_desc[256];
    uint8_t sw_desc[256];
    uint8_t serial_num[32];
  } as big_endian

cstruct ofp_uint8 {
  uint8_t value
} as big_endian

cstruct ofp_uint16 {
  uint16_t value
} as big_endian

cstruct ofp_uint24 {
  uint16_t high;
  uint8_t low
} as big_endian

cstruct ofp_uint32 {
  uint32_t value
} as big_endian

cstruct ofp_uint48 {
  uint32_t high;
  uint16_t low
} as big_endian

cstruct ofp_uint64 {
  uint64_t value
} as big_endian

cstruct ofp_uint128 {
  uint64_t high;
  uint64_t low
} as big_endian

let max_uint32 = 4294967296L (* = 2^32*)

let compare_uint32 a b =
(* val compare_uint32 : uint32 -> uint32 -> bool ; return a < b, for a, b uint32  *)
    let a' = if a < 0l then  
                Int64.sub max_uint32 (Int64.of_int32 (Int32.abs a))
             else Int64.of_int32 a in
    let b' = if b < 0l then
                Int64.sub max_uint32 (Int64.of_int32 (Int32.abs b))
             else Int64.of_int32 b in
    a' <= b'

let set_ofp_uint48_value (buf : Cstruct.t) (value : uint48) =
  let high = Int64.to_int32 (Int64.shift_right_logical  value 16) in
    let low = ((Int64.to_int value) land 0xffff) in
      set_ofp_uint48_high buf high;
      set_ofp_uint48_low buf low

let get_ofp_uint48_value (buf : Cstruct.t) : uint48 =
  let highBits = get_ofp_uint48_high buf in
  let high = Int64.shift_left (
    if highBits < 0l then
      Int64.sub max_uint32 (Int64.of_int32 (Int32.abs highBits))
    else
      Int64.of_int32 highBits) 16 in
  let low = Int64.of_int (get_ofp_uint48_low buf) in
  Int64.logor low high

let get_ofp_uint24_value (buf : Cstruct.t) : uint24 =
  let high = Int32.shift_left (Int32.of_int (get_ofp_uint24_high buf)) 8 in
  let low = Int32.of_int (get_ofp_uint24_low buf )in
  Int32.logor high low

let set_ofp_uint24_value (buf : Cstruct.t) (value : uint24) =
  let high = (Int32.to_int value) lsr 8 in
  let low = (Int32.to_int value) land 0xff in
    set_ofp_uint24_high buf high;
    set_ofp_uint24_low buf low

let set_ofp_uint128_value (buf : Cstruct.t) ((h,l) : uint128) =
  set_ofp_uint128_high buf h;
  set_ofp_uint128_low buf l

let get_ofp_uint128_value (buf : Cstruct.t) : uint128 =
  (get_ofp_uint128_high buf, get_ofp_uint128_low buf)

let rec marshal_fields (buf: Cstruct.t) (fields : 'a list) (marshal_func : Cstruct.t -> 'a -> int ): int =
  if (fields = []) then 0
  else let size = marshal_func buf (List.hd fields) in
    size + (marshal_fields (Cstruct.shift buf size) (List.tl fields) marshal_func)

let parse_fields (bits : Cstruct.t) (parse_func : Cstruct.t -> 'a) (length_func : Cstruct.t -> int option) :'a list =
  let iter =
    Cstruct.iter
        length_func
        parse_func
        bits in
    List.rev (Cstruct.fold (fun acc bits -> bits :: acc) iter [])

let pad_to_64bits (n : int) : int =
  if n land 0x7 <> 0 then
    n + (8 - (n land 0x7))
  else
    n

let rec pad_with_zeros (buf : Cstruct.t) (pad : int) : int =
  if pad = 0 then 0
  else begin set_ofp_uint8_value buf 0;
    1 + pad_with_zeros (Cstruct.shift buf 1) (pad - 1) end

let test_bit16 (n:int) (x:int) : bool =
  (x lsr n) land 1 = 1

module Oxm = struct

  type t = oxm

  let field_length (oxm : oxm) : int = match oxm with
    | OxmInPort _ -> 4
    | OxmInPhyPort _ -> 4
    | OxmEthType  _ -> 2
    | OxmEthDst ethaddr ->
      (match ethaddr.m_mask with
        | None -> 6
        | Some _ -> 12)
    | OxmEthSrc ethaddr ->
      (match ethaddr.m_mask with
        | None -> 6
        | Some _ -> 12)
    | OxmVlanVId vid ->
      (match vid.m_mask with
        | None -> 2
        | Some _ -> 4)
    | OxmVlanPcp _ -> 1
    | OxmIP4Src ipaddr -> 
      (match ipaddr.m_mask with
        | None -> 4
        | Some _ -> 8)
    | OxmIP4Dst ipaddr ->       
      (match ipaddr.m_mask with
        | None -> 4
        | Some _ -> 8)
    | OxmTCPSrc _ -> 2
    | OxmTCPDst _ -> 2
    | OxmARPOp _ -> 2
    | OxmARPSpa t->
      (match t.m_mask with
        | None -> 4
        | Some _ -> 8)
    | OxmARPTpa t->
      (match t.m_mask with
        | None -> 4
        | Some _ -> 8)
    | OxmARPSha t->
      (match t.m_mask with
        | None -> 6
        | Some _ -> 12)
    | OxmARPTha t->
      (match t.m_mask with
        | None -> 6
        | Some _ -> 12)
    | OxmMPLSLabel _ -> 4
    | OxmMPLSTc _ -> 1
    | OxmMetadata t -> 
      (match t.m_mask with
        | None -> 8
        | Some _ -> 16)
    | OxmIPProto _ -> 1
    | OxmIPDscp _ -> 1
    | OxmIPEcn _ -> 1
    | OxmICMPType _ -> 1
    | OxmICMPCode _ -> 1
    | OxmTunnelId t ->
      (match t.m_mask with
        | None -> 8
        | Some _ -> 16)
    | OxmUDPSrc _ -> 2
    | OxmUDPDst _ -> 2
    | OxmSCTPSrc _ -> 2
    | OxmSCTPDst _ -> 2
    | OxmIPv6Src t ->
      (match t.m_mask with
        | None -> 16
        | Some _ -> 32)
    | OxmIPv6Dst t ->
      (match t.m_mask with
        | None -> 16
        | Some _ -> 32)
    | OxmIPv6FLabel t ->
      (match t.m_mask with
        | None -> 4
        | Some _ -> 8)
    | OxmICMPv6Type _ -> 1
    | OxmICMPv6Code _ -> 1
    | OxmIPv6NDTarget t ->
      (match t.m_mask with
        | None -> 16
        | Some _ -> 32)
    | OxmIPv6NDSll _ -> 6
    | OxmIPv6NDTll _ -> 6
    | OxmMPLSBos _ -> 1
    | OxmPBBIsid t ->
      (match t.m_mask with
        | None -> 3
        | Some _ -> 6)
    | OxmIPv6ExtHdr t ->
      (match t.m_mask with
        | None -> 2
        | Some _ -> 4)

  let field_name (oxm : oxm) : string = match oxm with
    | OxmInPort _ -> "InPort"
    | OxmInPhyPort _ -> "InPhyPort"
    | OxmEthType  _ -> "EthType"
    | OxmEthDst ethaddr ->
      (match ethaddr.m_mask with
        | None -> "EthDst"
        | Some _ -> "EthDst/mask")
    | OxmEthSrc ethaddr ->
      (match ethaddr.m_mask with
        | None -> "EthSrc"
        | Some _ -> "EthSrc/mask")
    | OxmVlanVId vid ->
      (match vid.m_mask with
        | None -> "VlanVId"
        | Some _ -> "VlanVId/mask")
    | OxmVlanPcp _ -> "VlanPcp"
    | OxmIP4Src ipaddr -> 
      (match ipaddr.m_mask with
        | None -> "IPSrc"
        | Some _ -> "IPSrc/mask")
    | OxmIP4Dst ipaddr ->       
      (match ipaddr.m_mask with
        | None -> "IPDst"
        | Some _ -> "IPDst/mask")
    | OxmTCPSrc _ -> "TCPSrc"
    | OxmTCPDst _ -> "TCPDst"
    | OxmARPOp _ -> "ARPOp"
    | OxmARPSpa t->
      (match t.m_mask with
        | None -> "ARPSpa"
        | Some _ -> "ARPSpa/mask")
    | OxmARPTpa t->
      (match t.m_mask with
        | None -> "ARPTpa"
        | Some _ -> "ARPTpa/mask")
    | OxmARPSha t->
      (match t.m_mask with
        | None -> "ARPSha"
        | Some _ -> "ARPSha/mask")
    | OxmARPTha t->
      (match t.m_mask with
        | None -> "ARPTha"
        | Some _ -> "ARPTha/mask")
    | OxmMPLSLabel _ -> "MPLSLabel"
    | OxmMPLSTc _ -> "MplsTc"
    | OxmMetadata t -> 
      (match t.m_mask with
        | None -> "Metadata"
        | Some _ -> "Metadata/mask")
    | OxmIPProto _ -> "IPProto"
    | OxmIPDscp _ -> "IPDscp"
    | OxmIPEcn _ -> "IPEcn"
    | OxmICMPType _ -> "ICMP Type"
    | OxmICMPCode _ -> "ICMP Code"
    | OxmTunnelId t ->
      (match t.m_mask with
        | None -> "Tunnel ID"
        | Some _ -> "Tunnel ID/mask")
    | OxmUDPSrc _ -> "UDPSrc"
    | OxmUDPDst _ -> "UDPDst"
    | OxmSCTPSrc _ -> "SCTPSrc"
    | OxmSCTPDst _ -> "SCTPDst"
    | OxmIPv6Src t ->
      (match t.m_mask with
        | None -> "IPv6Src"
        | Some _ -> "IPv6Src/mask")
    | OxmIPv6Dst t ->
      (match t.m_mask with
        | None -> "IPv6Dst"
        | Some _ -> "IPv6Dst/mask")
    | OxmIPv6FLabel t ->
      (match t.m_mask with
        | None -> "IPv6FlowLabel"
        | Some _ -> "IPv6FlowLabel/mask")
    | OxmICMPv6Type _ -> "ICMPv6Type"
    | OxmICMPv6Code _ -> "IPCMPv6Code"
    | OxmIPv6NDTarget t ->
      (match t.m_mask with
        | None -> "IPv6NeighborDiscoveryTarget"
        | Some _ -> "IPv6NeighborDiscoveryTarget/mask")
    | OxmIPv6NDSll _ -> "IPv6NeighborDiscoverySourceLink"
    | OxmIPv6NDTll _ -> "IPv6NeighborDiscoveryTargetLink"
    | OxmMPLSBos _ -> "MPLSBoS"
    | OxmPBBIsid t ->
      (match t.m_mask with
        | None -> "PBBIsid"
        | Some _ -> "PBBIsid/mask")
    | OxmIPv6ExtHdr t ->
      (match t.m_mask with
        | None -> "IPv6ExtHdr"
        | Some _ -> "IPv6ExtHdr/mask")

  let sizeof (oxm : oxm) : int =
    sizeof_ofp_oxm + field_length oxm

  let sizeof_header (oxml : oxm list) : int =
    (List.length oxml) * 4

  let to_string oxm =
    match oxm with
    | OxmInPort p -> Format.sprintf "InPort = %lu " p
    | OxmInPhyPort p -> Format.sprintf "InPhyPort = %lu " p
    | OxmEthType  e -> Format.sprintf "EthType = %X " e
    | OxmEthDst ethaddr ->
      (match ethaddr.m_mask with
        | None -> Format.sprintf "EthDst = %s" (string_of_mac ethaddr.m_value)
        | Some m -> Format.sprintf "EthDst = %s/%s" (string_of_mac ethaddr.m_value) (string_of_mac m))
    | OxmEthSrc ethaddr ->
      (match ethaddr.m_mask with
        | None -> Format.sprintf "EthSrc = %s" (string_of_mac ethaddr.m_value)
        | Some m -> Format.sprintf "EthSrc = %s/%s" (string_of_mac ethaddr.m_value) (string_of_mac m))
    | OxmVlanVId vid ->
      (match vid.m_mask with
        | None -> Format.sprintf "VlanVId = %u" vid.m_value
        | Some m -> Format.sprintf "VlanVId = %u/%u" vid.m_value m)
    | OxmVlanPcp vid -> Format.sprintf "VlanPcp = %u" vid
    | OxmIP4Src ipaddr ->
      (match ipaddr.m_mask with
        | None -> Format.sprintf "IPSrc = %s" (string_of_ip ipaddr.m_value)
        | Some m -> Format.sprintf "IPSrc = %s/%s" (string_of_ip ipaddr.m_value) (string_of_ip m))
    | OxmIP4Dst ipaddr -> 
      (match ipaddr.m_mask with
        | None -> Format.sprintf "IPDst = %s" (string_of_ip ipaddr.m_value)
        | Some m -> Format.sprintf "IPDst = %s/%s" (string_of_ip ipaddr.m_value) (string_of_ip m))
    | OxmTCPSrc v -> Format.sprintf "TCPSrc = %u" v
    | OxmTCPDst v -> Format.sprintf "TCPDst = %u" v
    | OxmMPLSLabel v -> Format.sprintf "MPLSLabel = %lu" v
    | OxmMPLSTc v -> Format.sprintf "MplsTc = %u" v 
    | OxmMetadata v ->
      (match v.m_mask with
        | None -> Format.sprintf "Metadata = %Lu" v.m_value
        | Some m -> Format.sprintf "Metadata = %Lu/%Lu" v.m_value m)
    | OxmIPProto v -> Format.sprintf "IPProto = %u" v
    | OxmIPDscp v -> Format.sprintf "IPDscp = %u" v
    | OxmIPEcn v -> Format.sprintf "IPEcn = %u" v
    | OxmARPOp v -> Format.sprintf "ARPOp = %u" v
    | OxmARPSpa v ->
      (match v.m_mask with
        | None -> Format.sprintf "ARPSpa = %lu" v.m_value
        | Some m -> Format.sprintf "ARPSpa = %lu/%lu" v.m_value m)
    | OxmARPTpa v ->
      (match v.m_mask with
        | None -> Format.sprintf "ARPTpa = %lu" v.m_value
        | Some m -> Format.sprintf "ARPTpa = %lu/%lu" v.m_value m)
    | OxmARPSha v ->
      (match v.m_mask with
        | None -> Format.sprintf "ARPSha = %Lu" v.m_value
        | Some m -> Format.sprintf "ARPSha = %Lu/%Lu" v.m_value m)
    | OxmARPTha v ->
      (match v.m_mask with
        | None -> Format.sprintf "ARPTha = %Lu" v.m_value
        | Some m -> Format.sprintf "ARPTha = %Lu/%Lu" v.m_value m)
    | OxmICMPType v -> Format.sprintf "ICMPType = %u" v
    | OxmICMPCode v -> Format.sprintf "ICMPCode = %u" v
    | OxmTunnelId v -> 
      (match v.m_mask with
        | None -> Format.sprintf "TunnelID = %Lu" v.m_value
        | Some m -> Format.sprintf "TunnelID = %Lu/%Lu" v.m_value m)
    | OxmUDPSrc v -> Format.sprintf "UDPSrc = %u" v
    | OxmUDPDst v -> Format.sprintf "UDPDst = %u" v
    | OxmSCTPSrc v -> Format.sprintf "SCTPSrc = %u" v
    | OxmSCTPDst v -> Format.sprintf "SCTPDst = %u" v
    | OxmIPv6Src t ->
      (match t.m_mask with
        | None -> Format.sprintf "IPv6Src = %s" (string_of_ipv6 t.m_value)
        | Some m -> Format.sprintf "IPv6Src = %s/%s" (string_of_ipv6 t.m_value) (string_of_ipv6 m))
    | OxmIPv6Dst t ->
      (match t.m_mask with
        | None -> Format.sprintf "IPv6Dst = %s" (string_of_ipv6 t.m_value)
        | Some m -> Format.sprintf "IPv6Dst = %s/%s" (string_of_ipv6 t.m_value) (string_of_ipv6 m))
    | OxmIPv6FLabel t ->
      (match t.m_mask with
        | None -> Format.sprintf "IPv6FlowLabel = %lu" t.m_value
        | Some m -> Format.sprintf "IPv6FlowLabel = %lu/%lu" t.m_value m)
    | OxmICMPv6Type v -> Format.sprintf "ICMPv6Type = %u" v
    | OxmICMPv6Code v -> Format.sprintf "IPCMPv6Code = %u" v
    | OxmIPv6NDTarget t ->
      (match t.m_mask with
        | None -> Format.sprintf "IPv6NeighborDiscoveryTarget = %s" (string_of_ipv6 t.m_value)
        | Some m -> Format.sprintf "IPv6NeighborDiscoveryTarget = %s/%s" (string_of_ipv6 t.m_value) (string_of_ipv6 m))
    | OxmIPv6NDSll v -> Format.sprintf "IPv6NeighborDiscoverySourceLink = %Lu" v
    | OxmIPv6NDTll v -> Format.sprintf "IPv6NeighborDiscoveryTargetLink = %Lu" v
    | OxmMPLSBos v -> Format.sprintf "MPLSBoS = %u" v
    | OxmPBBIsid t ->
      (match t.m_mask with
        | None -> Format.sprintf "PBBIsid = %lu" t.m_value
        | Some m -> Format.sprintf "PBBIsid = %lu/%lu" t.m_value m)
    | OxmIPv6ExtHdr t ->
      (match t.m_mask with
        | None -> Format.sprintf "IPv6ExtHdr = %u" t.m_value
        | Some m -> Format.sprintf "IPv6ExtHdr = %u/%u" t.m_value m)

  let set_ofp_oxm (buf : Cstruct.t) (c : ofp_oxm_class) (f : oxm_ofb_match_fields) (hm : int) (l : int) = 
    let value = (0x7f land (oxm_ofb_match_fields_to_int f)) lsl 1 in
      let value = value lor (0x1 land hm) in
        set_ofp_oxm_oxm_class buf (ofp_oxm_class_to_int c);
        set_ofp_oxm_oxm_field_and_hashmask buf value;
        set_ofp_oxm_oxm_length buf l


  let marshal (buf : Cstruct.t) (oxm : oxm) : int = 
    let l = field_length oxm in
      let ofc = OFPXMC_OPENFLOW_BASIC in
        let buf2 = Cstruct.shift buf sizeof_ofp_oxm in
          match oxm with
            | OxmInPort pid ->
              set_ofp_oxm buf ofc OFPXMT_OFB_IN_PORT 0 l;
              set_ofp_uint32_value buf2 pid;
              sizeof_ofp_oxm + l
            | OxmInPhyPort pid ->
              set_ofp_oxm buf ofc OFPXMT_OFB_IN_PHY_PORT 0 l;
              set_ofp_uint32_value buf2 pid;
              sizeof_ofp_oxm + l
            | OxmEthType ethtype ->
              set_ofp_oxm buf ofc OFPXMT_OFB_ETH_TYPE 0 l;
              set_ofp_uint16_value buf2 ethtype;
              sizeof_ofp_oxm + l
            | OxmEthDst ethaddr ->
              set_ofp_oxm buf ofc OFPXMT_OFB_ETH_DST (match ethaddr.m_mask with None -> 0 | _ -> 1) l;
              set_ofp_uint48_value buf2 ethaddr.m_value;
              begin match ethaddr.m_mask with
                | None ->
                  sizeof_ofp_oxm + l
                | Some mask ->
                  let buf3 = Cstruct.shift buf2 (l/2) in
                    set_ofp_uint48_value buf3 mask;
                    sizeof_ofp_oxm + l
              end
            | OxmEthSrc ethaddr ->
              set_ofp_oxm buf ofc OFPXMT_OFB_ETH_SRC (match ethaddr.m_mask with None -> 0 | _ -> 1) l;
              set_ofp_uint48_value buf2 ethaddr.m_value;
              begin match ethaddr.m_mask with
                | None ->
                  sizeof_ofp_oxm + l
                | Some mask ->
                  let buf3 = Cstruct.shift buf2 (l/2) in
                    set_ofp_uint48_value buf3 mask;
                    sizeof_ofp_oxm + l
              end
            | OxmIP4Src ipaddr ->
              set_ofp_oxm buf ofc OFPXMT_OFB_IPV4_SRC (match ipaddr.m_mask with None -> 0 | _ -> 1) l;
              set_ofp_uint32_value buf2 ipaddr.m_value;
              begin match ipaddr.m_mask with
                | None ->
                  sizeof_ofp_oxm + l
                | Some mask ->
                  let buf3 = Cstruct.shift buf2 (l/2) in
                    set_ofp_uint32_value buf3 mask;
                    sizeof_ofp_oxm + l
              end
            | OxmIP4Dst ipaddr ->
              set_ofp_oxm buf ofc OFPXMT_OFB_IPV4_DST (match ipaddr.m_mask with None -> 0 | _ -> 1) l;
              set_ofp_uint32_value buf2 ipaddr.m_value;
              begin match ipaddr.m_mask with
                | None ->
                  sizeof_ofp_oxm + l
                | Some mask ->
                  let buf3 = Cstruct.shift buf2 (l/2) in
                    set_ofp_uint32_value buf3 mask;
                    sizeof_ofp_oxm + l
              end
            | OxmVlanVId vid ->
              set_ofp_oxm buf ofc OFPXMT_OFB_VLAN_VID (match vid.m_mask with None -> 0 | _ -> 1) l;
              set_ofp_uint16_value buf2 vid.m_value;
              begin match vid.m_mask with
                | None ->
                  sizeof_ofp_oxm + l
                | Some mask ->
                  let buf3 = Cstruct.shift buf2 (l/2) in
                    set_ofp_uint16_value buf3 mask;
                    sizeof_ofp_oxm + l
              end
            | OxmVlanPcp vid ->
              set_ofp_oxm buf ofc OFPXMT_OFB_VLAN_PCP 0 l;
              set_ofp_uint8_value buf2 vid;
              sizeof_ofp_oxm + l
            | OxmMPLSLabel vid ->
              set_ofp_oxm buf ofc OFPXMT_OFB_MPLS_LABEL 0 l;
              set_ofp_uint32_value buf2 vid;
              sizeof_ofp_oxm + l
            | OxmMPLSTc vid ->
              set_ofp_oxm buf ofc OFPXMT_OFB_MPLS_TC 0 l;
              set_ofp_uint8_value buf2 vid;
              sizeof_ofp_oxm + l
            | OxmMetadata meta ->
              set_ofp_oxm buf ofc OFPXMT_OFB_METADATA  (match meta.m_mask with None -> 0 | _ -> 1)  l;
              set_ofp_uint64_value buf2 meta.m_value;
              begin match meta.m_mask with
                | None ->
                  sizeof_ofp_oxm + l
                | Some mask ->
                  let buf3 = Cstruct.shift buf2 (l/2) in
                    set_ofp_uint64_value buf3 mask;
                    sizeof_ofp_oxm + l
              end
            | OxmIPProto ipproto ->
              set_ofp_oxm buf ofc OFPXMT_OFB_IP_PROTO 0 l;
              set_ofp_uint8_value buf2 ipproto;
              sizeof_ofp_oxm + l
            | OxmIPDscp ipdscp ->
              set_ofp_oxm buf ofc OFPXMT_OFB_IP_DSCP 0 l;
              set_ofp_uint8_value buf2 ipdscp;
              sizeof_ofp_oxm + l
            | OxmIPEcn ipecn ->
              set_ofp_oxm buf ofc OFPXMT_OFB_IP_ECN 0 l;
              set_ofp_uint8_value buf2 ipecn;
              sizeof_ofp_oxm + l
            | OxmTCPSrc port ->
              set_ofp_oxm buf ofc OFPXMT_OFB_TCP_SRC 0 l;
              set_ofp_uint16_value buf2 port;
              sizeof_ofp_oxm + l
            | OxmTCPDst port ->
              set_ofp_oxm buf ofc OFPXMT_OFB_TCP_DST 0 l;
              set_ofp_uint16_value buf2 port;
              sizeof_ofp_oxm + l
            | OxmARPOp arp ->
              set_ofp_oxm buf ofc OFPXMT_OFB_ARP_OP 0 l;
              set_ofp_uint16_value buf2 arp;
              sizeof_ofp_oxm + l
            | OxmARPSpa arp ->
              set_ofp_oxm buf ofc OFPXMT_OFB_ARP_SPA  (match arp.m_mask with None -> 0 | _ -> 1)  l;
              set_ofp_uint32_value buf2 arp.m_value;
              begin match arp.m_mask with
                | None ->
                  sizeof_ofp_oxm + l
                | Some mask ->
                  let buf3 = Cstruct.shift buf2 (l/2) in
                    set_ofp_uint32_value buf3 mask;
                    sizeof_ofp_oxm + l
              end
            | OxmARPTpa arp ->
              set_ofp_oxm buf ofc OFPXMT_OFB_ARP_TPA  (match arp.m_mask with None -> 0 | _ -> 1)  l;
              set_ofp_uint32_value buf2 arp.m_value;
              begin match arp.m_mask with
                | None ->
                  sizeof_ofp_oxm + l
                | Some mask ->
                  let buf3 = Cstruct.shift buf2 (l/2) in
                    set_ofp_uint32_value buf3 mask;
                    sizeof_ofp_oxm + l
              end
            | OxmARPSha arp ->
              set_ofp_oxm buf ofc OFPXMT_OFB_ARP_SHA  (match arp.m_mask with None -> 0 | _ -> 1)  l;
              set_ofp_uint48_value buf2 arp.m_value;
              begin match arp.m_mask with
                | None ->
                  sizeof_ofp_oxm + l
                | Some mask ->
                  let buf3 = Cstruct.shift buf2 (l/2) in
                    set_ofp_uint48_value buf3 mask;
                    sizeof_ofp_oxm + l
              end
            | OxmARPTha arp ->
              set_ofp_oxm buf ofc OFPXMT_OFB_ARP_THA  (match arp.m_mask with None -> 0 | _ -> 1)  l;
              set_ofp_uint48_value buf2 arp.m_value;
              begin match arp.m_mask with
                | None ->
                  sizeof_ofp_oxm + l
                | Some mask ->
                  let buf3 = Cstruct.shift buf2 (l/2) in
                    set_ofp_uint48_value buf3 mask;
                    sizeof_ofp_oxm + l
              end
            | OxmICMPType t ->
              set_ofp_oxm buf ofc OFPXMT_OFB_ICMPV4_TYPE 0 l;
              set_ofp_uint8_value buf2 t;
              sizeof_ofp_oxm + l
            | OxmICMPCode c->
              set_ofp_oxm buf ofc OFPXMT_OFB_ICMPV4_CODE 0 l;
              set_ofp_uint8_value buf2 c;
              sizeof_ofp_oxm + l
            | OxmTunnelId tun ->
              set_ofp_oxm buf ofc OFPXMT_OFB_TUNNEL_ID  (match tun.m_mask with None -> 0 | _ -> 1)  l;
              set_ofp_uint64_value buf2 tun.m_value;
              begin match tun.m_mask with
                | None ->
                  sizeof_ofp_oxm + l
                | Some mask ->
                  let buf3 = Cstruct.shift buf2 (l/2) in
                    set_ofp_uint64_value buf3 mask;
                    sizeof_ofp_oxm + l
              end
            | OxmUDPSrc port ->
              set_ofp_oxm buf ofc OFPXMT_OFB_UDP_SRC 0 l;
              set_ofp_uint16_value buf2 port;
              sizeof_ofp_oxm + l
            | OxmUDPDst port ->
              set_ofp_oxm buf ofc OFPXMT_OFB_UDP_DST 0 l;
              set_ofp_uint16_value buf2 port;
              sizeof_ofp_oxm + l
            | OxmSCTPSrc port ->
              set_ofp_oxm buf ofc OFPXMT_OFB_SCTP_SRC 0 l;
              set_ofp_uint16_value buf2 port;
              sizeof_ofp_oxm + l
            | OxmSCTPDst port ->
              set_ofp_oxm buf ofc OFPXMT_OFB_SCTP_DST 0 l;
              set_ofp_uint16_value buf2 port;
              sizeof_ofp_oxm + l
            | OxmIPv6Src addr ->
              set_ofp_oxm buf ofc OFPXMT_OFB_IPV6_SRC (match addr.m_mask with None -> 0 | _ -> 1)  l;
              set_ofp_uint128_value buf2 addr.m_value;
              begin match addr.m_mask with
                | None ->
                  sizeof_ofp_oxm + l
                | Some mask ->
                  let buf3 = Cstruct.shift buf2 (l/2) in
                    set_ofp_uint128_value buf3 mask;
                    sizeof_ofp_oxm + l
              end
            | OxmIPv6Dst addr ->
              set_ofp_oxm buf ofc OFPXMT_OFB_IPV6_DST (match addr.m_mask with None -> 0 | _ -> 1)  l;
              set_ofp_uint128_value buf2 addr.m_value;
              begin match addr.m_mask with
                | None ->
                  sizeof_ofp_oxm + l
                | Some mask ->
                  let buf3 = Cstruct.shift buf2 (l/2) in
                    set_ofp_uint128_value buf3 mask;
                    sizeof_ofp_oxm + l
              end
            | OxmIPv6FLabel label ->
              set_ofp_oxm buf ofc OFPXMT_OFB_IPV6_FLABEL (match label.m_mask with None -> 0 | _ -> 1)  l;
              set_ofp_uint32_value buf2 label.m_value;
              begin match label.m_mask with
                | None ->
                  sizeof_ofp_oxm + l
                | Some mask ->
                  let buf3 = Cstruct.shift buf2 (l/2) in
                    set_ofp_uint32_value buf3 mask;
                    sizeof_ofp_oxm + l
              end
            | OxmICMPv6Type typ ->
              set_ofp_oxm buf ofc OFPXMT_OFB_ICMPV6_TYPE 0 l;
              set_ofp_uint8_value buf2 typ;
              sizeof_ofp_oxm + l
            | OxmICMPv6Code cod ->
              set_ofp_oxm buf ofc OFPXMT_OFB_ICMPV6_CODE 0 l;
              set_ofp_uint8_value buf2 cod;
              sizeof_ofp_oxm + l
            | OxmIPv6NDTarget addr ->
              set_ofp_oxm buf ofc OFPXMT_OFB_IPV6_ND_TARGET (match addr.m_mask with None -> 0 | _ -> 1)  l;
              set_ofp_uint128_value buf2 addr.m_value;
              begin match addr.m_mask with
                | None ->
                  sizeof_ofp_oxm + l
                | Some mask ->
                  let buf3 = Cstruct.shift buf2 (l/2) in
                    set_ofp_uint128_value buf3 mask;
                    sizeof_ofp_oxm + l
              end
            | OxmIPv6NDSll sll ->
              set_ofp_oxm buf ofc OFPXMT_OFB_IPV6_ND_SLL 0 l;
              set_ofp_uint48_value buf2 sll;
              sizeof_ofp_oxm + l
            | OxmIPv6NDTll tll ->
              set_ofp_oxm buf ofc OFPXMT_OFB_IPV6_ND_TLL 0 l;
              set_ofp_uint48_value buf2 tll;
              sizeof_ofp_oxm + l
            | OxmMPLSBos boS ->
              set_ofp_oxm buf ofc OFPXMT_OFP_MPLS_BOS 0 l;
              set_ofp_uint8_value buf2 boS;
              sizeof_ofp_oxm + l
            | OxmPBBIsid sid ->
              set_ofp_oxm buf ofc OFPXMT_OFB_PBB_ISID (match sid.m_mask with None -> 0 | _ -> 1)  l;
              set_ofp_uint24_value buf2 sid.m_value;
              begin match sid.m_mask with
                | None ->
                  sizeof_ofp_oxm + l
                | Some mask ->
                  let buf3 = Cstruct.shift buf2 (l/2) in
                    set_ofp_uint24_value buf3 mask;
                    sizeof_ofp_oxm + l
              end
            | OxmIPv6ExtHdr hdr ->
              set_ofp_oxm buf ofc OFPXMT_OFB_IPV6_EXTHDR (match hdr.m_mask with None -> 0 | _ -> 1)  l;
              set_ofp_uint16_value buf2 hdr.m_value;
              begin match hdr.m_mask with
                | None ->
                  sizeof_ofp_oxm + l
                | Some mask ->
                  let buf3 = Cstruct.shift buf2 (l/2) in
                    set_ofp_uint16_value buf3 mask;
                    sizeof_ofp_oxm + l
              end

  let marshal_header (buf : Cstruct.t) (oxm : oxm) : int = 
  (* Same as marshal, but without the payload *)
    let l = field_length oxm in
      let ofc = OFPXMC_OPENFLOW_BASIC in
        match oxm with
          | OxmInPort _ ->
            set_ofp_oxm buf ofc OFPXMT_OFB_IN_PORT 0 l;
            sizeof_ofp_oxm
          | OxmInPhyPort _ ->
            set_ofp_oxm buf ofc OFPXMT_OFB_IN_PHY_PORT 0 l;
            sizeof_ofp_oxm
          | OxmEthType _ ->
            set_ofp_oxm buf ofc OFPXMT_OFB_ETH_TYPE 0 l;
            sizeof_ofp_oxm
          | OxmEthDst ethaddr ->
            set_ofp_oxm buf ofc OFPXMT_OFB_ETH_DST (match ethaddr.m_mask with None -> 0 | _ -> 1) l;
            sizeof_ofp_oxm
          | OxmEthSrc ethaddr ->
            set_ofp_oxm buf ofc OFPXMT_OFB_ETH_SRC (match ethaddr.m_mask with None -> 0 | _ -> 1) l;
            sizeof_ofp_oxm
          | OxmIP4Src ipaddr ->
            set_ofp_oxm buf ofc OFPXMT_OFB_IPV4_SRC (match ipaddr.m_mask with None -> 0 | _ -> 1) l;
            sizeof_ofp_oxm
          | OxmIP4Dst ipaddr ->
            set_ofp_oxm buf ofc OFPXMT_OFB_IPV4_DST (match ipaddr.m_mask with None -> 0 | _ -> 1) l;
            sizeof_ofp_oxm
          | OxmVlanVId vid ->
            set_ofp_oxm buf ofc OFPXMT_OFB_VLAN_VID (match vid.m_mask with None -> 0 | _ -> 1) l;
            sizeof_ofp_oxm
          | OxmVlanPcp vid ->
            set_ofp_oxm buf ofc OFPXMT_OFB_VLAN_PCP 0 l;
            sizeof_ofp_oxm
          | OxmMPLSLabel vid ->
            set_ofp_oxm buf ofc OFPXMT_OFB_MPLS_LABEL 0 l;
            sizeof_ofp_oxm
          | OxmMPLSTc vid ->
            set_ofp_oxm buf ofc OFPXMT_OFB_MPLS_TC 0 l;
            sizeof_ofp_oxm
          | OxmMetadata meta ->
            set_ofp_oxm buf ofc OFPXMT_OFB_METADATA  (match meta.m_mask with None -> 0 | _ -> 1)  l;
            sizeof_ofp_oxm
          | OxmIPProto ipproto ->
            set_ofp_oxm buf ofc OFPXMT_OFB_IP_PROTO 0 l;
            sizeof_ofp_oxm
          | OxmIPDscp ipdscp ->
            set_ofp_oxm buf ofc OFPXMT_OFB_IP_DSCP 0 l;
            sizeof_ofp_oxm
          | OxmIPEcn ipecn ->
            set_ofp_oxm buf ofc OFPXMT_OFB_IP_ECN 0 l;
            sizeof_ofp_oxm
          | OxmTCPSrc port ->
            set_ofp_oxm buf ofc OFPXMT_OFB_TCP_SRC 0 l;
            sizeof_ofp_oxm
          | OxmTCPDst port ->
            set_ofp_oxm buf ofc OFPXMT_OFB_TCP_DST 0 l;
            sizeof_ofp_oxm
          | OxmARPOp arp ->
            set_ofp_oxm buf ofc OFPXMT_OFB_ARP_OP 0 l;
            sizeof_ofp_oxm
          | OxmARPSpa arp ->
            set_ofp_oxm buf ofc OFPXMT_OFB_ARP_SPA  (match arp.m_mask with None -> 0 | _ -> 1)  l;
            sizeof_ofp_oxm
          | OxmARPTpa arp ->
            set_ofp_oxm buf ofc OFPXMT_OFB_ARP_TPA  (match arp.m_mask with None -> 0 | _ -> 1)  l;
            sizeof_ofp_oxm
          | OxmARPSha arp ->
            set_ofp_oxm buf ofc OFPXMT_OFB_ARP_SHA  (match arp.m_mask with None -> 0 | _ -> 1)  l;
            sizeof_ofp_oxm
          | OxmARPTha arp ->
            set_ofp_oxm buf ofc OFPXMT_OFB_ARP_THA  (match arp.m_mask with None -> 0 | _ -> 1)  l;
            sizeof_ofp_oxm
          | OxmICMPType t ->
            set_ofp_oxm buf ofc OFPXMT_OFB_ICMPV4_TYPE 0 l;
            sizeof_ofp_oxm
          | OxmICMPCode c->
            set_ofp_oxm buf ofc OFPXMT_OFB_ICMPV4_CODE 0 l;
            sizeof_ofp_oxm
          | OxmTunnelId tun ->
            set_ofp_oxm buf ofc OFPXMT_OFB_TUNNEL_ID  (match tun.m_mask with None -> 0 | _ -> 1)  l;
            sizeof_ofp_oxm
          | OxmUDPSrc port ->
            set_ofp_oxm buf ofc OFPXMT_OFB_UDP_SRC 0 l;
            sizeof_ofp_oxm
          | OxmUDPDst port ->
            set_ofp_oxm buf ofc OFPXMT_OFB_UDP_DST 0 l;
            sizeof_ofp_oxm
          | OxmSCTPSrc port ->
            set_ofp_oxm buf ofc OFPXMT_OFB_SCTP_SRC 0 l;
            sizeof_ofp_oxm
          | OxmSCTPDst port ->
            set_ofp_oxm buf ofc OFPXMT_OFB_SCTP_DST 0 l;
            sizeof_ofp_oxm
          | OxmIPv6Src addr ->
            set_ofp_oxm buf ofc OFPXMT_OFB_IPV6_SRC (match addr.m_mask with None -> 0 | _ -> 1)  l;
            sizeof_ofp_oxm
          | OxmIPv6Dst addr ->
            set_ofp_oxm buf ofc OFPXMT_OFB_IPV6_DST (match addr.m_mask with None -> 0 | _ -> 1)  l;
            sizeof_ofp_oxm
          | OxmIPv6FLabel label ->
            set_ofp_oxm buf ofc OFPXMT_OFB_IPV6_FLABEL (match label.m_mask with None -> 0 | _ -> 1)  l;
            sizeof_ofp_oxm
          | OxmICMPv6Type typ ->
            set_ofp_oxm buf ofc OFPXMT_OFB_ICMPV6_TYPE 0 l;
            sizeof_ofp_oxm
          | OxmICMPv6Code cod ->
            set_ofp_oxm buf ofc OFPXMT_OFB_ICMPV6_CODE 0 l;
            sizeof_ofp_oxm
          | OxmIPv6NDTarget addr ->
            set_ofp_oxm buf ofc OFPXMT_OFB_IPV6_ND_TARGET (match addr.m_mask with None -> 0 | _ -> 1)  l;
            sizeof_ofp_oxm
          | OxmIPv6NDSll sll ->
            set_ofp_oxm buf ofc OFPXMT_OFB_IPV6_ND_SLL 0 l;
            sizeof_ofp_oxm
          | OxmIPv6NDTll tll ->
            set_ofp_oxm buf ofc OFPXMT_OFB_IPV6_ND_TLL 0 l;
            sizeof_ofp_oxm
          | OxmMPLSBos boS ->
            set_ofp_oxm buf ofc OFPXMT_OFP_MPLS_BOS 0 l;
            sizeof_ofp_oxm
          | OxmPBBIsid sid ->
            set_ofp_oxm buf ofc OFPXMT_OFB_PBB_ISID (match sid.m_mask with None -> 0 | _ -> 1)  l;
            sizeof_ofp_oxm
          | OxmIPv6ExtHdr hdr ->
            set_ofp_oxm buf ofc OFPXMT_OFB_IPV6_EXTHDR (match hdr.m_mask with None -> 0 | _ -> 1)  l;
            sizeof_ofp_oxm



  let parse (bits : Cstruct.t) : oxm * Cstruct.t =
    (* printf "class= %d\n" (get_ofp_oxm_oxm_class bits); *)
    (* let c = match int_to_ofp_oxm_class (get_ofp_oxm_oxm_class bits) with *)
    (*   | Some n -> n *)
    (*   | None ->  *)
    (*     raise (Unparsable (sprintf "malformed class in oxm")) in *)
    (* TODO: assert c is OFPXMC_OPENFLOW_BASIC *)
    let value = get_ofp_oxm_oxm_field_and_hashmask bits in
    let f = match int_to_oxm_ofb_match_fields (value lsr 1) with
      | Some n -> n
      | None -> 
        raise (Unparsable (sprintf "malformed field in oxm %d" (value lsr 1))) in
    let hm = value land 0x1 in
    let oxm_length = get_ofp_oxm_oxm_length bits in
    let bits = Cstruct.shift bits sizeof_ofp_oxm in
    let bits2 = Cstruct.shift bits oxm_length in
    match f with
      | OFPXMT_OFB_IN_PORT ->
        let pid = get_ofp_uint32_value bits in
        (OxmInPort pid, bits2)
      | OFPXMT_OFB_IN_PHY_PORT ->
        let pid = get_ofp_uint32_value bits in
        (OxmInPhyPort pid, bits2)
      | OFPXMT_OFB_METADATA ->
        let value = get_ofp_uint64_value bits in
        if hm = 1 then
          let bits = Cstruct.shift bits 8 in
          let mask = get_ofp_uint64_value bits in
          (OxmMetadata {m_value = value; m_mask = (Some mask)}, bits2)
        else
          (OxmMetadata {m_value = value; m_mask = None}, bits2)
      | OFPXMT_OFB_TUNNEL_ID ->
        let value = get_ofp_uint64_value bits in
        if hm = 1 then
          let bits = Cstruct.shift bits 8 in
          let mask = get_ofp_uint64_value bits in
          (OxmTunnelId {m_value = value; m_mask = (Some mask)}, bits2)
        else
          (OxmTunnelId {m_value = value; m_mask = None}, bits2)
      (* Ethernet destination address. *)
      | OFPXMT_OFB_ETH_DST ->
	let value = get_ofp_uint48_value bits in
	if hm = 1 then
	  let bits = Cstruct.shift bits 6 in
	  let mask = get_ofp_uint48_value bits in
	  (OxmEthDst {m_value = value; m_mask = (Some mask)}, bits2)
	else
	  (OxmEthDst {m_value = value; m_mask = None}, bits2)
      (* Ethernet source address. *)
      | OFPXMT_OFB_ETH_SRC ->
	let value = get_ofp_uint48_value bits in
	if hm = 1 then
	  let bits = Cstruct.shift bits 6 in
	  let mask = get_ofp_uint48_value bits in
	  (OxmEthSrc {m_value = value; m_mask = (Some mask)}, bits2)
	else
	  (OxmEthSrc {m_value = value; m_mask = None}, bits2)
      (* Ethernet frame type. *)
      | OFPXMT_OFB_ETH_TYPE ->
	let value = get_ofp_uint16_value bits in
	  (OxmEthType value, bits2)
      (* IP protocol. *)
      | OFPXMT_OFB_IP_PROTO ->
	let value = get_ofp_uint8_value bits in
	  (OxmIPProto value, bits2)
      (* IP DSCP (6 bits in ToS field). *)
      | OFPXMT_OFB_IP_DSCP ->
	let value = get_ofp_uint8_value bits in
	  (OxmIPDscp (value land 63), bits2)
      (* IP ECN (2 bits in ToS field). *)
      |  OFPXMT_OFB_IP_ECN ->
	let value = get_ofp_uint8_value bits in
	  (OxmIPEcn (value land 3), bits2)
      (* IPv4 source address. *)
      | OFPXMT_OFB_IPV4_SRC ->
	let value = get_ofp_uint32_value bits in
	if hm = 1 then
	  let bits = Cstruct.shift bits 4 in
	  let mask = get_ofp_uint32_value bits in
	  (OxmIP4Src {m_value = value; m_mask = (Some mask)}, bits2)
	else
	  (OxmIP4Src {m_value = value; m_mask = None}, bits2)
      (* IPv4 destination address. *)
      | OFPXMT_OFB_IPV4_DST ->
	let value = get_ofp_uint32_value bits in
	if hm = 1 then
	  let bits = Cstruct.shift bits 4 in
	  let mask = get_ofp_uint32_value bits in
	  (OxmIP4Dst {m_value = value; m_mask = (Some mask)}, bits2)
	else
	  (OxmIP4Dst {m_value = value; m_mask = None}, bits2)
      (* ARP opcode. *)
      | OFPXMT_OFB_ARP_OP ->
	let value = get_ofp_uint16_value bits in
	  (OxmARPOp value, bits2)
      (* ARP source IPv4 address. *)
      | OFPXMT_OFB_ARP_SPA ->
	let value = get_ofp_uint32_value bits in
	if hm = 1 then
	  let bits = Cstruct.shift bits 4 in
	  let mask = get_ofp_uint32_value bits in
	  (OxmARPSpa {m_value = value; m_mask = (Some mask)}, bits2)
	else
	  (OxmARPSpa {m_value = value; m_mask = None}, bits2)
      (* ARP target IPv4 address. *)
      | OFPXMT_OFB_ARP_TPA ->
	let value = get_ofp_uint32_value bits in
	if hm = 1 then
	  let bits = Cstruct.shift bits 4 in
	  let mask = get_ofp_uint32_value bits in
	  (OxmARPTpa {m_value = value; m_mask = (Some mask)}, bits2)
	else
	  (OxmARPTpa {m_value = value; m_mask = None}, bits2)
      (* ARP source hardware address. *)
      | OFPXMT_OFB_ARP_SHA ->
	let value = get_ofp_uint48_value bits in
	if hm = 1 then
	  let bits = Cstruct.shift bits 6 in
	  let mask = get_ofp_uint48_value bits in
	  (OxmARPSha {m_value = value; m_mask = (Some mask)}, bits2)
	else
	  (OxmARPSha {m_value = value; m_mask = None}, bits2)
      (* ARP target hardware address. *)
      | OFPXMT_OFB_ARP_THA ->
	let value = get_ofp_uint48_value bits in
	if hm = 1 then
	  let bits = Cstruct.shift bits 6 in
	  let mask = get_ofp_uint48_value bits in
	  (OxmARPTha {m_value = value; m_mask = (Some mask)}, bits2)
	else
	  (OxmARPTha {m_value = value; m_mask = None}, bits2)
      (* ICMP Type *)
      | OFPXMT_OFB_ICMPV4_TYPE ->
	let value = get_ofp_uint8_value bits in
	  (OxmICMPType value, bits2)
      (* ICMP code. *)
      |   OFPXMT_OFB_ICMPV4_CODE ->
	let value = get_ofp_uint8_value bits in
	  (OxmICMPCode value, bits2)
      | OFPXMT_OFB_TCP_DST ->
    let value = get_ofp_uint16_value bits in
	  (OxmTCPDst value, bits2)
      | OFPXMT_OFB_TCP_SRC ->
    let value = get_ofp_uint16_value bits in
	  (OxmTCPSrc value, bits2)
      | OFPXMT_OFB_MPLS_LABEL ->
    let value = get_ofp_uint32_value bits in
	  (OxmMPLSLabel value, bits2)
      | OFPXMT_OFB_VLAN_PCP ->
    let value = get_ofp_uint8_value bits in
	  (OxmVlanPcp value, bits2)
      | OFPXMT_OFB_VLAN_VID ->
    let value = get_ofp_uint16_value bits in
	if hm = 1 then
	  let bits = Cstruct.shift bits 2 in
	  let mask = get_ofp_uint16_value bits in
	  (OxmVlanVId {m_value = value; m_mask = (Some mask)}, bits2)
	else
	  (OxmVlanVId {m_value = value; m_mask = None}, bits2)
      | OFPXMT_OFB_MPLS_TC ->
    let value = get_ofp_uint8_value bits in
	  (OxmMPLSTc value, bits2)
      | OFPXMT_OFB_UDP_SRC ->
    let value = get_ofp_uint16_value bits in
      (OxmUDPSrc value, bits2)
      | OFPXMT_OFB_UDP_DST ->
    let value = get_ofp_uint16_value bits in
      (OxmUDPDst value, bits2)
      | OFPXMT_OFB_SCTP_SRC ->
    let value = get_ofp_uint16_value bits in
      (OxmSCTPSrc value, bits2)
      | OFPXMT_OFB_SCTP_DST ->
    let value = get_ofp_uint16_value bits in
      (OxmSCTPDst value, bits2)
      | OFPXMT_OFB_IPV6_SRC ->
    let value = get_ofp_uint128_value bits in
    if hm = 1 then
      let bits = Cstruct.shift bits 16 in
      let mask = get_ofp_uint128_value bits in
      (OxmIPv6Src {m_value = value; m_mask = (Some mask)}, bits2)
    else
      (OxmIPv6Src {m_value = value; m_mask = None}, bits2)
      | OFPXMT_OFB_IPV6_DST ->
    let value = get_ofp_uint128_value bits in
    if hm = 1 then
      let bits = Cstruct.shift bits 16 in
      let mask = get_ofp_uint128_value bits in
      (OxmIPv6Dst {m_value = value; m_mask = (Some mask)}, bits2)
    else
      (OxmIPv6Dst {m_value = value; m_mask = None}, bits2)
      | OFPXMT_OFB_IPV6_FLABEL ->
    let value = get_ofp_uint32_value bits in
    if hm = 1 then
      let bits = Cstruct.shift bits 4 in
      let mask = get_ofp_uint32_value bits in
      (OxmIPv6FLabel {m_value = value; m_mask = (Some mask)}, bits2)
    else
      (OxmIPv6FLabel {m_value = value; m_mask = None}, bits2)
      | OFPXMT_OFB_ICMPV6_TYPE ->
    let value = get_ofp_uint8_value bits in
      (OxmICMPv6Type value, bits2)
      | OFPXMT_OFB_ICMPV6_CODE ->
    let value = get_ofp_uint8_value bits in
      (OxmICMPv6Code value, bits2)
      | OFPXMT_OFB_IPV6_ND_TARGET ->
    let value = get_ofp_uint128_value bits in
    if hm = 1 then
      let bits = Cstruct.shift bits 16 in
      let mask = get_ofp_uint128_value bits in
      (OxmIPv6NDTarget {m_value = value; m_mask = (Some mask)}, bits2)
    else
      (OxmIPv6NDTarget {m_value = value; m_mask = None}, bits2)
      | OFPXMT_OFB_IPV6_ND_SLL ->
    let value = get_ofp_uint48_value bits in
      (OxmIPv6NDSll value, bits2)
      | OFPXMT_OFB_IPV6_ND_TLL ->
    let value = get_ofp_uint48_value bits in
      (OxmIPv6NDTll value, bits2)
      | OFPXMT_OFP_MPLS_BOS ->
    let value = get_ofp_uint8_value bits in
      (OxmMPLSBos (value land 1), bits2)
      | OFPXMT_OFB_PBB_ISID ->
    let value = get_ofp_uint24_value bits in
    if hm = 1 then
      let bits = Cstruct.shift bits 3 in
      let mask = get_ofp_uint24_value bits in
      (OxmPBBIsid {m_value = value; m_mask = (Some mask)}, bits2)
    else
      (OxmPBBIsid {m_value = value; m_mask = None}, bits2)
      | OFPXMT_OFB_IPV6_EXTHDR ->
    let value = get_ofp_uint16_value bits in
    if hm = 1 then
      let bits = Cstruct.shift bits 2 in
      let mask = get_ofp_uint16_value bits in
      (OxmIPv6ExtHdr {m_value = value; m_mask = (Some mask)}, bits2)
    else
      (OxmIPv6ExtHdr {m_value = value; m_mask = None}, bits2)

    let parse_header (bits : Cstruct.t) : oxm * Cstruct.t =
    (* parse Oxm header function for TableFeatureProp. Similar to parse, but without
       parsing the payload *)
      let value = get_ofp_oxm_oxm_field_and_hashmask bits in
      let f = match int_to_oxm_ofb_match_fields (value lsr 1) with
        | Some n -> n
        | None -> raise (Unparsable (sprintf "malformed field in oxm %d" (value lsr 1))) in
      let hm = value land 0x1 in
      let bits2 = Cstruct.shift bits sizeof_ofp_oxm in
      match f with
        | OFPXMT_OFB_IN_PORT ->
          (OxmInPort 0l, bits2)
        | OFPXMT_OFB_IN_PHY_PORT ->
          (OxmInPhyPort 0l, bits2)
        | OFPXMT_OFB_METADATA ->
          if hm = 1 then
            (OxmMetadata {m_value = 0L; m_mask = (Some 0L)}, bits2)
          else
            (OxmMetadata {m_value = 0L; m_mask = None}, bits2)
        | OFPXMT_OFB_TUNNEL_ID ->
          if hm = 1 then
            (OxmTunnelId {m_value = 0L; m_mask = (Some 0L)}, bits2)
          else
            (OxmTunnelId {m_value = 0L; m_mask = None}, bits2)
        (* Ethernet destination address. *)
        | OFPXMT_OFB_ETH_DST ->
          if hm = 1 then
            (OxmEthDst {m_value = 0L; m_mask = (Some 0L)}, bits2)
          else
            (OxmEthDst {m_value = 0L; m_mask = None}, bits2)
        (* Ethernet source address. *)
        | OFPXMT_OFB_ETH_SRC ->
          if hm = 1 then
            (OxmEthSrc {m_value = 0L; m_mask = (Some 0L)}, bits2)
          else
            (OxmEthSrc {m_value = 0L; m_mask = None}, bits2)
         (* Ethernet frame type. *)
        | OFPXMT_OFB_ETH_TYPE ->
            (OxmEthType 0, bits2)
         (* IP protocol. *)
        | OFPXMT_OFB_IP_PROTO ->
            (OxmIPProto 0, bits2)
        (* IP DSCP (6 bits in ToS field). *)
        | OFPXMT_OFB_IP_DSCP ->
            (OxmIPDscp (0 land 63), bits2)
        (* IP ECN (2 bits in ToS field). *)
        |  OFPXMT_OFB_IP_ECN ->
            (OxmIPEcn (0 land 3), bits2)
        (* IPv4 source address. *)
        | OFPXMT_OFB_IPV4_SRC ->
          if hm = 1 then
            (OxmIP4Src {m_value = 0l; m_mask = (Some 0l)}, bits2)
          else
            (OxmIP4Src {m_value = 0l; m_mask = None}, bits2)
        (* IPv4 destination address. *)
        | OFPXMT_OFB_IPV4_DST ->
          if hm = 1 then
            (OxmIP4Dst {m_value = 0l; m_mask = (Some 0l)}, bits2)
          else
            (OxmIP4Dst {m_value = 0l; m_mask = None}, bits2)
        (* ARP opcode. *)
        | OFPXMT_OFB_ARP_OP ->
          (OxmARPOp 0, bits2)
        (* ARP source IPv4 address. *)
        | OFPXMT_OFB_ARP_SPA ->
          if hm = 1 then
            (OxmARPSpa {m_value = 0l; m_mask = (Some 0l)}, bits2)
          else
            (OxmARPSpa {m_value = 0l; m_mask = None}, bits2)
        (* ARP target IPv4 address. *)
        | OFPXMT_OFB_ARP_TPA ->
          if hm = 1 then
            (OxmARPTpa {m_value = 0l; m_mask = (Some 0l)}, bits2)
          else
            (OxmARPTpa {m_value = 0l; m_mask = None}, bits2)
        (* ARP source hardware address. *)
        | OFPXMT_OFB_ARP_SHA ->
          if hm = 1 then
            (OxmARPSha {m_value = 0L; m_mask = (Some 0L)}, bits2)
          else
            (OxmARPSha {m_value = 0L; m_mask = None}, bits2)
      (* ARP target hardware address. *)
        | OFPXMT_OFB_ARP_THA ->
          if hm = 1 then
            (OxmARPTha {m_value = 0L; m_mask = (Some 0L)}, bits2)
          else
            (OxmARPTha {m_value = 0L; m_mask = None}, bits2)
        (* ICMP Type *)
        | OFPXMT_OFB_ICMPV4_TYPE ->
            (OxmICMPType 0, bits2)
        (* ICMP code. *)
        |   OFPXMT_OFB_ICMPV4_CODE ->
            (OxmICMPCode 0, bits2)
        | OFPXMT_OFB_TCP_DST ->
            (OxmTCPDst 0, bits2)
        | OFPXMT_OFB_TCP_SRC ->
            (OxmTCPSrc 0, bits2)
        | OFPXMT_OFB_MPLS_LABEL ->
            (OxmMPLSLabel 0l, bits2)
        | OFPXMT_OFB_VLAN_PCP ->
            (OxmVlanPcp 0, bits2)
        | OFPXMT_OFB_VLAN_VID ->
          if hm = 1 then
            (OxmVlanVId {m_value = 0; m_mask = (Some 0)}, bits2)
          else
            (OxmVlanVId {m_value = 0; m_mask = None}, bits2)
        | OFPXMT_OFB_MPLS_TC ->
            (OxmMPLSTc 0, bits2)
        | OFPXMT_OFB_UDP_SRC ->
      (OxmUDPSrc 0, bits2)
      | OFPXMT_OFB_UDP_DST ->
      (OxmUDPDst 0, bits2)
      | OFPXMT_OFB_SCTP_SRC ->
      (OxmSCTPSrc 0, bits2)
      | OFPXMT_OFB_SCTP_DST ->
      (OxmSCTPDst 0, bits2)
      | OFPXMT_OFB_IPV6_SRC ->
        if hm = 1 then
      (OxmIPv6Src {m_value = (0L,0L); m_mask = (Some (0L,0L))}, bits2)
        else
      (OxmIPv6Src {m_value = (0L,0L); m_mask = None}, bits2)
      | OFPXMT_OFB_IPV6_DST ->
        if hm = 1 then
      (OxmIPv6Dst {m_value = (0L,0L); m_mask = (Some (0L,0L))}, bits2)
        else
      (OxmIPv6Dst {m_value = (0L,0L); m_mask = None}, bits2)
      | OFPXMT_OFB_IPV6_FLABEL ->
        if hm = 1 then
      (OxmIPv6FLabel {m_value = 0l; m_mask = (Some 0l)}, bits2)
        else
      (OxmIPv6FLabel {m_value = 0l; m_mask = None}, bits2)
      | OFPXMT_OFB_ICMPV6_TYPE ->
      (OxmICMPv6Type 0, bits2)
      | OFPXMT_OFB_ICMPV6_CODE ->
      (OxmICMPv6Code 0, bits2)
      | OFPXMT_OFB_IPV6_ND_TARGET ->
        if hm = 1 then
      (OxmIPv6NDTarget {m_value = (0L,0L); m_mask = (Some (0L,0L))}, bits2)
        else
      (OxmIPv6NDTarget {m_value = (0L,0L); m_mask = None}, bits2)
      | OFPXMT_OFB_IPV6_ND_SLL ->
      (OxmIPv6NDSll 0L, bits2)
      | OFPXMT_OFB_IPV6_ND_TLL ->
      (OxmIPv6NDTll 0L, bits2)
      | OFPXMT_OFP_MPLS_BOS ->
      (OxmMPLSBos 0, bits2)
      | OFPXMT_OFB_PBB_ISID ->
        if hm = 1 then
      (OxmPBBIsid {m_value = 0l; m_mask = (Some 0l)}, bits2)
        else
      (OxmPBBIsid {m_value = 0l; m_mask = None}, bits2)
      | OFPXMT_OFB_IPV6_EXTHDR ->
        if hm = 1 then
      (OxmIPv6ExtHdr {m_value = 0; m_mask = (Some 0)}, bits2)
        else
      (OxmIPv6ExtHdr {m_value = 0; m_mask = None}, bits2)

    let rec parse_headers (bits : Cstruct.t) : oxmMatch*Cstruct.t = 
      if Cstruct.len bits < sizeof_ofp_oxm then ([], bits)
      else let field, bits2 = parse_header bits in
      let fields, bits3 = parse_headers bits2 in    
      (List.append [field] fields, bits3)

end

module PseudoPort = struct
  type t = pseudoPort

  cenum ofp_port_no {
    (* Maximum number of physical and logical switch ports. *)
    OFPP_MAX        = 0xffffff00l;

    (* Reserved OpenFlow Port (fake output "ports"). *)
    OFPP_IN_PORT    = 0xfffffff8l; (* Send the packet out the input port. This
                                      reserved port must be explicitly used
                                      in order to send back out of the input
                                      port.*)
    OFPP_TABLE      = 0xfffffff9l; (* Submit the packet to the first flow table
                                      NB: This destination port can only be
                                      used in packet-out messages. *)
    OFPP_NORMAL     = 0xfffffffal; (* Process with normal L2/L3 switching. *)
    OFPP_FLOOD      = 0xfffffffbl; (* All physical ports in VLAN, except input
                                      port and those blocked or link down. *)
    OFPP_ALL        = 0xfffffffcl; (* All physical ports except input port. *)
    OFPP_CONTROLLER = 0xfffffffdl; (* Send to controller. *)
    OFPP_LOCAL      = 0xfffffffel; (* Local openflow "port". *)
    OFPP_ANY        = 0xffffffffl  (* Wildcard port used only for flow mod
                                     (delete) and flow stats requests. Selects
                                     all flows regardless of output port
                                     (including flows with no output port). *)
  } as uint32_t

  let size_of _ = 4

  let to_string (t : t) = 
   match t with
    | PhysicalPort p -> sprintf "PhysicalPort = %lu" p
    | InPort -> "InPort"
    | Table -> "Table"
    | Normal -> "Normal"
    | Flood -> "Flood"
    | AllPorts -> "AllPorts"
    | Controller n -> sprintf "Controller<%d bytes>" n
    | Local -> "Local"
    | Any -> "Any"

  let marshal (t : t) : int32 = match t with
    | PhysicalPort(p) -> p
    | InPort -> ofp_port_no_to_int OFPP_IN_PORT
    | Table -> ofp_port_no_to_int OFPP_TABLE
    | Normal -> ofp_port_no_to_int OFPP_NORMAL
    | Flood -> ofp_port_no_to_int  OFPP_FLOOD
    | AllPorts -> ofp_port_no_to_int OFPP_ALL
    | Controller(_) -> ofp_port_no_to_int  OFPP_CONTROLLER
    | Local -> ofp_port_no_to_int  OFPP_LOCAL
    | Any -> ofp_port_no_to_int  OFPP_ANY

  let make ofp_port_no_code len =
    match int_to_ofp_port_no ofp_port_no_code with
      | Some OFPP_IN_PORT -> InPort
      | Some OFPP_TABLE -> Table
      | Some OFPP_NORMAL -> Normal
      | Some OFPP_FLOOD -> Flood
      | Some OFPP_ALL -> AllPorts
      | Some OFPP_CONTROLLER -> Controller len
      | Some OFPP_LOCAL -> Local
      | Some OFPP_ANY -> Any
      | _ ->
        if compare_uint32 ofp_port_no_code (ofp_port_no_to_int OFPP_MAX) then
          PhysicalPort ofp_port_no_code
        else
          raise
            (Unparsable (sprintf "unsupported port number (%lu)" ofp_port_no_code))

end

module QueueDesc = struct

  cstruct ofp_packet_queue {
    uint32_t queue_id;
    uint32_t port;
    uint16_t len;
    uint8_t pad[6]
  } as big_endian

  module QueueProp = struct

    cstruct ofp_queue_prop_header {
      uint16_t property;
      uint16_t len;
      uint8_t pad[4]
    } as big_endian
    
    cenum ofp_queue_properties {
      OFPQT_MIN_RATE = 1;
      OFPQT_MAX_RATE = 2;
      OFPQT_EXPERIMENTER = 0xffff
    } as uint16_t

    cstruct ofp_queue_prop_min_rate {
      uint16_t property;
      uint16_t len;
      uint8_t pad[4];
      uint16_t rate;
      uint8_t pad[6]
    } as big_endian

    cstruct ofp_queue_prop_max_rate {
      uint16_t property;
      uint16_t len;
      uint8_t pad[4];
      uint16_t rate;
      uint8_t pad[6]
    } as big_endian

    cstruct ofp_queue_prop_experimenter {
      uint16_t property;
      uint16_t len;
      uint8_t pad[4];
      uint32_t experimenter;
      uint8_t pad[4]
    } as big_endian

    type t = queueProp

    let sizeof (qp : t) : int =
      match qp with
        | MinRateProp _ -> sizeof_ofp_queue_prop_min_rate
        | MaxRateProp _-> sizeof_ofp_queue_prop_max_rate
        | ExperimenterProp _ -> sizeof_ofp_queue_prop_experimenter

    let to_string (qp : t) : string =
      match qp with
        | MinRateProp rate -> 
          Format.sprintf "MinRate = %s"
          (match rate with
            | Rate n -> string_of_int n
            | Disabled -> "Disabled")
        | MaxRateProp rate -> 
          Format.sprintf "MaxRate = %s"
          (match rate with
            | Rate n -> string_of_int n
            | Disabled -> "Disabled")
        | ExperimenterProp id -> 
          Format.sprintf "Experimenter<ID=%lu>"
          id

    let length_func (buf : Cstruct.t) : int option =
      if Cstruct.len buf < sizeof_ofp_queue_prop_header then None
      else Some (get_ofp_queue_prop_header_len buf)

    let marshal (buf : Cstruct.t) (qp : t) : int =
      match qp with 
        | MinRateProp rate ->
          set_ofp_queue_prop_min_rate_property buf (ofp_queue_properties_to_int OFPQT_MIN_RATE);
          set_ofp_queue_prop_min_rate_len buf 16; (* fixed by specification *)
          set_ofp_queue_prop_min_rate_rate buf (
          match rate with
            | Rate n -> n
            | Disabled -> 0xffff);
          sizeof_ofp_queue_prop_min_rate
        | MaxRateProp rate ->
          set_ofp_queue_prop_max_rate_property buf (ofp_queue_properties_to_int OFPQT_MAX_RATE);
          set_ofp_queue_prop_max_rate_len buf 16; (* fixed by specification *)
          set_ofp_queue_prop_max_rate_rate buf (
          match rate with
            | Rate n -> n
            | Disabled -> 0xffff);
          sizeof_ofp_queue_prop_max_rate
        | ExperimenterProp id ->
          set_ofp_queue_prop_experimenter_property buf (ofp_queue_properties_to_int OFPQT_EXPERIMENTER);
          set_ofp_queue_prop_experimenter_len buf 16; (* fixed by specification *)
          set_ofp_queue_prop_experimenter_experimenter buf id;
          sizeof_ofp_queue_prop_experimenter

    let parse (bits : Cstruct.t) : t = 
      let typ = int_to_ofp_queue_properties (get_ofp_queue_prop_header_property bits) in
      match typ with 
        | Some OFPQT_MIN_RATE -> 
          let rate = get_ofp_queue_prop_min_rate_rate bits in
          if rate > 1000 then MinRateProp Disabled
          else MinRateProp (Rate rate)
        | Some OFPQT_MAX_RATE ->
          let rate = get_ofp_queue_prop_max_rate_rate bits in
          if rate > 1000 then MaxRateProp Disabled
          else MaxRateProp (Rate rate)
        | Some OFPQT_EXPERIMENTER ->
          let exp_id = get_ofp_queue_prop_experimenter_experimenter bits
          in ExperimenterProp exp_id
        | None -> raise (Unparsable (sprintf "malformed property"))
  end

  type t = queueDesc

  let sizeof (qd : t) : int =
    sizeof_ofp_packet_queue + sum (map QueueProp.sizeof qd.properties)

  let to_string (qd : t) : string =
    Format.sprintf "{ queue_id = %lu; port = %lu; len = %u; properties = %s }"
    qd.queue_id
    qd.port
    qd.len
    ("[ " ^ (String.concat "; " (map QueueProp.to_string qd.properties)) ^ " ]")

  let length_func (buf : Cstruct.t) : int option =
    if Cstruct.len buf < sizeof_ofp_packet_queue then None
    else Some (get_ofp_packet_queue_len buf)

  let marshal (buf : Cstruct.t) (qd : t) : int =
    set_ofp_packet_queue_queue_id buf qd.queue_id;
    set_ofp_packet_queue_port buf qd.port;
    set_ofp_packet_queue_len buf qd.len;
    let propBuf = Cstruct.sub buf sizeof_ofp_packet_queue (qd.len - sizeof_ofp_packet_queue) in
    sizeof_ofp_packet_queue + (marshal_fields propBuf qd.properties QueueProp.marshal)
    
  let parse (bits : Cstruct.t) : t = 
    let queue_id = get_ofp_packet_queue_queue_id bits in
    let port = get_ofp_packet_queue_port bits in
    let len = get_ofp_packet_queue_len bits in
    let propBits = Cstruct.sub bits sizeof_ofp_packet_queue (len - sizeof_ofp_packet_queue) in
    let properties = parse_fields propBits QueueProp.parse QueueProp.length_func in
    { queue_id; port; len; properties}

end

module SwitchConfig = struct

  cstruct ofp_switch_config {
    uint16_t flags;
    uint16_t miss_send_len
  } as big_endian

  module Flags = struct

    cenum ofp_config_flags {
      OFPC_FRAG_NORMAL = 0;
      OFPC_FRAG_DROP = 1;
      OFPC_FRAG_REASM = 2;
      OFPC_FRAG_MASK = 3
    } as uint16_t

    let to_string (flags : switchFlags) : string = 
      match flags with
        | NormalFrag -> "NormalHandling"
        | DropFrag -> "DropFragments"
        | ReasmFrag -> "Reasemble"
        | MaskFrag -> "MaskFrag"

    let marshal (flags : switchFlags) : int = 
      match flags with
        | NormalFrag -> ofp_config_flags_to_int OFPC_FRAG_NORMAL
        | DropFrag -> ofp_config_flags_to_int OFPC_FRAG_DROP
        | ReasmFrag -> ofp_config_flags_to_int OFPC_FRAG_REASM
        | MaskFrag -> ofp_config_flags_to_int OFPC_FRAG_MASK

    let parse t : switchFlags = 
      match int_to_ofp_config_flags t with
        | Some OFPC_FRAG_NORMAL -> NormalFrag
        | Some OFPC_FRAG_DROP -> DropFrag
        | Some OFPC_FRAG_REASM -> ReasmFrag
        | Some OFPC_FRAG_MASK -> MaskFrag
        | None -> raise (Unparsable (sprintf "Malformed flags"))
  end

  type t = switchConfig

  let sizeof (sc : switchConfig) : int =
    sizeof_ofp_switch_config

  let to_string (sc : switchConfig) : string = 
    Format.sprintf "{ flags = %s; miss_send_length = %u }"
    (Flags.to_string sc.flags)
    sc.miss_send_len

  let marshal (buf : Cstruct.t) (sc : switchConfig) : int =
    set_ofp_switch_config_flags buf (Flags.marshal sc.flags);
    set_ofp_switch_config_miss_send_len buf sc.miss_send_len;
    sizeof_ofp_switch_config

  let parse (bits : Cstruct.t) : switchConfig = 
    let flags = Flags.parse (get_ofp_switch_config_flags bits) in
    let miss_send_len = get_ofp_switch_config_miss_send_len bits in 
    { flags; miss_send_len }
    
end

module OfpMatch = struct

  let sizeof (om : oxmMatch) : int =
    let n = sizeof_ofp_match + sum (map Oxm.sizeof om) in
    pad_to_64bits n

  let to_string om = 
    "[ " ^ (String.concat "; " (map Oxm.to_string om)) ^ " ]"

  let marshal (buf : Cstruct.t) (om : oxmMatch) : int =
    let size = sizeof om in
    set_ofp_match_typ buf 1; (* OXPMT_OXM *)
    set_ofp_match_length buf (sizeof_ofp_match + sum (map Oxm.sizeof om)); (* Length of ofp_match (excluding padding) *)
    let buf = Cstruct.shift buf sizeof_ofp_match in
    let oxm_size = marshal_fields buf om Oxm.marshal in
    let pad = size - (sizeof_ofp_match + oxm_size) in
    if pad > 0 then
      let buf = Cstruct.shift buf oxm_size in
      let _ = pad_with_zeros buf pad in
      size
    else size

  let rec parse_fields (bits : Cstruct.t) : oxmMatch * Cstruct.t =
    if Cstruct.len bits <= sizeof_ofp_oxm then ([], bits)
    else let field, bits2 = Oxm.parse bits in
    let fields, bits3 = parse_fields bits2 in
    (List.append [field] fields, bits3)

  let parse (bits : Cstruct.t) : oxmMatch * Cstruct.t =
    let length = get_ofp_match_length bits in
    let oxm_bits = Cstruct.sub bits sizeof_ofp_match (length - sizeof_ofp_match) in
    let fields, _ = parse_fields oxm_bits in
    let bits = Cstruct.shift bits (pad_to_64bits length) in
    (fields, bits)

end

module Action = struct

  type sequence = OpenFlow0x04_Core.actionSequence
    
  let sizeof (act : action) : int = match act with
    | Output _ -> sizeof_ofp_action_output
    | Group _ -> sizeof_ofp_action_group
    | PopVlan -> sizeof_ofp_action_header
    | PushVlan -> sizeof_ofp_action_push
    | PopMpls -> sizeof_ofp_action_pop_mpls
    | PushMpls -> sizeof_ofp_action_push
    | SetField oxm -> pad_to_64bits (sizeof_ofp_action_set_field + Oxm.sizeof oxm)
    | CopyTtlOut -> sizeof_ofp_action_header
    | CopyTtlIn -> sizeof_ofp_action_header
    | SetNwTtl _ -> sizeof_ofp_action_nw_ttl
    | DecNwTtl -> sizeof_ofp_action_header
    | PushPbb -> sizeof_ofp_action_push
    | PopPbb -> sizeof_ofp_action_header
    | SetMplsTtl _ -> sizeof_ofp_action_push
    | DecMplsTtl -> sizeof_ofp_action_header
    | SetQueue _ -> sizeof_ofp_action_set_queue
    | Experimenter _ -> sizeof_ofp_action_experimenter

  let to_type t : actionTyp = 
    match (int_to_ofp_action_type t) with
      | Some OFPAT_OUTPUT -> Output
      | Some OFPAT_COPY_TTL_OUT -> CopyTTLOut
      | Some OFPAT_COPY_TTL_IN -> CopyTTLIn
      | Some OFPAT_SET_MPLS_TTL -> SetMPLSTTL
      | Some OFPAT_DEC_MPLS_TTL -> DecMPLSTTL
      | Some OFPAT_PUSH_VLAN -> PushVLAN
      | Some OFPAT_POP_VLAN -> PopVLAN
      | Some OFPAT_PUSH_MPLS -> PushMPLS
      | Some OFPAT_POP_MPLS -> PopMPLS
      | Some OFPAT_SET_QUEUE -> SetQueue
      | Some OFPAT_GROUP -> Group
      | Some OFPAT_SET_NW_TTL -> SetNWTTL
      | Some OFPAT_DEC_NW_TTL -> DecNWTTL
      | Some OFPAT_SET_FIELD -> SetField
      | Some OFPAT_PUSH_PBB -> PushPBB
      | Some OFPAT_POP_PBB -> PopPBB
      | Some OFPAT_EXPERIMENTER -> Experimenter
      | None -> failwith "None type"

  let marshal (buf : Cstruct.t) (act : action) : int =
    let size = sizeof act in
    match act with
      | Output port ->
        set_ofp_action_output_typ buf 0; (* OFPAT_OUTPUT *)
        set_ofp_action_output_len buf size;
        set_ofp_action_output_port buf (PseudoPort.marshal port);
        set_ofp_action_output_max_len buf
          (match port with
            | Controller max_len -> max_len
            | _ -> 0);
        set_ofp_action_output_pad0 buf 0;
        set_ofp_action_output_pad1 buf 0;
        set_ofp_action_output_pad2 buf 0;
        set_ofp_action_output_pad3 buf 0;
        set_ofp_action_output_pad4 buf 0;
        set_ofp_action_output_pad5 buf 0;
        size
      | PushVlan ->
	set_ofp_action_push_typ buf 17; (* PUSH_VLAN *)
	set_ofp_action_push_len buf size;
	set_ofp_action_push_ethertype buf 0x8100;
	size
      | PopVlan ->
	set_ofp_action_header_typ buf 18; (* POP_VLAN *)
	set_ofp_action_header_len buf size;
        set_ofp_action_header_pad buf 0;
        set_ofp_action_header_pad1 buf 0;
        set_ofp_action_header_pad2 buf 0;
        set_ofp_action_header_pad3 buf 0;
	size
      | PushMpls ->
	set_ofp_action_push_typ buf 19; (* PUSH_MPLS *)
	set_ofp_action_push_len buf size;
	set_ofp_action_push_ethertype buf 0x8847;
	size
      | PopMpls ->
	set_ofp_action_pop_mpls_typ buf 20; (* POP_MPLS *)
	set_ofp_action_pop_mpls_len buf size;
	set_ofp_action_pop_mpls_ethertype buf 0x800;
	size
      | Group gid ->
        set_ofp_action_group_typ buf 22; (* OFPAT_GROUP *)
        set_ofp_action_group_len buf size;
        set_ofp_action_group_group_id buf gid;
        size
      | SetField oxm ->
        set_ofp_action_set_field_typ buf 25; (* OFPAT_SET_FIELD *)
        set_ofp_action_set_field_len buf size;
        let buf = Cstruct.shift buf sizeof_ofp_action_set_field in
        let oxm_size = Oxm.marshal buf oxm in
        let pad = size - (sizeof_ofp_action_set_field + oxm_size) in
        (* printf "pad = %d\n" pad; *)
        if pad > 0 then
          let buf = Cstruct.shift buf oxm_size in
          let _ = pad_with_zeros buf pad in
          size
        else size
      | CopyTtlOut ->
        set_ofp_action_header_typ buf 11; (* OFPAT_COPY_TTL_OUT *)
        set_ofp_action_header_len buf size;
        set_ofp_action_header_pad buf 0;
        set_ofp_action_header_pad1 buf 0;
        set_ofp_action_header_pad2 buf 0;
        set_ofp_action_header_pad3 buf 0;
        size
      | CopyTtlIn ->
        set_ofp_action_header_typ buf 12; (* OFPAT_COPY_TTL_IN *)
        set_ofp_action_header_len buf size;
        set_ofp_action_header_pad buf 0;
        set_ofp_action_header_pad1 buf 0;
        set_ofp_action_header_pad2 buf 0;
        set_ofp_action_header_pad3 buf 0;
        size
      | SetNwTtl newTtl ->
        set_ofp_action_nw_ttl_typ buf 23; (* OFPAT_SET_NW_TTL *)
        set_ofp_action_nw_ttl_len buf size;
        set_ofp_action_nw_ttl_nw_ttl buf newTtl;
        set_ofp_action_nw_ttl_pad buf 0;
        set_ofp_action_nw_ttl_pad1 buf 0;
        set_ofp_action_nw_ttl_pad2 buf 0;
        size
      | DecNwTtl ->
        set_ofp_action_header_typ buf 24; (* OFPAT_DEC_NW_TTL *)
        set_ofp_action_header_len buf size;
        set_ofp_action_header_pad buf 0;
        set_ofp_action_header_pad1 buf 0;
        set_ofp_action_header_pad2 buf 0;
        set_ofp_action_header_pad3 buf 0;
        size
      | PushPbb ->
        set_ofp_action_push_typ buf 26; (* OFPAT_PUSH_PBB *)
        set_ofp_action_push_len buf size;
        set_ofp_action_push_ethertype buf 0x88a8; (* Not sure, maybe need to redefine*)
        size
      | PopPbb ->
        set_ofp_action_header_typ buf 27; (* OFPAT_POP_PBB *)
        set_ofp_action_header_len buf size;
        set_ofp_action_header_pad buf 0;
        set_ofp_action_header_pad1 buf 0;
        set_ofp_action_header_pad2 buf 0;
        set_ofp_action_header_pad3 buf 0;
        size
      | SetMplsTtl newTtl ->
        set_ofp_action_mpls_ttl_typ buf 15; (* OFPAT_SET_MPLS_TTL *)
        set_ofp_action_mpls_ttl_len buf size;
        set_ofp_action_mpls_ttl_mpls_ttl buf newTtl;
        size
      | DecMplsTtl ->
        set_ofp_action_header_typ buf 16; (* OFPAT_DEC_MPLS_TTL *)
        set_ofp_action_header_len buf size;
        set_ofp_action_header_pad buf 0;
        set_ofp_action_header_pad1 buf 0;
        set_ofp_action_header_pad2 buf 0;
        set_ofp_action_header_pad3 buf 0;
        size
      | SetQueue queueId ->
        set_ofp_action_set_queue_typ buf 21; (* OFPAT_SET_QUEUE *)
        set_ofp_action_set_queue_len buf size;
        set_ofp_action_set_queue_queue_id buf queueId;
        size
      | Experimenter exp ->
        set_ofp_action_experimenter_typ buf 0xffff; (* OFPAT_EXPERIMENTER *)
        set_ofp_action_experimenter_len buf size;
        set_ofp_action_experimenter_experimenter buf exp;
        size

  let parse (bits : Cstruct.t) : action =
    match to_type (get_ofp_action_header_typ bits) with
     | Output -> Output (PseudoPort.make (get_ofp_action_output_port bits) 
     (get_ofp_action_output_max_len bits))
     | Group -> Group (get_ofp_action_group_group_id bits)
     | PushVLAN -> PushVlan
     | PopVLAN -> PopVlan
     | PushMPLS -> PushMpls
     | PopMPLS -> PopMpls
     | SetField -> let field,_ = Oxm.parse (
     Cstruct.shift bits 4) in (*TEST BECAUSE OF WRONG OFFSET??*)
     SetField (field)
     | CopyTTLOut -> CopyTtlOut
     | CopyTTLIn -> CopyTtlIn
     | SetMPLSTTL -> SetMplsTtl (get_ofp_action_mpls_ttl_mpls_ttl bits)
     | DecMPLSTTL -> DecMplsTtl
     | SetQueue -> SetQueue (get_ofp_action_set_queue_queue_id bits)
     | SetNWTTL -> SetNwTtl (get_ofp_action_nw_ttl_nw_ttl bits)
     | DecNWTTL -> DecNwTtl
     | PushPBB -> PushPbb
     | PopPBB  -> PopPbb
     | Experimenter -> Experimenter (get_ofp_action_experimenter_experimenter bits)

  let rec parse_fields (bits : Cstruct.t) : sequence * Cstruct.t =
    if Cstruct.len bits < sizeof_ofp_action_header then ([], bits)
    else let field = parse bits in
    let bits2 = Cstruct.shift bits (sizeof field) in
    let fields, bits3 = parse_fields bits2 in
    (List.append [field] fields, bits3)

  let parse_sequence (bits : Cstruct.t) : sequence =
    let fields, _ = parse_fields bits in
    fields

  let to_string seq =
      match seq with
        | Output o -> Format.sprintf "PseudoPort: %s" (PseudoPort.to_string o)
        | Group g -> Format.sprintf "Group ID: %lu" g
        | PopVlan -> "Pop Vlan"
        | PushVlan -> "Push Vlan"
        | PopMpls -> "Pop Mpls"
        | PushMpls -> "Push Mpls"
        | SetField oxm -> Format.sprintf "oxm: %s" (Oxm.to_string oxm)
        | CopyTtlOut -> "Copy TTL out"
        | CopyTtlIn -> "Copy TTL In"
        | SetNwTtl t -> Format.sprintf "Set NW TTL %u" t
        | DecNwTtl -> "Dec NW TTL"
        | PushPbb -> "Push PBB"
        | PopPbb -> "POP PBB"
        | SetMplsTtl t -> Format.sprintf "Set MPLS TTL: %u" t
        | DecMplsTtl -> "Dec MPLS TTL"
        | SetQueue q -> Format.sprintf "Set Queue: %lu" q
        | Experimenter e -> Format.sprintf "Experimenter: %lu" e
end

module Bucket = struct

  type t = bucket

  let sizeof (bucket : bucket) : int =
    let n = sizeof_ofp_bucket + sum (map Action.sizeof bucket.bu_actions) in
    pad_to_64bits n

  let to_string (bucket : bucket) : string = 
    Format.sprintf "{ length = %u; weight = %u; watch_port = %s; watch_group = %s; actions = %s }"
    (sizeof bucket)
    bucket.bu_weight
    (match bucket.bu_watch_port with
      | Some n -> Int32.to_string n
      | None -> "None")
    (match bucket.bu_watch_group with
      | Some n -> Int32.to_string n
      | None -> "None")
    ("[ " ^ (String.concat "; " (map Action.to_string bucket.bu_actions)) ^ " ]")

  let length_func (buf : Cstruct.t) : int option =
    if Cstruct.len buf < sizeof_ofp_bucket then None
    else Some (pad_to_64bits (get_ofp_bucket_len buf))
 
  let marshal (buf : Cstruct.t) (bucket : bucket) : int =
    let size = sizeof bucket in
    set_ofp_bucket_len buf size;
    set_ofp_bucket_weight buf bucket.bu_weight;
    set_ofp_bucket_watch_port buf
      (match bucket.bu_watch_port with
        | None -> ofpg_any
        | Some port -> port);
    set_ofp_bucket_watch_group buf
      (match bucket.bu_watch_group with
        | None -> ofpg_any
        | Some group_id -> group_id);
    set_ofp_bucket_pad0 buf 0;
    set_ofp_bucket_pad1 buf 0;
    set_ofp_bucket_pad2 buf 0;
    set_ofp_bucket_pad3 buf 0;
    let action_marshal buf act =
      match act with
        | Output Table ->
          failwith "OFPP_TABLE not allowed in installed flow"
        | _ -> Action.marshal buf act in
    let buf = Cstruct.shift buf sizeof_ofp_bucket in
    (sizeof_ofp_bucket + (marshal_fields buf bucket.bu_actions action_marshal))

  let parse (bits : Cstruct.t) : bucket =
    let len = get_ofp_bucket_len bits in
    let bu_weight = get_ofp_bucket_weight bits in
    let bu_watch_port = match get_ofp_bucket_watch_port bits with
                          | 0xffffffffl -> None (* ofpp_any *)
                          | n -> Some n in
    let bu_watch_group = match get_ofp_bucket_watch_group bits with
                          | 0xffffffffl -> None (* ofpg_any *)
                          | n -> Some n in
    let bu_actions = Action.parse_sequence (Cstruct.sub bits sizeof_ofp_bucket (len - sizeof_ofp_bucket)) in
    {bu_weight; bu_watch_port; bu_watch_group; bu_actions}
end

module FlowModCommand = struct
    
  type t = flowModCommand

  let n = ref 0L
  
  let sizeof _ = 1

  let marshal (t : t) : int = match t with
    | AddFlow -> n := Int64.succ !n; ofp_flow_mod_command_to_int OFPFC_ADD
    | ModFlow -> ofp_flow_mod_command_to_int OFPFC_MODIFY
    | ModStrictFlow -> ofp_flow_mod_command_to_int OFPFC_MODIFY_STRICT
    | DeleteFlow -> ofp_flow_mod_command_to_int OFPFC_DELETE
    | DeleteStrictFlow -> ofp_flow_mod_command_to_int OFPFC_DELETE_STRICT

  let parse bits : flowModCommand = 
    match (int_to_ofp_flow_mod_command bits) with
      | Some OFPFC_ADD -> AddFlow
      | Some OFPFC_MODIFY -> ModFlow
      | Some OFPFC_MODIFY_STRICT -> ModStrictFlow
      | Some OFPFC_DELETE -> DeleteFlow
      | Some OFPFC_DELETE_STRICT -> DeleteStrictFlow
      | None -> raise (Unparsable (sprintf "malformed command"))

  let to_string t = 
   match t with
    | AddFlow -> "Add"
    | ModFlow -> "Modify"
    | ModStrictFlow -> "ModifyStrict"
    | DeleteFlow -> "Delete"
    | DeleteStrictFlow -> "DeleteStrict"
end

module GroupType = struct
    
  type t = groupType

  let n = ref 0L

  let to_string (t : t) : string = match t with
    | All -> "All"
    | Select -> "Select"
    | Indirect -> "Indirect"
    | FF -> "FF"

  let marshal (t : t) : int = match t with
    | All -> ofp_group_type_to_int OFPGT_ALL
    | Select -> ofp_group_type_to_int OFPGT_SELECT
    | Indirect -> ofp_group_type_to_int OFPGT_INDIRECT
    | FF -> ofp_group_type_to_int OFPGT_FF

  let parse (bits : int) : t =
    match int_to_ofp_group_type bits with
      | Some OFPGT_ALL -> All
      | Some OFPGT_SELECT  -> Select
      | Some OFPGT_INDIRECT -> Indirect
      | Some OFPGT_FF  -> FF
      | None -> raise (Unparsable (sprintf "malformed ofp_group_type"))

end

module GroupMod = struct

  cenum ofp_group_mod_command {
    OFPGC_ADD = 0;
    OFPGC_MODIFY = 1;
    OFPGC_DELETE = 2
  } as uint16_t

  type t = groupMod

  let sizeof (gm: groupMod) : int =
    match gm with
      | AddGroup (typ, gid, buckets) -> 
        sizeof_ofp_group_mod + sum (map Bucket.sizeof buckets)
      | DeleteGroup (typ, gid) -> 
        sizeof_ofp_group_mod
      | ModifyGroup (typ, _, buckets) -> 
        sizeof_ofp_group_mod + sum (map Bucket.sizeof buckets)

  let marshal (buf : Cstruct.t) (gm : groupMod) : int =
    match gm with
      | AddGroup (typ, gid, buckets) -> 
        set_ofp_group_mod_command buf 0; (* OFPGC_ADD *)
        set_ofp_group_mod_typ buf (GroupType.marshal typ);
        set_ofp_group_mod_pad buf 0;
        set_ofp_group_mod_group_id buf gid;
        sizeof_ofp_group_mod + (marshal_fields (Cstruct.shift buf sizeof_ofp_group_mod) buckets Bucket.marshal)
      | DeleteGroup (typ, gid) ->
        set_ofp_group_mod_command buf 2; (* OFPGC_DEL *)
        set_ofp_group_mod_typ buf (GroupType.marshal typ);
        set_ofp_group_mod_pad buf 0;
        set_ofp_group_mod_group_id buf gid;
        sizeof_ofp_group_mod
      | ModifyGroup (typ, gid, buckets) -> 
        set_ofp_group_mod_command buf 1; (* OFPGC_MODIFY *)
        set_ofp_group_mod_typ buf (GroupType.marshal typ);
        set_ofp_group_mod_pad buf 0;
        set_ofp_group_mod_group_id buf gid;
        sizeof_ofp_group_mod + (marshal_fields (Cstruct.shift buf sizeof_ofp_group_mod) buckets Bucket.marshal)

  let parse (bits : Cstruct.t) : groupMod =
    let typ = GroupType.parse (get_ofp_group_mod_typ bits) in
    let gid = get_ofp_group_mod_group_id bits in
    let command = get_ofp_group_mod_command bits in
    match int_to_ofp_group_mod_command command with
      | Some OFPGC_ADD -> 
        let bucket = parse_fields (Cstruct.shift bits sizeof_ofp_group_mod) Bucket.parse (Bucket.length_func) in
        AddGroup (typ,gid,bucket)
      | Some OFPGC_MODIFY -> DeleteGroup (typ,gid)
      | Some OFPGC_DELETE -> 
        let bucket = parse_fields (Cstruct.shift bits sizeof_ofp_group_mod) Bucket.parse (Bucket.length_func) in
        ModifyGroup (typ,gid,bucket)
      | None -> raise (Unparsable (sprintf "malformed group command"))
end

module PortMod = struct

  cstruct ofp_port_mod {
    uint32_t port_no;
    uint8_t pad[4];
    uint8_t hw_addr[6];
    uint8_t pad2[2];
    uint32_t config;
    uint32_t mask;
    uint32_t advertise;
    uint8_t pad3[4]
  } as big_endian

  type t = portMod

  let sizeof pm : int =
    sizeof_ofp_port_mod

  let to_string (pm : t) : string =
    Format.sprintf "{ port_no = %lu; hw_addr = %s; config = %s; mask = %s; advertise = %s }"
    pm.mpPortNo
    (string_of_mac pm.mpHw_addr)
    (PortConfig.to_string pm.mpConfig)
    (PortConfig.to_string pm.mpMask)
    (PortState.to_string pm.mpAdvertise)
    
  let marshal (buf : Cstruct.t) (pm : t) : int =
    set_ofp_port_mod_port_no buf pm.mpPortNo;
    set_ofp_port_mod_hw_addr (bytes_of_mac pm.mpHw_addr) 0 buf;
    set_ofp_port_mod_config buf (PortConfig.marshal pm.mpConfig);
    set_ofp_port_mod_mask buf (PortConfig.marshal pm.mpMask);
    set_ofp_port_mod_advertise buf (PortState.marshal pm.mpAdvertise);
    sizeof_ofp_port_mod

  let parse (bits : Cstruct.t) : t =
    let mpPortNo = get_ofp_port_mod_port_no bits in
    let mpHw_addr = mac_of_bytes (copy_ofp_port_mod_hw_addr bits) in
    let mpConfig = PortConfig.parse (get_ofp_port_mod_config bits) in
    let mpMask = PortConfig.parse (get_ofp_port_mod_mask bits) in
    let mpAdvertise = PortState.parse (get_ofp_port_mod_advertise bits) in
    { mpPortNo; mpHw_addr; mpConfig; mpMask; mpAdvertise}
  
end

module MeterBand = struct

  cenum ofp_meter_band_type {
    OFPMBT_DROP = 1;
    OFPMBT_DSCP_REMARK = 2;
    OFPMBT_EXPERIMENTER = 0xffff
  } as uint16_t

  type t = meterBand

  let sizeof (mb : meterBand) : int =
    match mb with
      | Drop _ -> sizeof_ofp_meter_band_drop
      | DscpRemark _ -> sizeof_ofp_meter_band_dscp_remark
      | ExpMeter _ ->  sizeof_ofp_meter_band_experimenter

  let length_fun (buf : Cstruct.t) : int option =
    if Cstruct.len buf < sizeof_ofp_meter_band_header then None
    else Some (get_ofp_meter_band_header_len buf)

  let to_string (mb : meterBand) : string =
    match mb with
      | Drop (r,b) ->
        Format.sprintf "Drop { rate = %lu; burst_size = %lu }" r b
      | DscpRemark (r,b,p) ->
        Format.sprintf "Dscp Remark { rate = %lu; burst_size = %lu; prec level = %u }" r b p
      | ExpMeter (r,b,e) ->
        Format.sprintf "Experimetner { rate = %lu; burst_size = %lu; experimenter_id = %lu }" r b e

  let marshal (buf : Cstruct.t) (mb : meterBand) : int =
    match mb with
      | Drop (r,b) ->
        set_ofp_meter_band_drop_typ buf 1; (* OFPMBT_DROP *)
        set_ofp_meter_band_drop_len buf sizeof_ofp_meter_band_drop;
        set_ofp_meter_band_drop_rate buf r;
        set_ofp_meter_band_drop_burst_size buf b;
        sizeof_ofp_meter_band_drop
      | DscpRemark (r,b,p) ->
        set_ofp_meter_band_dscp_remark_typ buf 2; (* OFPMBT_DSCP_REMARK *)
        set_ofp_meter_band_dscp_remark_len buf sizeof_ofp_meter_band_dscp_remark;
        set_ofp_meter_band_dscp_remark_rate buf r;
        set_ofp_meter_band_dscp_remark_burst_size buf b;
        set_ofp_meter_band_dscp_remark_prec_level buf p;
        sizeof_ofp_meter_band_dscp_remark
      | ExpMeter (r,b,e) ->
        set_ofp_meter_band_experimenter_typ buf 0xffff; (* OFPMBT_EXPERIMENTER *)
        set_ofp_meter_band_experimenter_len buf sizeof_ofp_meter_band_experimenter;
        set_ofp_meter_band_experimenter_rate buf r;
        set_ofp_meter_band_experimenter_burst_size buf b;
        set_ofp_meter_band_experimenter_experimenter buf e;
        sizeof_ofp_meter_band_experimenter 

  let parse (bits : Cstruct.t) : meterBand =
    let rate = get_ofp_meter_band_header_rate bits in
    let burst = get_ofp_meter_band_header_burst_size bits in
    let typ = get_ofp_meter_band_header_typ bits in
    match int_to_ofp_meter_band_type typ with 
      | Some OFPMBT_DROP -> 
        Drop (rate,burst)
      | Some OFPMBT_DSCP_REMARK -> 
        let p = get_ofp_meter_band_dscp_remark_prec_level bits in
        DscpRemark (rate,burst,p)
      | Some OFPMBT_EXPERIMENTER -> 
        let e = get_ofp_meter_band_experimenter_experimenter bits in
        ExpMeter (rate,burst,e)
      | None -> raise (Unparsable (sprintf "malformed typ"))

end

module MeterFlags = struct

  let marshal (mfm : meterFlags) : int =
    (if mfm.kbps then 1 lsl 0 else 0) lor 
     (if mfm.pktps then 1 lsl 1 else 0) lor
      (if mfm.burst then 1 lsl 2 else 0) lor
       (if mfm.stats then 1 lsl 3 else 0)

  let parse bits : meterFlags = 
    { kbps = test_bit16 0 bits
    ; pktps = test_bit16 1 bits 
    ; burst = test_bit16 2 bits 
    ; stats = test_bit16 3 bits }

  let to_string (mfm : meterFlags) : string =
    Format.sprintf "{ kpbs = %B; pktps = %B; burst = %B; stats = %B }"
    mfm.kbps
    mfm.pktps
    mfm.burst
    mfm.stats

end

module MeterMod = struct

  cstruct ofp_meter_mod {
    uint16_t commands;
    uint16_t flags;
    uint32_t meter_id
  } as big_endian

  module Command = struct

    cenum ofp_meter_mod_command {
      OFPMC_ADD;
      OFPMC_MODIFY;
      OFPMC_DELETE
    } as uint16_t

    let to_string (t :  meterCommand) = 
      match t with
        | AddMeter -> "AddMeter"
        | ModifyMeter -> "ModifyMeter"
        | DeleteMeter -> "DeleteMmeter"

    let marshal (t : meterCommand) : int =
      match t with
        | AddMeter -> ofp_meter_mod_command_to_int OFPMC_ADD
        | ModifyMeter -> ofp_meter_mod_command_to_int OFPMC_MODIFY
        | DeleteMeter -> ofp_meter_mod_command_to_int OFPMC_DELETE

    let parse t : meterCommand =
      match int_to_ofp_meter_mod_command t with
        | Some OFPMC_ADD -> AddMeter
        | Some OFPMC_MODIFY -> ModifyMeter
        | Some OFPMC_DELETE -> DeleteMeter
        | None -> raise (Unparsable (sprintf "malformed command"))
  end

  type t = meterMod

  let sizeof (mm : t) : int =
    sizeof_ofp_meter_mod + (sum (map MeterBand.sizeof mm.bands))

  let to_string (mm : t) : string =
    Format.sprintf "{ command = %s; flags = %s = meter_id = %lu; bands = %s }"
    (Command.to_string mm.command)
    (MeterFlags.to_string mm.flags)
    mm.meter_id
    ("[ " ^ (String.concat "; " (map MeterBand.to_string mm.bands)) ^ " ]")

  let marshal (buf : Cstruct.t) (mm : t) : int =
    set_ofp_meter_mod_commands buf (Command.marshal mm.command);
    set_ofp_meter_mod_flags buf (MeterFlags.marshal mm.flags);
    set_ofp_meter_mod_meter_id buf mm.meter_id;
    sizeof_ofp_meter_mod + (marshal_fields (Cstruct.shift buf sizeof_ofp_meter_mod) mm.bands MeterBand.marshal)

  let parse (bits : Cstruct.t) : t = 
    let command = Command.parse (get_ofp_meter_mod_commands bits) in
    let flags = MeterFlags.parse (get_ofp_meter_mod_flags bits) in
    let meter_id = get_ofp_meter_mod_meter_id bits in
    let bandsBits = Cstruct.shift bits sizeof_ofp_meter_mod in
    let bands = parse_fields bandsBits MeterBand.parse MeterBand.length_fun in
    { command; flags; meter_id; bands }

end

module Instruction = struct

  let to_string ins =
    match ins with
      | GotoTable t -> Format.sprintf "Go to Table = %u" t
      | ApplyActions actions -> Format.sprintf "Apply Actions = [ %s ]"
                                (String.concat "; " (map Action.to_string actions))
      | WriteActions actions -> Format.sprintf "Write Actions = [ %s ]" 
                                (String.concat "; " (map Action.to_string actions))
      | WriteMetadata meta -> 
        (match meta.m_mask with
          | None -> Format.sprintf "WriteMeta = %LX" meta.m_value
          | Some m -> Format.sprintf "WriteMeta = %LX/%LX" meta.m_value m)
      | Clear -> "Clear"
      | Meter m -> Format.sprintf "Meter = %lu" m
      | Experimenter e -> Format.sprintf "Experimenter = %lu" e

  let sizeof (ins : instruction) : int =
    match ins with
      | GotoTable _ ->
        sizeof_ofp_instruction_goto_table
      | ApplyActions actions ->
        sizeof_ofp_instruction_actions + sum (map Action.sizeof actions)
      | WriteActions actions ->
        sizeof_ofp_instruction_actions + sum (map Action.sizeof actions)
      | WriteMetadata _ -> sizeof_ofp_instruction_write_metadata
      | Clear -> sizeof_ofp_instruction_actions
      | Meter _ -> sizeof_ofp_instruction_meter
      | Experimenter _ -> sizeof_ofp_instruction_experimenter

  let marshal (buf : Cstruct.t) (ins : instruction) : int =
    let size = sizeof ins in
      match ins with
        | GotoTable table_id ->
          set_ofp_instruction_goto_table_typ buf 1; (* OFPIT_GOTO_TABLE *)
          set_ofp_instruction_goto_table_len buf size;
          set_ofp_instruction_goto_table_table_id buf table_id;
          set_ofp_instruction_goto_table_pad0 buf 0;
          set_ofp_instruction_goto_table_pad1 buf 0;
          set_ofp_instruction_goto_table_pad2 buf 0;
          size
        | WriteActions actions ->
          set_ofp_instruction_actions_typ buf 3; (* OFPIT_WRITE_ACTIONS *)
          set_ofp_instruction_actions_len buf size;
          set_ofp_instruction_actions_pad0 buf 0;
          set_ofp_instruction_actions_pad1 buf 0;
          set_ofp_instruction_actions_pad2 buf 0;
          set_ofp_instruction_actions_pad3 buf 0;
          sizeof_ofp_instruction_actions + (
          marshal_fields 
          (Cstruct.shift buf sizeof_ofp_instruction_actions)
          actions
          Action.marshal)
        | ApplyActions actions ->
          set_ofp_instruction_actions_typ buf 4; (* OFPIT_APPLY_ACTIONS *)
          set_ofp_instruction_actions_len buf size;
          set_ofp_instruction_actions_pad0 buf 0;
          set_ofp_instruction_actions_pad1 buf 0;
          set_ofp_instruction_actions_pad2 buf 0;
          set_ofp_instruction_actions_pad3 buf 0;
          sizeof_ofp_instruction_actions + (marshal_fields (Cstruct.shift buf sizeof_ofp_instruction_actions) actions Action.marshal)
        | WriteMetadata metadata ->
          set_ofp_instruction_write_metadata_typ buf 2; (* OFPIT_WRITE_METADATA *)
          set_ofp_instruction_write_metadata_len buf size;
          set_ofp_instruction_write_metadata_pad0 buf 0;
          set_ofp_instruction_write_metadata_pad1 buf 0;
          set_ofp_instruction_write_metadata_pad2 buf 0;
          set_ofp_instruction_write_metadata_pad3 buf 0;
          set_ofp_instruction_write_metadata_metadata buf metadata.m_value;
          set_ofp_instruction_write_metadata_metadata_mask buf (
            match metadata.m_mask with
              | None -> 0L
              | Some mask -> mask);
          size
        | Clear -> 
          set_ofp_instruction_actions_typ buf 5; (* OFPIT_CLEAR_ACTIONS *)
          set_ofp_instruction_actions_len buf size;
          set_ofp_instruction_actions_pad0 buf 0;
          set_ofp_instruction_actions_pad1 buf 0;
          set_ofp_instruction_actions_pad2 buf 0;
          set_ofp_instruction_actions_pad3 buf 0;
          size
        | Meter meterId->
          set_ofp_instruction_meter_typ buf 6; (* OFPIT_METER *)
          set_ofp_instruction_meter_len buf size;
          set_ofp_instruction_meter_meter_id buf meterId;
          size
        | Experimenter experimenterId->
          set_ofp_instruction_experimenter_typ buf 0xffff; (* OFPIT_EXPERIMENTER *)
          set_ofp_instruction_experimenter_len buf size;
          set_ofp_instruction_experimenter_experimenter buf experimenterId;
          size


  let parse (bits : Cstruct.t) : instruction =
    let typ = get_ofp_instruction_typ bits in
    let len = get_ofp_instruction_len bits in
      match (int_to_ofp_instruction_type typ) with
        | Some OFPIT_GOTO_TABLE -> GotoTable (
        get_ofp_instruction_goto_table_table_id bits)
        | Some OFPIT_WRITE_METADATA -> 
            let value = get_ofp_instruction_write_metadata_metadata bits in 
            let mask = get_ofp_instruction_write_metadata_metadata_mask bits in
            if mask <> 0L then
              WriteMetadata ({m_value = value; m_mask = Some mask})
            else
              WriteMetadata ({m_value = value; m_mask = None})
        | Some OFPIT_WRITE_ACTIONS -> WriteActions (
        Action.parse_sequence (Cstruct.sub bits sizeof_ofp_instruction_actions (len-sizeof_ofp_instruction_actions)))
        | Some OFPIT_APPLY_ACTIONS -> ApplyActions (
        Action.parse_sequence (Cstruct.sub bits sizeof_ofp_instruction_actions (len-sizeof_ofp_instruction_actions))) 
        | Some OFPIT_CLEAR_ACTIONS -> Clear
        | Some OFPIT_METER -> Meter (get_ofp_instruction_meter_meter_id bits)
        | Some OFPIT_EXPERIMENTER -> Experimenter (
        get_ofp_instruction_experimenter_experimenter bits)
        | _ -> raise (Unparsable (sprintf "Unkown instruction message"))
        
end

module Instructions = struct

  let sizeof (inss : instruction list) : int =
    sum (map Instruction.sizeof inss)

  let marshal (buf : Cstruct.t) (inss : instruction list) : int =
    if sizeof inss <> 0 then
      marshal_fields buf inss Instruction.marshal
    else 0

  let rec parse_field (bits : Cstruct.t) : instruction list*Cstruct.t =
    if Cstruct.len bits < sizeof_ofp_instruction then [],bits
    else let field = Instruction.parse bits in
    let bits2 = Cstruct.shift bits (Instruction.sizeof field) in
    let fields, bits3 = parse_field bits2 in
    (List.append [field] fields, bits3)

  let to_string ins =
    "[ " ^ (String.concat "; " (map Instruction.to_string ins)) ^ " ]"
    

  let parse (bits : Cstruct.t) : instruction list =
    let field,_ = parse_field bits in
    field

end

module FlowMod = struct

  let sizeof (fm : flowMod) =
    sizeof_ofp_flow_mod + (OfpMatch.sizeof fm.mfOfp_match) + (Instructions.sizeof fm.mfInstructions)

  module Flags = struct
    
    let marshal (f : flowModFlags) =
      (if f.fmf_send_flow_rem then 1 lsl 0 else 0) lor
        (if f.fmf_check_overlap then 1 lsl 1 else 0) lor
          (if f.fmf_reset_counts then 1 lsl 2 else 0) lor
            (if f.fmf_no_pkt_counts then 1 lsl 3 else 0) lor
              (if f.fmf_no_byt_counts then 1 lsl 4 else 0)

    let parse bits : flowModFlags =
      { fmf_send_flow_rem = test_bit16  0 bits
      ; fmf_check_overlap = test_bit16  1 bits
      ; fmf_reset_counts = test_bit16  2 bits
      ; fmf_no_pkt_counts = test_bit16  3 bits
      ; fmf_no_byt_counts = test_bit16  4 bits
      }

    let to_string f =
      Format.sprintf "{ send_flow_rem = %B; check_overlap = %B; reset_counts = %B; \
                     no_pkt_counts = %B; no_byt_counts = %B }"
                     f.fmf_send_flow_rem
                     f.fmf_check_overlap
                     f.fmf_reset_counts
                     f.fmf_no_pkt_counts
                     f.fmf_no_byt_counts

  end 

  let marshal (buf : Cstruct.t) (fm : flowMod) : int =
    set_ofp_flow_mod_cookie buf fm.mfCookie.m_value;
    set_ofp_flow_mod_cookie_mask buf (
      match fm.mfCookie.m_mask with
        | None -> 0L
        | Some mask -> mask);
    set_ofp_flow_mod_table_id buf fm.mfTable_id;
    set_ofp_flow_mod_command buf (FlowModCommand.marshal fm.mfCommand);
    set_ofp_flow_mod_idle_timeout buf
      (match fm.mfIdle_timeout with
        | Permanent -> 0
        | ExpiresAfter value -> value);
    set_ofp_flow_mod_hard_timeout buf
      (match fm.mfHard_timeout with
        | Permanent -> 0
        | ExpiresAfter value -> value);
    set_ofp_flow_mod_priority buf fm.mfPriority;
    set_ofp_flow_mod_buffer_id buf
      (match fm.mfBuffer_id with
        | None -> ofp_no_buffer
        | Some bid -> bid);
    set_ofp_flow_mod_out_port buf
      (match fm.mfOut_port with
        | None -> 0l
        | Some port -> PseudoPort.marshal port);
    set_ofp_flow_mod_out_group buf
      (match fm.mfOut_group with
        | None -> 0l
        | Some gid -> gid);
    set_ofp_flow_mod_flags buf (Flags.marshal fm.mfFlags);
    set_ofp_flow_mod_pad0 buf 0;
    set_ofp_flow_mod_pad1 buf 0;

    let size = sizeof_ofp_flow_mod +
        OfpMatch.marshal 
         (Cstruct.sub buf sizeof_ofp_flow_mod (OfpMatch.sizeof fm.mfOfp_match))
         fm.mfOfp_match in
      size + Instructions.marshal (Cstruct.shift buf size) fm.mfInstructions

  let parse (bits : Cstruct.t) : flowMod =
    let mfMask = get_ofp_flow_mod_cookie_mask bits in
    let mfCookie =
      if mfMask <> 0L then
        {m_value = get_ofp_flow_mod_cookie bits;
        m_mask = (Some (get_ofp_flow_mod_cookie_mask bits))}
    else {m_value = get_ofp_flow_mod_cookie bits;
        m_mask = None}
      in
    let mfTable_id = get_ofp_flow_mod_table_id bits in
    let mfCommand = FlowModCommand.parse (get_ofp_flow_mod_command bits) in
    let mfIdle_timeout = match (get_ofp_flow_mod_idle_timeout bits) with
                         | 0 -> Permanent 
                         | n -> ExpiresAfter n in
    let mfHard_timeout = match (get_ofp_flow_mod_hard_timeout bits) with
                         | 0 -> Permanent 
                         | n -> ExpiresAfter n in
    let mfPriority = get_ofp_flow_mod_priority bits in
    let mfBuffer_id = match (get_ofp_flow_mod_buffer_id bits) with
        | 0xffffffffl -> None
        | n -> Some n in
    let mfOut_port = match (get_ofp_flow_mod_out_port bits) with
        | 0l -> None
        | _ -> Some (PseudoPort.make (get_ofp_flow_mod_out_port bits) 0) in
    let mfOut_group = match (get_ofp_flow_mod_out_group bits) with
        | 0l -> None
        | n -> Some n in
    let mfFlags = Flags.parse (get_ofp_flow_mod_flags bits) in
    let mfOfp_match,instructionsBits = OfpMatch.parse (Cstruct.shift bits sizeof_ofp_flow_mod) in
    let mfInstructions = Instructions.parse instructionsBits in
    { mfCookie; mfTable_id;
      mfCommand; mfIdle_timeout;
      mfHard_timeout; mfPriority;
      mfBuffer_id;
      mfOut_port;
      mfOut_group; mfFlags;
      mfOfp_match; mfInstructions}
  
  let to_string (flow : flowMod) =
    Format.sprintf "{ cookie = %s; table = %u; command = %s; idle_timeout = %s; \
                      hard_timeout = %s; priority = %u; bufferId = %s; out_port = %s; \
                      out_group = %s; flags = %s; match = %s; instructions = %s }"
    (match flow.mfCookie.m_mask with
        | None -> Int64.to_string flow.mfCookie.m_value
        | Some m -> Format.sprintf "%LX/%LX" flow.mfCookie.m_value m)
    flow.mfTable_id
    (FlowModCommand.to_string flow.mfCommand)
    (match flow.mfIdle_timeout with
        | Permanent -> "Permanent"
        | ExpiresAfter t-> string_of_int t)
    (match flow.mfHard_timeout with
        | Permanent -> "Permanent"
        | ExpiresAfter t-> string_of_int t)
    flow.mfPriority
    (match flow.mfBuffer_id with
        | None -> "None"
        | Some t -> Int32.to_string t)
    (match flow.mfOut_port with
        | None -> "None"
        | Some t -> PseudoPort.to_string t)
    (match flow.mfOut_group with
        | None -> "None"
        | Some t -> Int32.to_string t)
    (Flags.to_string flow.mfFlags)
    (OfpMatch.to_string flow.mfOfp_match)
    (Instructions.to_string flow.mfInstructions)
end

module Capabilities = struct

  let to_int32 (capa : capabilities) : int32 = 
    Int32.logor (if capa.flow_stats then (Int32.shift_left 1l 0) else 0l)
     (Int32.logor (if capa.table_stats then (Int32.shift_left 1l 1) else 0l)
      (Int32.logor (if capa.port_stats then (Int32.shift_left 1l 2) else 0l)
       (Int32.logor (if capa.group_stats then (Int32.shift_left 1l 3) else 0l)
        (Int32.logor (if capa.ip_reasm then (Int32.shift_left 1l 5) else 0l)
         (Int32.logor (if capa.queue_stats then (Int32.shift_left 1l 6) else 0l)
           (if capa.port_blocked then (Int32.shift_left 1l 7) else 0l))))))

  let to_string (cap : capabilities) : string =
      Format.sprintf "{ port_blocked = %B; queue_stats = %B; ip_reasm = %B; group_stats = %B; \
                        port_stats = %B; table_stats = %B; flow_stats = %B }"
      cap.port_blocked
      cap.queue_stats
      cap.ip_reasm
      cap.group_stats
      cap.port_stats
      cap.table_stats
      cap.flow_stats

  let parse (bits : int32) : capabilities =
    { port_blocked = Bits.test_bit 7 bits;
      queue_stats = Bits.test_bit 6 bits;
      ip_reasm = Bits.test_bit 5 bits;
      group_stats = Bits.test_bit 3 bits;
      port_stats = Bits.test_bit 2 bits;
      table_stats = Bits.test_bit 1 bits;
      flow_stats = Bits.test_bit 0 bits;
    }

end

module SwitchFeatures = struct

  type t = { datapath_id : int64; num_buffers : int32;
             num_tables : int8; aux_id : int8;
             supported_capabilities : capabilities }

  let sizeof (sw : t) : int =
      sizeof_ofp_switch_features

  let to_string (sw : t) : string =
      Format.sprintf "{ datapath_id = %Lu; num_buffers = %lu; num_Tables = %u; aux_id = %u; capabilities = %s }"
      sw.datapath_id
      sw.num_buffers
      sw.num_tables
      sw.aux_id
      (Capabilities.to_string sw.supported_capabilities)

  let marshal (buf : Cstruct.t) (features : t) : int =
    set_ofp_switch_features_datapath_id buf features.datapath_id;
    set_ofp_switch_features_n_buffers buf features.num_buffers;
    set_ofp_switch_features_n_tables buf features.num_tables;
    set_ofp_switch_features_auxiliary_id buf features.aux_id;
    set_ofp_switch_features_pad0 buf 0;
    set_ofp_switch_features_pad1 buf 0;
    set_ofp_switch_features_pad2 buf 0;
    set_ofp_switch_features_capabilities buf (Capabilities.to_int32 features.supported_capabilities); 
    sizeof_ofp_switch_features

  let parse (bits : Cstruct.t) : t =
    let datapath_id = get_ofp_switch_features_datapath_id bits in 
    let num_buffers = get_ofp_switch_features_n_buffers bits in
    let num_tables = get_ofp_switch_features_n_tables bits in
    let aux_id = get_ofp_switch_features_auxiliary_id bits in
    let supported_capabilities = Capabilities.parse
      (get_ofp_switch_features_capabilities bits) in
    { datapath_id; 
      num_buffers; 
      num_tables;
      aux_id; 
      supported_capabilities }

end

module PortDesc = struct

  let sizeof (_ : portDesc) =
  sizeof_ofp_port

  let marshal (buf : Cstruct.t) (desc : portDesc) : int =
    let size = sizeof_ofp_port in
    set_ofp_port_port_no buf desc.port_no;
    set_ofp_port_pad buf 0l;
    set_ofp_port_hw_addr (bytes_of_mac desc.hw_addr) 0 buf;
    set_ofp_port_pad2 buf 0;
    set_ofp_port_pad3 buf 0;
    set_ofp_port_name desc.name 0 buf;
    set_ofp_port_config buf (PortConfig.marshal desc.config);
    set_ofp_port_state buf (PortState.marshal desc.state);
    set_ofp_port_curr buf (PortFeatures.marshal desc.curr);
    set_ofp_port_advertised buf (PortFeatures.marshal desc.advertised);
    set_ofp_port_supported buf (PortFeatures.marshal desc.supported);
    set_ofp_port_peer buf (PortFeatures.marshal desc.peer);
    set_ofp_port_curr_speed buf desc.curr_speed;
    set_ofp_port_max_speed buf desc.max_speed;
    size
	    
  let parse (bits : Cstruct.t) : portDesc =
    let port_no = get_ofp_port_port_no bits in
    let hw_addr = mac_of_bytes (copy_ofp_port_hw_addr bits) in
    let name = copy_ofp_port_name bits in
    let state = PortState.parse (get_ofp_port_state bits) in
    let config = PortConfig.parse (get_ofp_port_config bits) in
    let curr = PortFeatures.parse (get_ofp_port_curr bits) in
    let advertised = PortFeatures.parse (get_ofp_port_advertised bits) in
    let supported = PortFeatures.parse (get_ofp_port_supported bits) in
    let peer = PortFeatures.parse (get_ofp_port_peer bits) in
    let curr_speed = get_ofp_port_curr_speed bits in
    let max_speed = get_ofp_port_max_speed bits in
    { port_no;
      hw_addr;
      name;
      config; 
      state;
      curr;
      advertised;
      supported;
      peer;
      curr_speed;
      max_speed }

  let to_string (port : portDesc) =
    Format.sprintf " { port_no = %lu; hw_addr = %s; name = %s; config = %s; \
                       state = %s; curr = %s; advertised = %s; \
                       supported = %s; peer = %s; curr_speed = %lu; max_speed = %lu }"
        port.port_no
        (string_of_mac port.hw_addr)
        port.name
        (PortConfig.to_string port.config)
        (PortState.to_string port.state)
        (PortFeatures.to_string port.curr)
        (PortFeatures.to_string port.advertised)
        (PortFeatures.to_string port.supported)
        (PortFeatures.to_string port.peer)
        port.curr_speed
        port.max_speed

  let length_func = (fun buf -> Some sizeof_ofp_port)
end

module PortStatus = struct

  let sizeof (_ : portStatus) : int = 
    sizeof_ofp_port_status + sizeof_ofp_port

  module Reason = struct 

    let marshal (pr : portReason) : int =
       match pr with
        | PortAdd -> ofp_port_reason_to_int OFPPR_ADD
        | PortDelete -> ofp_port_reason_to_int OFPPR_DELETE
        | PortModify -> ofp_port_reason_to_int OFPPR_MODIFY

    let to_string (pr : portReason) = 
      match pr with
        | PortAdd -> "PortAdd"
        | PortDelete -> "PortDelete"
        | PortModify -> "PortModify"

    let parse t : portReason = 
      match int_to_ofp_port_reason t with
        | Some OFPPR_ADD -> PortAdd
        | Some OFPPR_DELETE -> PortDelete
        | Some OFPPR_MODIFY -> PortModify
        | None -> raise (Unparsable (sprintf "unexpected port reason"))
  end

  let marshal (buf : Cstruct.t) (status : portStatus) : int =
    set_ofp_port_status_reason buf (Reason.marshal status.reason);
    let size = sizeof_ofp_port_status + 
        PortDesc.marshal (Cstruct.shift buf sizeof_ofp_port_status) status.desc in
    size

  let parse (bits : Cstruct.t) : portStatus =
    let reason = Reason.parse (get_ofp_port_status_reason bits)in 
    let bits = Cstruct.shift bits sizeof_ofp_port_status in
    let desc = PortDesc.parse bits in
    { reason;
      desc }
      
  let to_string (t : portStatus) = 
    Format.sprintf 
        "{ reason = %s; desc = %s }"
        (Reason.to_string t.reason)
        (PortDesc.to_string t.desc)
end

module PacketIn = struct

  module Reason = struct 

    cenum ofp_packet_in_reason {
      NO_MATCH = 0;
      ACTION = 1;
      INVALID_TTL = 2
    } as uint8_t

    type t = packetInReason

    let to_string t : string =
      match t with
        | NoMatch -> "NO_MATCH"
        | ExplicitSend -> "ACTION"
        | InvalidTTL -> "INVALID_TTL"

    let marshal t : int =
      match t with
         | NoMatch -> ofp_packet_in_reason_to_int NO_MATCH
         | ExplicitSend -> ofp_packet_in_reason_to_int ACTION
         | InvalidTTL -> ofp_packet_in_reason_to_int INVALID_TTL

    let parse t : packetInReason =
      match int_to_ofp_packet_in_reason t with
        | Some NO_MATCH -> NoMatch
        | Some ACTION -> ExplicitSend
        | Some INVALID_TTL -> InvalidTTL
        | None -> raise (Unparsable (sprintf "bad reason in packet_in (%d)" t))  
  end

  cstruct ofp_packet_in {
    uint32_t buffer_id;     
    uint16_t total_len;     
    uint8_t reason;         
    uint8_t table_id;
    uint64_t cookie
  } as big_endian

  let sizeof (pi : packetIn) : int = 
    pi.pi_total_len + (OfpMatch.sizeof pi.pi_ofp_match) + sizeof_ofp_packet_in + 2 (*2 bytes of pad*)

  let to_string (pi: packetIn) : string =
    Format.sprintf "{ total_len = %u; reason = %s; table_id = %u; cookie = %Lu; match = %s; payload = %s }"
    pi.pi_total_len
    (Reason.to_string pi.pi_reason)
    pi.pi_table_id
    pi.pi_cookie
    (OfpMatch.to_string pi.pi_ofp_match)
    (match pi.pi_payload with 
      | Buffered (n,bytes) -> Format.sprintf "Buffered<id=%lu>= %s; len = %u" n (Packet.to_string (Packet.parse bytes)) (Cstruct.len bytes)
      | NotBuffered bytes -> Format.sprintf "NotBuffered = %s; len = %u"  (Packet.to_string (Packet.parse bytes)) (Cstruct.len bytes))

  let marshal (buf : Cstruct.t) (pi : packetIn) : int = 
    let bufMatch = Cstruct.shift buf sizeof_ofp_packet_in in
    let size = pi.pi_total_len + (OfpMatch.marshal bufMatch pi.pi_ofp_match) + 
               sizeof_ofp_packet_in in
    let buffer_id,bytes = match pi.pi_payload with
     | Buffered (n,bytes) -> n, bytes
     | NotBuffered bytes -> -1l, bytes in
    set_ofp_uint8_value (Cstruct.shift bufMatch (OfpMatch.sizeof pi.pi_ofp_match)) 0; (*pad*)
    set_ofp_uint8_value (Cstruct.shift bufMatch (OfpMatch.sizeof pi.pi_ofp_match + 1)) 0; (*pad*)
    Cstruct.blit bytes 0 bufMatch (2 + OfpMatch.sizeof pi.pi_ofp_match) pi.pi_total_len;
    set_ofp_packet_in_buffer_id buf buffer_id;
    set_ofp_packet_in_total_len buf pi.pi_total_len;
    set_ofp_packet_in_reason buf (Reason.marshal pi.pi_reason);
    set_ofp_packet_in_table_id buf pi.pi_table_id;
    set_ofp_packet_in_cookie buf pi.pi_cookie;
    size

  let parse (bits : Cstruct.t) : packetIn =
    (* let oc = open_out "test-msg-1.3-msg3-bits" in *)
    (* let str = Cstruct.to_string bits in *)
    (* fprintf oc "%s" str; *)
    (* close_out oc; *)
    let bufId = match get_ofp_packet_in_buffer_id bits with
      | -1l -> None
      | n -> Some n in
    let total_len = get_ofp_packet_in_total_len bits in
    let reason_code = get_ofp_packet_in_reason bits in
    let reason = Reason.parse (reason_code) in
    let table_id = get_ofp_packet_in_table_id bits in
    let cookie = get_ofp_packet_in_cookie bits in
    let ofp_match_bits = Cstruct.shift bits sizeof_ofp_packet_in in
    let ofp_match, pkt_bits = OfpMatch.parse ofp_match_bits in
    let pkt_bits = Cstruct.sub pkt_bits 2 total_len in (* pad bytes *)
    let final_bits = Cstruct.create total_len in
    (* create a new Cstruct to set the offset to 0 *)
    Cstruct.blit pkt_bits 0 final_bits 0 total_len;
    (* printf "len = %d\n" (Cstruct.len pkt_bits); *)
    let pkt = match bufId with
      | None -> NotBuffered final_bits
      | Some n -> Buffered (n,final_bits)
    in
    { pi_total_len = total_len;
      pi_reason = reason;
      pi_table_id = table_id;
      pi_cookie = cookie;
      pi_ofp_match = ofp_match;
      pi_payload = pkt
    }
    
end

module PacketOut = struct

  cstruct ofp_packet_out {
      uint32_t buffer_id;           (* ID assigned by datapath (OFP_NO_BUFFER
                                       if none). *)
      uint32_t in_port;             (* Packet's input port or OFPP_CONTROLLER. *)
      uint16_t actions_len;         (* Size of action array in bytes. *)
      uint8_t pad0;
      uint8_t pad1;
      uint8_t pad2;
      uint8_t pad3;
      uint8_t pad4;
      uint8_t pad5
      (* struct ofp_action_header actions[0]; *) (* Action list. *)
      (* uint8_t data[0]; *)        (* Packet data.  The length is inferred
                                       from the length field in the header.
                                       (Only meaningful if buffer_id == -1.) *)
  } as big_endian

  type t = packetOut

  let sizeof (po : packetOut) =
    sizeof_ofp_packet_out + sum (map Action.sizeof po.po_actions) +
    (match po.po_payload with
      | Buffered _ -> 0
      | NotBuffered bytes -> Cstruct.len bytes)

  let to_string (po : packetOut) = 
    Format.sprintf "{ payload = %s; port_id = %s; actions = %s }"
    (match po.po_payload with 
      | Buffered (n,_) -> Format.sprintf "Buffered<id=%lu>" n
      | NotBuffered bytes -> Format.sprintf "NotBuffered = %s; len = %u" (Packet.to_string (Packet.parse bytes)) (Cstruct.len bytes))
    (match po.po_port_id with
      | Some n -> Int32.to_string n
      | None -> "No Port")
    ("[ " ^ (String.concat "; " (map Action.to_string po.po_actions)) ^ " ]")

  let marshal (buf : Cstruct.t) (po : packetOut) : int =
    let size = sizeof po in
    set_ofp_packet_out_buffer_id buf (
      match po.po_payload with
        | NotBuffered _ -> 0xffffffffl
        | Buffered (buffer_id, _) -> buffer_id);
    set_ofp_packet_out_in_port buf
      (match po.po_port_id with
        | None -> 0l
        | Some(port_id) -> port_id);
    set_ofp_packet_out_actions_len buf (sum (map Action.sizeof po.po_actions));
    set_ofp_packet_out_pad0 buf 0;
    set_ofp_packet_out_pad1 buf 0;
    set_ofp_packet_out_pad2 buf 0;
    set_ofp_packet_out_pad3 buf 0;
    set_ofp_packet_out_pad4 buf 0;
    set_ofp_packet_out_pad5 buf 0;
    let buf = Cstruct.shift buf sizeof_ofp_packet_out in
    let act_size = marshal_fields buf po.po_actions Action.marshal in
    match po.po_payload with
      | Buffered _ -> size
      | NotBuffered pkt_buf ->
        Cstruct.blit pkt_buf 0 buf act_size (Cstruct.len pkt_buf);
        size

  let parse (bits : Cstruct.t) : packetOut =
    let bufId = match get_ofp_packet_out_buffer_id bits with
      | -1l -> None
      | n -> Some n in
    let po_port_id = match get_ofp_packet_out_in_port bits with 
      | 0l -> None
      | n -> Some n in
    let actions_size = get_ofp_packet_out_actions_len bits in
    let bits = Cstruct.shift bits sizeof_ofp_packet_out in
    let po_actions = Action.parse_sequence (Cstruct.sub bits 0 actions_size) in
    let po_payload = match bufId with
      | None -> 
        let data_bits = Cstruct.shift bits actions_size in
        let final_bits = Cstruct.create (Cstruct.len data_bits) in
        Cstruct.blit data_bits 0 final_bits 0 (Cstruct.len data_bits);
        NotBuffered final_bits
      | Some n -> 
        let final_bits = Cstruct.create 0 in
        Buffered (n,final_bits) in
    { po_payload; po_port_id; po_actions }

end

module FlowRemoved = struct

  module RemovedReason = struct

    cenum ofp_flow_removed_reason {
      OFPRR_IDLE_TIMEOUT = 0;
      OFPRR_HARD_TIMEOUT = 1;
      OFPRR_DELETE = 2;
      OFPRR_GROUP_DELETE = 3
    } as uint8_t

    type t = flowReason

    let to_string (t : flowReason) : string =
      match t with
        | FlowIdleTimeout -> "IDLE_TIMEOUT"
        | FlowHardTiemout -> "HARD_TIMEOUT"
        | FlowDelete -> "DELETE"
        | FlowGroupDelete -> "GROUP_DELETE"

    let marshal (t : flowReason) : int8 =
      match t with
        | FlowIdleTimeout -> ofp_flow_removed_reason_to_int OFPRR_IDLE_TIMEOUT
        | FlowHardTiemout -> ofp_flow_removed_reason_to_int OFPRR_HARD_TIMEOUT
        | FlowDelete -> ofp_flow_removed_reason_to_int OFPRR_DELETE
        | FlowGroupDelete -> ofp_flow_removed_reason_to_int OFPRR_GROUP_DELETE

    let parse bits : flowReason =
      match (int_to_ofp_flow_removed_reason bits) with
        | Some OFPRR_IDLE_TIMEOUT -> FlowIdleTimeout
        | Some OFPRR_HARD_TIMEOUT -> FlowHardTiemout
        | Some OFPRR_DELETE -> FlowDelete
        | Some OFPRR_GROUP_DELETE -> FlowGroupDelete
        | None -> raise (Unparsable (sprintf "malformed reason"))
  
  end

  cstruct ofp_flow_removed {
    uint64_t cookie;
    uint16_t priority;
    uint8_t reason;
    uint8_t table_id;
    uint32_t duration_sec;
    uint32_t duration_nsec;
    uint16_t idle_timeout;
    uint16_t hard_timeout;
    uint64_t packet_count;
    uint64_t byte_count
  } as big_endian

  type t = flowRemoved

  let sizeof (f : flowRemoved) : int =
    sizeof_ofp_flow_removed + (OfpMatch.sizeof f.oxm)

  let to_string (f : flowRemoved) : string =
   Format.sprintf "{ cookie = %Lu; priotity = %u; reason = %s; table_id = %u;\
   duration s/ns = %lu/%lu; idle_timeout = %s; hard_timeout = %s; packet_count = %Lu;\
   byte_count = %Lu; match = %s }"
   f.cookie
   f.priority
   (RemovedReason.to_string f.reason)
   f.table_id
   f.duration_sec
   f.duration_nsec
   (match f.idle_timeout with
      | Permanent -> "Permanent"
      | ExpiresAfter t-> string_of_int t)
   (match f.hard_timeout with
      | Permanent -> "Permanent"
      | ExpiresAfter t-> string_of_int t)
   f.packet_count
   f.byte_count
   (OfpMatch.to_string f.oxm)

   let marshal (buf : Cstruct.t) (f : flowRemoved) : int =
     set_ofp_flow_removed_cookie buf f.cookie;
     set_ofp_flow_removed_priority buf f.priority;
     set_ofp_flow_removed_reason buf (RemovedReason.marshal f.reason);
     set_ofp_flow_removed_table_id buf f.table_id;
     set_ofp_flow_removed_duration_sec buf f.duration_sec;
     set_ofp_flow_removed_duration_nsec buf f.duration_nsec;
     set_ofp_flow_removed_idle_timeout buf (match f.idle_timeout with
                                              | Permanent -> 0
                                              | ExpiresAfter v -> v);
     set_ofp_flow_removed_hard_timeout buf (match f.hard_timeout with
                                              | Permanent -> 0
                                              | ExpiresAfter v -> v);
     set_ofp_flow_removed_packet_count buf f.packet_count;
     set_ofp_flow_removed_byte_count buf f.byte_count;
     let oxm_buf = Cstruct.shift buf sizeof_ofp_flow_removed in
     sizeof_ofp_flow_removed + (OfpMatch.marshal oxm_buf f.oxm)

   let parse (bits : Cstruct.t) : flowRemoved = 
     let cookie = get_ofp_flow_removed_cookie bits in
     let priority = get_ofp_flow_removed_priority bits in
     let reason = RemovedReason.parse (get_ofp_flow_removed_reason bits) in
     let table_id = get_ofp_flow_removed_table_id bits in
     let duration_sec = get_ofp_flow_removed_duration_sec bits in
     let duration_nsec = get_ofp_flow_removed_duration_nsec bits in
     let idle_timeout = match (get_ofp_flow_removed_idle_timeout bits) with
                         | 0 -> Permanent 
                         | n -> ExpiresAfter n in
     let hard_timeout = match (get_ofp_flow_removed_hard_timeout bits) with
                         | 0 -> Permanent 
                         | n -> ExpiresAfter n in
     let packet_count = get_ofp_flow_removed_packet_count bits in
     let byte_count = get_ofp_flow_removed_byte_count bits in
     let oxm,_ = OfpMatch.parse (Cstruct.shift bits sizeof_ofp_flow_removed) in
     { cookie; priority; reason; table_id; duration_sec; duration_nsec; idle_timeout;
       hard_timeout; packet_count; byte_count; oxm }
     

end

module FlowRequest = struct

    cstruct ofp_flow_stats_request {
      uint8_t table_id;
      uint8_t pad[3];
      uint32_t out_port;
      uint32_t out_group;
      uint8_t pad2[4];
      uint64_t cookie;
      uint64_t cookie_mask;
    } as big_endian

    type t = flowRequest

    let sizeof (fr : flowRequest) : int = 
    sizeof_ofp_flow_stats_request + (OfpMatch.sizeof fr.fr_match)

    let to_string (fr : flowRequest) : string =
      Format.sprintf "{ table_id = %u; out_port = %lu; out_group = %lu; cookie = %s; match = %s }"
      fr.fr_table_id
      fr.fr_out_port
      fr.fr_out_group
      (match fr.fr_cookie.m_mask with
        | None -> Int64.to_string fr.fr_cookie.m_value
        | Some m -> Format.sprintf "%Lu/%Lu" fr.fr_cookie.m_value m)
      (OfpMatch.to_string fr.fr_match)
  
    let marshal (buf : Cstruct.t) (fr : flowRequest) : int = 
      set_ofp_flow_stats_request_table_id buf fr.fr_table_id;
      set_ofp_flow_stats_request_out_port buf fr.fr_out_port;
      set_ofp_flow_stats_request_out_group buf fr.fr_out_group;
      set_ofp_flow_stats_request_cookie buf fr.fr_cookie.m_value;
      set_ofp_flow_stats_request_cookie_mask buf (
        match fr.fr_cookie.m_mask with
          | None -> 0L
          | Some mask -> mask);
      sizeof_ofp_flow_stats_request + (OfpMatch.marshal 
       (Cstruct.shift buf sizeof_ofp_flow_stats_request) fr.fr_match)
    
    
    let parse (bits : Cstruct.t) : flowRequest =
      let tableId = get_ofp_flow_stats_request_table_id bits in
      let out_port = get_ofp_flow_stats_request_out_port bits in
      let out_group = get_ofp_flow_stats_request_out_group bits in
      let cookie = get_ofp_flow_stats_request_cookie bits in
      let mask = get_ofp_flow_stats_request_cookie_mask bits in
      let fr_cookie = match mask with
                        | 0L -> {m_value = cookie; m_mask = None}
                        | n -> {m_value = cookie; m_mask = Some n} in
      let oxmMatch,_ = OfpMatch.parse (Cstruct.shift bits sizeof_ofp_flow_stats_request) in
      { fr_table_id = tableId
      ; fr_out_port = out_port
      ; fr_out_group = out_group
      ; fr_cookie = fr_cookie
      ; fr_match = oxmMatch}

end

module QueueRequest = struct

    type t = queueRequest

    let marshal (buf : Cstruct.t) (qr : t) : int =
      set_ofp_queue_stats_request_port_no buf qr.port_number;
      set_ofp_queue_stats_request_queue_id buf qr.queue_id;
      sizeof_ofp_queue_stats_request

    let parse (bits : Cstruct.t) : t = 
      let portNumber = get_ofp_queue_stats_request_port_no bits in
      let queueId = get_ofp_queue_stats_request_queue_id bits in
      { port_number = portNumber
      ; queue_id = queueId}

    let sizeof _ = 
        sizeof_ofp_queue_stats_request

    let to_string qr =
        Format.sprintf "{ port_no = %lu; queue_id = %lu }" qr.port_number qr.queue_id

end

module TableFeatureProp = struct

    cstruct ofp_table_feature_prop_experimenter {
        uint16_t typ;
        uint16_t length;
        uint32_t experimenter;
        uint32_t exp_typ
    } as big_endian

    type t = tableFeatureProp

    let sizeof tfp : int = 
      let size = sizeof_ofp_table_feature_prop_header + (match tfp with
        | TfpInstruction ins -> 
            Instructions.sizeof ins
        | TfpInstructionMiss ins -> 
            Instructions.sizeof ins
        | TfpNextTable t -> 
            List.length t
        | TfpNextTableMiss t -> 
            List.length t
        | TfpWriteAction act -> 
            sum (map Action.sizeof act)
        | TfpWriteActionMiss act -> 
            sum (map Action.sizeof act)
        | TfpApplyAction act -> 
            sum (map Action.sizeof act)
        | TfpApplyActionMiss act -> 
            sum (map Action.sizeof act)
        | TfpMatch ox -> 
            Oxm.sizeof_header ox
        | TfpWildcard ox -> 
            Oxm.sizeof_header ox
        | TfpWriteSetField ox-> 
            Oxm.sizeof_header ox
        | TfpWriteSetFieldMiss ox -> 
            Oxm.sizeof_header ox
        | TfpApplySetField ox -> 
            Oxm.sizeof_header ox
        | TfpApplySetFieldMiss ox -> 
            Oxm.sizeof_header ox
        | TfpExperimenter (_,by) -> 
            Cstruct.len by
        | TfpExperimenterMiss (_,by) -> 
            Cstruct.len by
            ) in
      pad_to_64bits size

    let marshal (buf : Cstruct.t) (tfp : tableFeatureProp) =
      let buf_payload = Cstruct.shift buf sizeof_ofp_table_feature_prop_header in
      let size = sizeof_ofp_table_feature_prop_header + 
      (match tfp with
        | TfpInstruction ins -> 
          set_ofp_table_feature_prop_header_typ buf (ofp_table_feature_prop_type_to_int OFPTFPT_INSTRUCTIONS);
          Instructions.marshal buf_payload ins
        | TfpInstructionMiss ins -> 
          set_ofp_table_feature_prop_header_typ buf (ofp_table_feature_prop_type_to_int OFPTFPT_INSTRUCTIONS_MISS);
          Instructions.marshal buf_payload ins
        | TfpNextTable t -> 
          set_ofp_table_feature_prop_header_typ buf (ofp_table_feature_prop_type_to_int OFPTFPT_NEXT_TABLES);
          let marsh (buf : Cstruct.t) (id : uint8) : int =
            set_uint8 buf 0 id;
            1 in
          marshal_fields buf_payload t marsh
        | TfpNextTableMiss t -> 
          set_ofp_table_feature_prop_header_typ buf (ofp_table_feature_prop_type_to_int OFPTFPT_NEXT_TABLES_MISS);
          let marsh (buf : Cstruct.t) (id : uint8) : int =
            set_uint8 buf 0 id;
            1 in
          marshal_fields buf_payload t marsh
        | TfpWriteAction act -> 
          set_ofp_table_feature_prop_header_typ buf (ofp_table_feature_prop_type_to_int OFPTFPT_WRITE_ACTIONS);
          marshal_fields buf_payload act Action.marshal
        | TfpWriteActionMiss act -> 
          set_ofp_table_feature_prop_header_typ buf (ofp_table_feature_prop_type_to_int OFPTFPT_WRITE_ACTIONS_MISS);
          marshal_fields buf_payload act Action.marshal
        | TfpApplyAction act -> 
          set_ofp_table_feature_prop_header_typ buf (ofp_table_feature_prop_type_to_int OFPTFPT_APPLY_ACTIONS);
          marshal_fields buf_payload act Action.marshal
        | TfpApplyActionMiss act -> 
          set_ofp_table_feature_prop_header_typ buf (ofp_table_feature_prop_type_to_int OFPTFPT_APPLY_ACTIONS_MISS);
          marshal_fields buf_payload act Action.marshal
        | TfpMatch ox -> 
          set_ofp_table_feature_prop_header_typ buf (ofp_table_feature_prop_type_to_int OFPTFPT_MATCH);
          marshal_fields buf_payload ox Oxm.marshal_header
        | TfpWildcard ox -> 
          set_ofp_table_feature_prop_header_typ buf (ofp_table_feature_prop_type_to_int OFPTFPT_WILDCARDS);
          marshal_fields buf_payload ox Oxm.marshal_header
        | TfpWriteSetField ox-> 
          set_ofp_table_feature_prop_header_typ buf (ofp_table_feature_prop_type_to_int OFPTFPT_WRITE_SETFIELD);
          marshal_fields buf_payload ox Oxm.marshal_header
        | TfpWriteSetFieldMiss ox -> 
          set_ofp_table_feature_prop_header_typ buf (ofp_table_feature_prop_type_to_int OFPTFPT_WRITE_SETFIELD_MISS);
          marshal_fields buf_payload ox Oxm.marshal_header
        | TfpApplySetField ox -> 
          set_ofp_table_feature_prop_header_typ buf (ofp_table_feature_prop_type_to_int OFPTFPT_APPLY_SETFIELD);
          marshal_fields buf_payload ox Oxm.marshal_header
        | TfpApplySetFieldMiss ox -> 
          set_ofp_table_feature_prop_header_typ buf (ofp_table_feature_prop_type_to_int OFPTFPT_APPLY_SETFIELD_MISS);
          marshal_fields buf_payload ox Oxm.marshal_header
        | TfpExperimenter (ex,by) -> 
          set_ofp_table_feature_prop_header_typ buf (ofp_table_feature_prop_type_to_int OFPTFPT_EXPERIMENTER);
          Cstruct.blit by 0 buf_payload 0 (Cstruct.len by);
          Cstruct.len by
        | TfpExperimenterMiss (ex,by) -> 
          set_ofp_table_feature_prop_header_typ buf (ofp_table_feature_prop_type_to_int OFPTFPT_EXPERIMENTER_MISS);
          Cstruct.blit by 0 buf_payload 0 (Cstruct.len by);
          Cstruct.len by) in
      set_ofp_table_feature_prop_header_length buf size;
      pad_to_64bits size

    let rec parse_tables (bits : Cstruct.t) len = 
      if Cstruct.len bits < 1 then ([], bits)
      else let field, bits2 = get_uint8 bits 0, Cstruct.shift bits 1 in
        let fields, bits3 = parse_tables bits2 (len -1) in
        (List.append [field] fields, bits3)

    let parse (bits : Cstruct.t) : tableFeatureProp =
     let tfpType = get_ofp_table_feature_prop_header_typ bits in
     let tfpLength = get_ofp_table_feature_prop_header_length bits in
     let tfpPayBits = Cstruct.sub bits sizeof_ofp_table_feature_prop_header (tfpLength - sizeof_ofp_table_feature_prop_header) in
     match int_to_ofp_table_feature_prop_type tfpType with
      | Some OFPTFPT_INSTRUCTIONS -> 
          TfpInstruction (Instructions.parse tfpPayBits)
      | Some OFPTFPT_INSTRUCTIONS_MISS -> 
          TfpInstructionMiss (Instructions.parse tfpPayBits)
      | Some OFPTFPT_NEXT_TABLES -> 
      let ids,_ = parse_tables tfpPayBits (tfpLength - sizeof_ofp_table_feature_prop_header) in
          TfpNextTable ids
      | Some OFPTFPT_NEXT_TABLES_MISS ->
          let ids,_ = parse_tables tfpPayBits (tfpLength - sizeof_ofp_table_feature_prop_header) in
          TfpNextTableMiss ids
      | Some OFPTFPT_WRITE_ACTIONS -> 
          TfpWriteAction (Action.parse_sequence tfpPayBits)
      | Some OFPTFPT_WRITE_ACTIONS_MISS -> 
          TfpWriteActionMiss (Action.parse_sequence tfpPayBits)
      | Some OFPTFPT_APPLY_ACTIONS -> 
          TfpApplyAction (Action.parse_sequence tfpPayBits)
      | Some OFPTFPT_APPLY_ACTIONS_MISS -> 
          TfpApplyActionMiss (Action.parse_sequence tfpPayBits)
      | Some OFPTFPT_MATCH -> 
          let fields,_ = Oxm.parse_headers tfpPayBits in 
          TfpMatch fields
      | Some OFPTFPT_WILDCARDS -> 
          let fields,_ = Oxm.parse_headers tfpPayBits in 
          TfpWildcard fields
      | Some OFPTFPT_WRITE_SETFIELD -> 
          let fields,_ = Oxm.parse_headers tfpPayBits in 
          TfpWriteSetField fields
      | Some OFPTFPT_WRITE_SETFIELD_MISS -> 
          let fields,_ = Oxm.parse_headers tfpPayBits in 
          TfpWriteSetFieldMiss fields
      | Some OFPTFPT_APPLY_SETFIELD -> 
          let fields,_ = Oxm.parse_headers tfpPayBits in 
          TfpApplySetField fields
      | Some OFPTFPT_APPLY_SETFIELD_MISS -> 
          let fields,_ = Oxm.parse_headers tfpPayBits in 
          TfpApplySetFieldMiss fields
      | Some OFPTFPT_EXPERIMENTER -> 
          let exp_id = get_ofp_table_feature_prop_experimenter_experimenter bits in
          let exp_type = get_ofp_table_feature_prop_experimenter_exp_typ bits in
          TfpExperimenter ({exp_id;exp_type},tfpPayBits)
      | Some OFPTFPT_EXPERIMENTER_MISS -> 
          let exp_id = get_ofp_table_feature_prop_experimenter_experimenter bits in
          let exp_type = get_ofp_table_feature_prop_experimenter_exp_typ bits in
          TfpExperimenterMiss ({exp_id;exp_type},tfpPayBits)
      | _ -> raise (Unparsable (sprintf "malformed type"))

    let to_string tfp =
      Format.sprintf "{ type = %s; len:%u }"
      (match tfp with
         | TfpInstruction i-> 
            (Format.sprintf "Instructions %s" (Instructions.to_string i))
         | TfpInstructionMiss i-> 
            (Format.sprintf "InstructionMiss %s" (Instructions.to_string i))
         | TfpNextTable n-> 
            (Format.sprintf "NextTable [ %s ]" 
            (String.concat "; " (map string_of_int n)))
         | TfpNextTableMiss n -> 
            (Format.sprintf "NextTableMiss [ %s ]" 
            (String.concat "; " (map string_of_int n)))
         | TfpWriteAction a -> 
            (Format.sprintf "WriteAction [ %s ]"
            (String.concat "; " (map Action.to_string a)))
         | TfpWriteActionMiss a -> 
            (Format.sprintf "WriteActionMiss [ %s ]"
            (String.concat "; " (map Action.to_string a)))
         | TfpApplyAction a -> 
            (Format.sprintf "ApplyActions [ %s ]"
            (String.concat "; " (map Action.to_string a)))
         | TfpApplyActionMiss a -> 
            (Format.sprintf "ApplyActionsMiss [ %s ]"
            (String.concat "; " (map Action.to_string a)))
         | TfpMatch s -> 
            (Format.sprintf "Match [ %s ]"
            (String.concat "; " (map Oxm.field_name s)))
         | TfpWildcard s -> 
            (Format.sprintf "MatchMiss [ %s ]"
            (String.concat "; " (map Oxm.field_name s)))
         | TfpWriteSetField s -> 
            (Format.sprintf "WriteSetField [ %s ]"
            (String.concat "; " (map Oxm.field_name s)))
         | TfpWriteSetFieldMiss s -> 
            (Format.sprintf "WriteSetFieldMiss [ %s ]"
            (String.concat "; " (map Oxm.field_name s)))
         | TfpApplySetField s -> 
            (Format.sprintf "ApplySetField [ %s ]"
            (String.concat "; " (map Oxm.field_name s)))
         | TfpApplySetFieldMiss s -> 
            (Format.sprintf "ApplySetFieldMiss [ %s ]"
            (String.concat "; " (map Oxm.field_name s)))
         | TfpExperimenter (e,_)-> 
            (Format.sprintf "Experimenter<id=%lu>; typ = %lu" e.exp_id e.exp_type)
         | TfpExperimenterMiss (e,_)-> 
            (Format.sprintf "ExperimenterMiss<id=%lu>; typ = %lu" e.exp_id e.exp_type)
           )
      (sizeof tfp)

end

module TableConfig = struct

  cenum ofp_table_config {
    OFPTC_DEPRECATED_MASK = 3
  } as uint32_t

  type t = tableConfig
  let marshal (tc : tableConfig) : int32 =
    match tc with
      | Deprecated -> ofp_table_config_to_int OFPTC_DEPRECATED_MASK

  let parse t : tableConfig = 
    match int_to_ofp_table_config t with
      | Some OFPTC_DEPRECATED_MASK -> Deprecated
      | _ -> raise (Unparsable (sprintf "unsupported config "))

  let to_string tc =
    match tc with
      | Deprecated -> "Deprecated"

end

module TableFeature = struct

    type t = tableFeatures

    let sizeof (tf : tableFeatures) =
      (* should be equal to tf.length *)
      pad_to_64bits (sizeof_ofp_table_features + (TableFeatureProp.sizeof tf.feature_prop))

    let marshal (buf : Cstruct.t) (tf : tableFeatures) : int =
      set_ofp_table_features_length buf tf.length;
      set_ofp_table_features_table_id buf tf.table_id;
      set_ofp_table_features_pad (Cstruct.to_string (Cstruct.create 5)) 0 buf;
      set_ofp_table_features_name tf.name 0 buf;
      set_ofp_table_features_metadata_match buf tf.metadata_match;
      set_ofp_table_features_metadata_write buf tf.metadata_write;
      set_ofp_table_features_config buf (TableConfig.marshal tf.config);
      set_ofp_table_features_max_entries buf tf.max_entries;
      sizeof_ofp_table_features + (
        TableFeatureProp.marshal (Cstruct.shift buf sizeof_ofp_table_features) tf.feature_prop)

    let parse (bits : Cstruct.t) : tableFeatures*Cstruct.t = 
      let length = get_ofp_table_features_length bits in
      let tableId = get_ofp_table_features_table_id bits in
      let name = Cstruct.to_string (get_ofp_table_features_name bits) in
      let metadataMatch = get_ofp_table_features_metadata_match bits in
      let metadataWrite = get_ofp_table_features_metadata_write bits in
      let config = TableConfig.parse (get_ofp_table_features_config bits) in
      let maxEntries = get_ofp_table_features_max_entries bits in
      let featureProp = TableFeatureProp.parse (Cstruct.sub bits sizeof_ofp_table_features (length-sizeof_ofp_table_features)) in
      { length = length;
        table_id = tableId;
        name = name;
        metadata_match = metadataMatch; 
        metadata_write = metadataWrite;
        config = config; 
        max_entries = maxEntries;
        feature_prop = featureProp},(Cstruct.shift bits length)
    
    let to_string (tf : tableFeatures) =
      Format.sprintf "{ table_id = %u; name = %s; metadata_match = %Lu; \
                      metadata_write = %Lu; config = %s; max_entries = %lu;
                      feature_prop = %s }"
      tf.table_id
      tf.name
      tf.metadata_match
      tf.metadata_write
      (TableConfig.to_string tf.config)
      tf.max_entries
      (TableFeatureProp.to_string tf.feature_prop)

end

module TableFeatures = struct

    type t = tableFeatures list

    let sizeof (tfr : tableFeatures list) =
      sum (map TableFeature.sizeof tfr)

    let marshal (buf : Cstruct.t) (tfr : tableFeatures list) =
      marshal_fields buf tfr TableFeature.marshal
      

    let rec parse_fields (bits : Cstruct.t) len cumul : tableFeatures list*Cstruct.t = 
      if len = cumul then [],bits
      else (
        let field,nextBits = TableFeature.parse bits in
        let fields,bits3 = parse_fields nextBits len (cumul + (TableFeature.sizeof field)) in
        (List.append [field] fields,bits3)
      )    

    let parse (bits : Cstruct.t) : tableFeatures list = 
      let length = Cstruct.len bits in
      let body,_ = parse_fields bits length 0 in
      body

    let to_string tfr = 
      "[ " ^ (String.concat "\n" (map TableFeature.to_string tfr)) ^ " ]"
      
end

module MultipartReq = struct

  cstruct ofp_multipart_request {
    uint16_t typ; (* One of the OFPMP_* constants. *)
    uint16_t flags; (* OFPMPF_REQ_* flags. *)
    uint8_t pad0;
    uint8_t pad1;
    uint8_t pad2;
    uint8_t pad3
  } as big_endian

  cstruct ofp_experimenter_multipart_header {
    uint32_t experimenter;
    uint32_t exp_type
  } as big_endian

  type t = multipartRequest

  let msg_code_of_request mpr = match mpr with
    | SwitchDescReq -> OFPMP_DESC
    | PortsDescReq -> OFPMP_PORT_DESC
    | FlowStatsReq _ -> OFPMP_FLOW
    | AggregFlowStatsReq _ -> OFPMP_AGGREGATE
    | TableStatsReq -> OFPMP_TABLE
    | PortStatsReq _ -> OFPMP_PORT_STATS
    | QueueStatsReq _ -> OFPMP_QUEUE
    | GroupStatsReq _ -> OFPMP_GROUP
    | GroupDescReq -> OFPMP_GROUP_DESC
    | GroupFeatReq -> OFPMP_GROUP_FEATURES
    | MeterStatsReq _ -> OFPMP_METER
    | MeterConfReq _ -> OFPMP_METER_CONFIG
    | MeterFeatReq -> OFPMP_METER_FEATURES
    | TableFeatReq _ -> OFPMP_TABLE_FEATURES
    | ExperimentReq _ -> OFPMP_EXPERIMENTER

  let sizeof (mpr : multipartRequest) =
    sizeof_ofp_multipart_request + 
    (match mpr.mpr_type with 
       | SwitchDescReq | PortsDescReq | TableStatsReq | MeterFeatReq | GroupDescReq
       | GroupFeatReq -> 0
       | FlowStatsReq fr -> FlowRequest.sizeof fr 
       | AggregFlowStatsReq fr -> FlowRequest.sizeof fr
       | PortStatsReq _ -> sizeof_ofp_port_stats_request 
       | QueueStatsReq _ -> sizeof_ofp_queue_stats_request
       | GroupStatsReq _ -> sizeof_ofp_group_stats_request 
       | MeterStatsReq _  | MeterConfReq _ -> sizeof_ofp_meter_multipart_request
       | TableFeatReq tfr -> (match tfr with
          | None -> 0
          | Some t -> TableFeatures.sizeof t)
       | ExperimentReq _ -> sizeof_ofp_experimenter_multipart_header)

  let to_string (mpr : multipartRequest) : string =
    Format.sprintf "{ more = %B; typ = %s }"
    mpr.mpr_flags
    (match mpr.mpr_type with
      | SwitchDescReq -> "SwitchDesc Req"
      | PortsDescReq -> "PortDesc Req"
      | FlowStatsReq f -> 
          Format.sprintf "FlowStats Req %s" (FlowRequest.to_string f)
      | AggregFlowStatsReq f -> 
          Format.sprintf "AggregFlowStats %s Req" (FlowRequest.to_string f)
      | TableStatsReq -> "TableStats Req"
      | PortStatsReq p -> 
          Format.sprintf "PortStats Req %lu" p
      | QueueStatsReq q -> 
          Format.sprintf "QueueStats Req %s" (QueueRequest.to_string q)
      | GroupStatsReq g -> Format.sprintf "GroupStats Req %lu" g
      | GroupDescReq -> "GroupDesc Req"
      | GroupFeatReq -> "GroupFeat Req"
      | MeterStatsReq m -> Format.sprintf "MeterStats Req %lu " m
      | MeterConfReq m -> Format.sprintf "MeterConf Req %lu" m
      | MeterFeatReq -> "MeterFeat Req"
      | TableFeatReq t-> Format.sprintf "TableFeat Req %s" (match t with
        | Some v -> TableFeatures.to_string v
        | None -> "None" )
      | ExperimentReq e-> Format.sprintf "Experimenter Req: id: %lu; type: %lu" e.exp_id e.exp_type)

  let marshal (buf : Cstruct.t) (mpr : multipartRequest) : int =
    let size = sizeof_ofp_multipart_request in
    set_ofp_multipart_request_typ buf (ofp_multipart_types_to_int (msg_code_of_request mpr.mpr_type));
    set_ofp_multipart_request_flags buf (
      match mpr.mpr_flags with
        | true -> ofp_multipart_request_flags_to_int OFPMPF_REQ_MORE
        | false -> 0);
    set_ofp_multipart_request_pad0 buf 0;
    set_ofp_multipart_request_pad1 buf 0;
    set_ofp_multipart_request_pad2 buf 0;
    set_ofp_multipart_request_pad3 buf 0;
    let pay_buf = Cstruct.shift buf sizeof_ofp_multipart_request in
    match mpr.mpr_type with
      | SwitchDescReq
      | PortsDescReq -> size
      | FlowStatsReq f -> size + (FlowRequest.marshal pay_buf f)
      | AggregFlowStatsReq f -> size + (FlowRequest.marshal pay_buf f)
      | TableStatsReq -> size
      | PortStatsReq p -> set_ofp_port_stats_request_port_no pay_buf p;
                          size + sizeof_ofp_port_stats_request
      | QueueStatsReq q -> size + (QueueRequest.marshal pay_buf q)
      | GroupStatsReq g -> set_ofp_port_stats_request_port_no pay_buf g;
                           size + sizeof_ofp_port_stats_request
      | GroupDescReq
      | GroupFeatReq -> size
      | MeterStatsReq m -> set_ofp_meter_multipart_request_meter_id pay_buf m;
                           size + sizeof_ofp_meter_multipart_request
      | MeterConfReq m -> set_ofp_meter_multipart_request_meter_id pay_buf m;
                          size + sizeof_ofp_meter_multipart_request
      | MeterFeatReq -> size
      | TableFeatReq t -> 
        (match t with
          | None -> 0
          | Some v -> size + (TableFeatures.marshal pay_buf v))
      | ExperimentReq _ -> size

  let parse (bits : Cstruct.t) : multipartRequest =
    let mprType = int_to_ofp_multipart_types (get_ofp_multipart_request_typ bits) in
    let mpr_flags = (
      match int_to_ofp_multipart_request_flags (get_ofp_multipart_request_flags bits) with
        | Some OFPMPF_REQ_MORE -> true
        | _ -> false) in
    let mpr_type = match mprType with
      | Some OFPMP_DESC -> SwitchDescReq
      | Some OFPMP_PORT_DESC -> PortsDescReq
      | Some OFPMP_FLOW -> FlowStatsReq (
        FlowRequest.parse (Cstruct.shift bits sizeof_ofp_multipart_request))
      | Some OFPMP_AGGREGATE -> AggregFlowStatsReq (
        FlowRequest.parse (Cstruct.shift bits sizeof_ofp_multipart_request))
      | Some OFPMP_TABLE -> TableStatsReq
      | Some OFPMP_PORT_STATS -> PortStatsReq (
        get_ofp_port_stats_request_port_no (Cstruct.shift bits sizeof_ofp_multipart_request))
      | Some OFPMP_QUEUE -> QueueStatsReq (
        QueueRequest.parse (Cstruct.shift bits sizeof_ofp_multipart_request))
      | Some OFPMP_GROUP -> GroupStatsReq (
        get_ofp_group_stats_request_group_id (Cstruct.shift bits sizeof_ofp_multipart_request))
      | Some OFPMP_GROUP_DESC -> GroupDescReq
      | Some OFPMP_GROUP_FEATURES -> GroupFeatReq
      | Some OFPMP_METER -> MeterStatsReq (
        get_ofp_meter_multipart_request_meter_id (Cstruct.shift bits sizeof_ofp_multipart_request))
      | Some OFPMP_METER_CONFIG -> MeterConfReq (
        get_ofp_meter_multipart_request_meter_id (Cstruct.shift bits sizeof_ofp_multipart_request))
      | Some OFPMP_METER_FEATURES -> MeterFeatReq
      | Some OFPMP_TABLE_FEATURES -> TableFeatReq (
      if Cstruct.len bits <= sizeof_ofp_multipart_request then None
      else Some (
        TableFeatures.parse (Cstruct.shift bits sizeof_ofp_multipart_request)
      ))
      | Some OFPMP_EXPERIMENTER -> ExperimentReq (
      let exp_bits = Cstruct.shift bits sizeof_ofp_multipart_request in
      let exp_id = get_ofp_experimenter_multipart_header_experimenter exp_bits in
      let exp_type = get_ofp_experimenter_multipart_header_exp_type exp_bits in
      {exp_id; exp_type})
      | _ -> raise (Unparsable (sprintf "bad ofp_multipart_types number"))
    in {mpr_type; mpr_flags}


end

module SwitchDescriptionReply = struct

  type t = switchDesc

  let sizeof (sdr : switchDesc) : int = 
    sizeof_ofp_desc
  
  let to_string (sdr : switchDesc) : string =
    Format.sprintf "{ mfr_desc = %s; hw_desc = %s; sw_desc = %s; serial_num = %s }"
    sdr.mfr_desc
    sdr.hw_desc
    sdr.sw_desc
    sdr.serial_num

  let marshal (buf : Cstruct.t) (sdr : switchDesc) : int =
    set_ofp_desc_mfr_desc sdr.mfr_desc 0 buf;
    set_ofp_desc_hw_desc sdr.hw_desc 0 buf;
    set_ofp_desc_sw_desc sdr.sw_desc 0 buf;
    set_ofp_desc_serial_num sdr.serial_num 0 buf;
    sizeof_ofp_desc

  let parse (bits : Cstruct.t) : switchDesc = 
    let mfr_desc = copy_ofp_desc_mfr_desc bits in
    let hw_desc = copy_ofp_desc_hw_desc bits in
    let sw_desc = copy_ofp_desc_sw_desc bits in
    let serial_num = copy_ofp_desc_serial_num bits in
    { mfr_desc;
      hw_desc;
      sw_desc;
      serial_num}

end

module FlowStats = struct

  cstruct ofp_flow_stats {
    uint16_t length;
    uint8_t table_id;
    uint8_t pad0;
    uint32_t duration_sec;
    uint32_t duration_nsec;
    uint16_t priority;
    uint16_t idle_timeout;
    uint16_t hard_timeout;
    uint16_t flags;
    uint8_t pad1[4];
    uint64_t cookie;
    uint64_t packet_count;
    uint64_t byte_count;
  } as big_endian

  type t = flowStats

  let sizeof (fs : flowStats) = 
    sizeof_ofp_flow_stats + 
    (OfpMatch.sizeof fs.ofp_match)+
    (Instructions.sizeof fs.instructions)

  let to_string f =
    Format.sprintf "{ length = %u; tableId = %u; duration = %lus/%luns; priority = %u; \
                      idle_timeout = %s; hard_timeout = %s; flags = %s; cookie = %Lu; pkt_count = %Lu; \
                      byte_count = %Lu; match = %s; instructions = %s }"
    (sizeof f)
    f.table_id
    f.duration_sec
    f.duration_nsec
    f.priority
    (match f.idle_timeout with
       | Permanent -> "Permanent"
       | ExpiresAfter v -> string_of_int v)
    (match f.hard_timeout with
       | Permanent -> "Permanent"
       | ExpiresAfter v -> string_of_int v)
    (FlowMod.Flags.to_string f.flags)
    f.cookie
    f.packet_count
    f.byte_count
    (OfpMatch.to_string f.ofp_match)
    (Instructions.to_string f.instructions)

  let marshal (buf : Cstruct.t) (fs : flowStats) : int =
    set_ofp_flow_stats_length buf (sizeof fs);
    set_ofp_flow_stats_table_id buf fs.table_id;
    set_ofp_flow_stats_pad0 buf 0;
    set_ofp_flow_stats_duration_sec buf fs.duration_sec;
    set_ofp_flow_stats_duration_nsec buf fs.duration_nsec;
    set_ofp_flow_stats_priority buf fs.priority;
    set_ofp_flow_stats_idle_timeout buf 
      (match fs.idle_timeout with
         | Permanent -> 0
         | ExpiresAfter  v -> v);
    set_ofp_flow_stats_hard_timeout buf 
      (match fs.hard_timeout with
         | Permanent -> 0
         | ExpiresAfter  v -> v);     
    set_ofp_flow_stats_flags buf (FlowMod.Flags.marshal fs.flags);
    set_ofp_flow_stats_pad1 (Cstruct.to_string (Cstruct.create 4)) 0 buf;
    set_ofp_flow_stats_cookie buf fs.cookie;
    set_ofp_flow_stats_packet_count buf fs.packet_count;
    set_ofp_flow_stats_byte_count buf fs.byte_count;
    let size = sizeof_ofp_flow_stats + 
      OfpMatch.marshal (Cstruct.shift buf sizeof_ofp_flow_stats) fs.ofp_match in
     size + Instructions.marshal (Cstruct.shift buf size) fs.instructions

  let parse (bits : Cstruct.t) : flowStats =
    let table_id = get_ofp_flow_stats_table_id bits in
    let duration_sec = get_ofp_flow_stats_duration_sec bits in
    let duration_nsec = get_ofp_flow_stats_duration_nsec bits in
    let priority = get_ofp_flow_stats_priority bits in
    let idle_timeout = match (get_ofp_flow_stats_idle_timeout bits) with
                         | 0 -> Permanent 
                         | n -> ExpiresAfter n in
    let hard_timeout = match (get_ofp_flow_stats_hard_timeout bits) with
                         | 0 -> Permanent
                         | n -> ExpiresAfter n in
    let flagsBits = get_ofp_flow_stats_flags bits in
    let flags = FlowMod.Flags.parse flagsBits in
    let cookie = get_ofp_flow_stats_cookie bits in
    let packet_count = get_ofp_flow_stats_packet_count bits in
    let byte_count = get_ofp_flow_stats_byte_count bits in
    let ofp_match_bits = Cstruct.shift bits sizeof_ofp_flow_stats in
    let ofp_match, instruction_bits = OfpMatch.parse ofp_match_bits in
    let instructions = Instructions.parse instruction_bits in
    { table_id
    ; duration_sec
    ; duration_nsec
    ; priority
    ; idle_timeout
    ; hard_timeout
    ; flags
    ; cookie
    ; packet_count
    ; byte_count
    ; ofp_match
    ; instructions}

  let length_func (buf :  Cstruct.t) : int option =
    if Cstruct.len buf < sizeof_ofp_flow_stats then None
    else Some (get_ofp_flow_stats_length buf)

end

module AggregateStats = struct
  
  cstruct ofp_aggregate_stats_reply {
    uint64_t packet_count;
    uint64_t byte_count;
    uint32_t flow_count;
    uint8_t pad[4];
  } as big_endian

  type t = aggregStats

  let sizeof ag = 
    sizeof_ofp_aggregate_stats_reply

  let to_string (ag : aggregStats) =
    Format.sprintf "{ packet_count = %Lu; byte = %Lu; flow_count = %lu }"
    ag.packet_count
    ag.byte_count
    ag.flow_count

  let marshal (buf : Cstruct.t) (ag : aggregStats) : int =
    set_ofp_aggregate_stats_reply_packet_count buf ag.packet_count;
    set_ofp_aggregate_stats_reply_byte_count buf ag.byte_count;
    set_ofp_aggregate_stats_reply_flow_count buf ag.flow_count;
    set_ofp_aggregate_stats_reply_pad (Cstruct.to_string (Cstruct.create 4)) 0 buf;
    sizeof_ofp_aggregate_stats_reply

  let parse (bits : Cstruct.t) : aggregStats =
    { packet_count = (get_ofp_aggregate_stats_reply_packet_count bits)
    ; byte_count = (get_ofp_aggregate_stats_reply_byte_count bits)
    ; flow_count = (get_ofp_aggregate_stats_reply_flow_count bits)}

end

module TableStats = struct
  cstruct ofp_table_stats {
    uint8_t table_id; 
    uint8_t pad[3]; 
    uint32_t active_count;
    uint64_t lookup_count;
    uint64_t matched_count;
  } as big_endian

  type t = tableStats

  let sizeof (ts : tableStats) = 
    sizeof_ofp_table_stats


  let to_string (ts : tableStats) =
    Format.sprintf "{ table_id = %u; active_count = %lu; lookup_count = %Lu; matched_count = %Lu }"
    ts.table_id
    ts.active_count
    ts.lookup_count
    ts.matched_count

  let marshal (buf : Cstruct.t) (ts : tableStats) : int =
    set_ofp_table_stats_table_id buf ts.table_id;
    set_ofp_table_stats_pad (Cstruct.to_string (Cstruct.create 3)) 0 buf;
    set_ofp_table_stats_active_count buf ts.active_count;
    set_ofp_table_stats_lookup_count buf ts.lookup_count;
    set_ofp_table_stats_matched_count buf ts.matched_count;
    sizeof_ofp_table_stats

  let parse (bits : Cstruct.t) : tableStats =
    { table_id = get_ofp_table_stats_table_id bits
    ; active_count = get_ofp_table_stats_active_count bits
    ; lookup_count = get_ofp_table_stats_lookup_count bits
    ; matched_count = get_ofp_table_stats_matched_count bits}

  let length_func = (fun buf -> Some sizeof_ofp_table_stats)

end

module PortStats = struct
  
  type t = portStats

  let sizeof (ps : portStats) = 
    sizeof_ofp_port_stats
  
  let to_string ps =
    Format.sprintf "{ port_no = %lu; rx/tx pkt = %Lu/%Lu; rx/tx byt = %Lu/%Lu; \
                      rx/tx dropped = %Lu/%Lu; rx/tx error = %Lu/%Lu; rx frame \
                      erro = %Lu; rx_over_err = %Lu; rx_crc_err = %Lu; \
                      collisisions = %Lu; duration (s/ns) = %lu/%lu }"
    ps.psPort_no
    ps.rx_packets
    ps.tx_packets
    ps.rx_bytes
    ps.tx_bytes
    ps.rx_dropped
    ps.tx_dropped
    ps.rx_errors
    ps.tx_errors
    ps.rx_frame_err
    ps.rx_over_err
    ps.rx_crc_err
    ps.collisions
    ps.duration_sec
    ps.duration_nsec

  let marshal (buf : Cstruct.t) (ps : portStats) : int =
    set_ofp_port_stats_port_no buf ps.psPort_no;
    set_ofp_port_stats_pad (Cstruct.to_string (Cstruct.create 4)) 0 buf;
    set_ofp_port_stats_rx_packets buf ps.rx_packets;
    set_ofp_port_stats_tx_packets buf ps.tx_packets;
    set_ofp_port_stats_rx_bytes buf ps.rx_bytes;
    set_ofp_port_stats_tx_bytes buf ps.tx_bytes;
    set_ofp_port_stats_rx_dropped buf ps.rx_dropped;
    set_ofp_port_stats_tx_dropped buf ps.tx_dropped;
    set_ofp_port_stats_rx_errors buf ps.rx_errors;
    set_ofp_port_stats_tx_errors buf ps.tx_errors;
    set_ofp_port_stats_rx_frame_err buf ps.rx_frame_err;
    set_ofp_port_stats_rx_over_err buf ps.rx_over_err;
    set_ofp_port_stats_rx_crc_err buf ps.rx_crc_err;
    set_ofp_port_stats_collisions buf ps.collisions;
    set_ofp_port_stats_duration_sec buf ps.duration_sec;
    set_ofp_port_stats_duration_nsec buf ps.duration_nsec;
    sizeof_ofp_port_stats

  let parse (bits : Cstruct.t) : portStats =
    { psPort_no     = get_ofp_port_stats_port_no bits;
      rx_packets    = get_ofp_port_stats_rx_packets bits;
      tx_packets    = get_ofp_port_stats_tx_packets bits;
      rx_bytes      = get_ofp_port_stats_rx_bytes bits;
      tx_bytes      = get_ofp_port_stats_tx_bytes bits;
      rx_dropped    = get_ofp_port_stats_rx_dropped bits;
      tx_dropped    = get_ofp_port_stats_tx_dropped bits;
      rx_errors     = get_ofp_port_stats_rx_errors bits;
      tx_errors     = get_ofp_port_stats_tx_errors bits;
      rx_frame_err  = get_ofp_port_stats_rx_frame_err bits;
      rx_over_err   = get_ofp_port_stats_rx_over_err bits;
      rx_crc_err    = get_ofp_port_stats_rx_crc_err bits;
      collisions    = get_ofp_port_stats_collisions bits;
      duration_sec  = get_ofp_port_stats_duration_sec bits;
      duration_nsec = get_ofp_port_stats_duration_nsec bits
    }

  let length_func = (fun buf -> Some sizeof_ofp_port_stats)

end

module QueueStats = struct

    cstruct ofp_queue_stats {
      uint32_t port_no;
      uint32_t queue_id;
      uint64_t tx_bytes;
      uint64_t tx_packets;
      uint64_t tx_errors;
      uint32_t duration_sec;
      uint32_t duration_nsec
    } as big_endian

    type t = queueStats

    let sizeof (qs : queueStats) : int =
      sizeof_ofp_queue_stats

    let to_string (qs : queueStats) : string =
      Format.sprintf "{ port no = %lu; queue_id = %lu; tx bytes = %Lu; tx pkt = %Lu; tx errors = %Lu; duration (s/ns) = %lu/%lu }"
      qs.qsPort_no
      qs.queue_id
      qs.tx_bytes
      qs.tx_packets
      qs.tx_errors
      qs.duration_sec
      qs.duration_nsec

    let marshal (buf : Cstruct.t) (qs : queueStats) : int = 
      set_ofp_queue_stats_port_no buf qs.qsPort_no;
      set_ofp_queue_stats_queue_id buf qs.queue_id;
      set_ofp_queue_stats_tx_bytes buf qs.tx_bytes;
      set_ofp_queue_stats_tx_packets buf qs.tx_packets;
      set_ofp_queue_stats_tx_errors buf qs.tx_errors;
      set_ofp_queue_stats_duration_sec buf qs.duration_sec;
      set_ofp_queue_stats_duration_nsec buf qs.duration_nsec;
      sizeof_ofp_queue_stats

    let parse (bits : Cstruct.t) : queueStats =
      { qsPort_no = get_ofp_queue_stats_port_no bits
      ; queue_id = get_ofp_queue_stats_queue_id bits
      ; tx_bytes = get_ofp_queue_stats_tx_bytes bits
      ; tx_packets = get_ofp_queue_stats_tx_packets bits
      ; tx_errors = get_ofp_queue_stats_tx_errors bits
      ; duration_sec = get_ofp_queue_stats_duration_sec bits
      ; duration_nsec = get_ofp_queue_stats_duration_nsec bits
      }

    let length_func = (fun buf -> Some sizeof_ofp_queue_stats)

end

module GroupStats = struct

  cstruct ofp_group_stats {
    uint16_t length;
    uint8_t pad[2];
    uint32_t group_id;
    uint32_t ref_count;
    uint8_t pad2[4];
    uint64_t packet_count;
    uint64_t byte_count;
    uint32_t duration_sec;
    uint32_t duration_nsec
  } as big_endian

  module BucketStats = struct

    cstruct ofp_bucket_counter {
    uint64_t packet_count;
    uint64_t byte_count
    } as big_endian

    type t = bucketStats

    let sizeof (gs : bucketStats) : int =
      sizeof_ofp_bucket_counter

    let to_string (bs : bucketStats) : string =
      Format.sprintf "{ packet_count = %Lu; byte_count = %Lu }"
      bs.packet_count
      bs.byte_count

    let marshal (buf : Cstruct.t) (bs : bucketStats) : int =
      set_ofp_bucket_counter_packet_count buf bs.packet_count;
      set_ofp_bucket_counter_byte_count buf bs.byte_count;
      sizeof_ofp_bucket_counter

    let parse (bits : Cstruct.t) : bucketStats =
      { packet_count = get_ofp_bucket_counter_packet_count bits
      ; byte_count = get_ofp_bucket_counter_byte_count bits }

    let length_func = (fun buf -> Some sizeof_ofp_bucket_counter)

  end

  type t = groupStats

  let sizeof (gs : groupStats) : int =
    gs.length

  let to_string (gs : groupStats) : string =
    Format.sprintf "{ length =  %u; group_id = %lu; ref_count: = %lu; packet_count = %Lu; \
                      byte_count = %Lu; duration (s/ns) = %lu/%lu; bucket stats = %s }"
    gs.length
    gs.group_id
    gs.ref_count
    gs.packet_count
    gs.byte_count
    gs.duration_sec
    gs.duration_nsec
    ("[ " ^ (String.concat ";" (map BucketStats.to_string gs.bucket_stats)) ^ " ]")

  let marshal (buf : Cstruct.t) (gs : groupStats) : int = 
    set_ofp_group_stats_length buf gs.length;
    set_ofp_group_stats_group_id buf gs.group_id;
    set_ofp_group_stats_ref_count buf gs.ref_count;
    set_ofp_group_stats_packet_count buf gs.packet_count;
    set_ofp_group_stats_byte_count buf gs.byte_count;
    set_ofp_group_stats_duration_sec buf gs.duration_sec;
    set_ofp_group_stats_duration_nsec buf gs.duration_nsec;
    sizeof_ofp_group_stats + (marshal_fields (Cstruct.shift buf sizeof_ofp_group_stats) gs.bucket_stats BucketStats.marshal)
    
  let parse (bits : Cstruct.t) : groupStats =
    { length = get_ofp_group_stats_length bits
    ; group_id = get_ofp_group_stats_group_id bits
    ; ref_count = get_ofp_group_stats_ref_count bits
    ; packet_count = get_ofp_group_stats_packet_count bits
    ; byte_count = get_ofp_group_stats_byte_count bits
    ; duration_sec = get_ofp_group_stats_duration_sec bits
    ; duration_nsec = get_ofp_group_stats_duration_nsec bits
    ; bucket_stats = parse_fields (Cstruct.shift bits sizeof_ofp_group_stats) BucketStats.parse BucketStats.length_func
    }

  let length_func (buf :  Cstruct.t) : int option =
    if Cstruct.len buf < sizeof_ofp_group_stats then None
    else Some (get_ofp_group_stats_length buf)

end

module GroupDesc = struct

  cstruct ofp_group_desc {
    uint16_t length;
    uint8_t typ;
    uint8_t pad;
    uint32_t group_id;
  } as big_endian

  type t = groupDesc

  let sizeof (gd : groupDesc) : int =
    sizeof_ofp_group_desc + sum (map Bucket.sizeof gd.bucket)

  let to_string (gd : groupDesc) : string =
    Format.sprintf "{ length = %u; group_type = %s; group_id = %lu; bucket = %s }"
    gd.length
    (GroupType.to_string gd.typ)
    gd.group_id
    ( "[ " ^(String.concat "; " (map Bucket.to_string gd.bucket)) ^ " ]")

  let marshal (buf : Cstruct.t) (gd : groupDesc) : int =
    set_ofp_group_desc_length buf gd.length;
    set_ofp_group_desc_typ buf (GroupType.marshal gd.typ);
    set_ofp_group_desc_group_id buf gd.group_id;
    let size_bucket = 
      (marshal_fields (Cstruct.shift buf sizeof_ofp_group_desc) gd.bucket Bucket.marshal) in
    sizeof_ofp_group_desc + size_bucket

  let parse (bits : Cstruct.t) : groupDesc =
    let len = get_ofp_group_desc_length bits in
    let typ = GroupType.parse (get_ofp_group_desc_typ bits) in
    let group_id = get_ofp_group_desc_group_id bits in
    let bucket_bits = Cstruct.sub bits sizeof_ofp_group_desc (len - sizeof_ofp_group_desc) in
    let bucket = parse_fields bucket_bits Bucket.parse Bucket.length_func in
    { length = len
    ; typ = typ
    ; group_id = group_id
    ; bucket = bucket}

  let length_func buf = 
    if Cstruct.len buf < sizeof_ofp_group_desc  then None
    else Some (get_ofp_group_desc_length buf)

end

module GroupFeatures = struct

  cstruct ofp_group_features {
    uint32_t typ;
    uint32_t capabilities;
    uint32_t max_groups_all;
    uint32_t max_groups_select;
    uint32_t max_groups_indirect;
    uint32_t max_groups_fastfailover;
    uint32_t actions_all;
    uint32_t actions_select;
    uint32_t actions_indirect;
    uint32_t actions_fastfailover
  } as big_endian

  module GroupType = struct

    type t = groupTypeMap

    let marshal (gtm : groupTypeMap) : int32 =
      Int32.logor (if gtm.all then (Int32.shift_left 1l 0) else 0l) 
       (Int32.logor (if gtm.select then (Int32.shift_left 1l 1) else 0l)
        (Int32.logor (if gtm.indirect then (Int32.shift_left 1l 2) else 0l)
         (if gtm.ff then (Int32.shift_left 1l 3) else 0l)))

    let parse bits : groupTypeMap = 
      { all = Bits.test_bit 0 bits
      ; select = Bits.test_bit 1 bits
      ; indirect = Bits.test_bit 2 bits
      ; ff = Bits.test_bit 3 bits }

    let to_string (gtm : groupTypeMap) : string =
      Format.sprintf "{ all = %B; select = %B; indirect = %B; ff = %B }"
      gtm.all
      gtm.select
      gtm.indirect
      gtm.ff

  end 

  module Capabilities = struct

    type t = groupCapabilities

    let marshal (gc : groupCapabilities) : int32 =
      Int32.logor (if gc.select_weight then (Int32.shift_left 1l 0) else 0l) 
       (Int32.logor (if gc.select_liveness then (Int32.shift_left 1l 1) else 0l)
        (Int32.logor (if gc.chaining then (Int32.shift_left 1l 2) else 0l)
         (if gc.chaining_checks then (Int32.shift_left 1l 3) else 0l)))

    let parse bits : groupCapabilities = 
      { select_weight = Bits.test_bit 0 bits
      ; select_liveness = Bits.test_bit 1 bits
      ; chaining = Bits.test_bit 2 bits
      ; chaining_checks = Bits.test_bit 3 bits }

    let to_string (gc : groupCapabilities) : string =
      Format.sprintf "{ select_weight = %B; select_liveness = %B; chaining = %B; chaining_checks = %B }"
      gc.select_weight
      gc.select_liveness
      gc.chaining
      gc.chaining_checks

  end

  module ActionType = struct

    type t = actionTypeMap

    let marshal (atm : actionTypeMap) : int32 =
      Int32.logor (if atm.output then (Int32.shift_left 1l 0) else 0l) 
       (Int32.logor (if atm.copy_ttl_out then (Int32.shift_left 1l 11) else 0l)
        (Int32.logor (if atm.copy_ttl_in then (Int32.shift_left 1l 12) else 0l)
         (Int32.logor (if atm.set_mpls_ttl then (Int32.shift_left 1l 15) else 0l)
          (Int32.logor (if atm.dec_mpls_ttl then (Int32.shift_left 1l 16) else 0l)
           (Int32.logor (if atm.push_vlan then (Int32.shift_left 1l 17) else 0l)
            (Int32.logor (if atm.pop_vlan then (Int32.shift_left 1l 18) else 0l)
             (Int32.logor (if atm.push_mpls then (Int32.shift_left 1l 19) else 0l)
              (Int32.logor (if atm.pop_mpls then (Int32.shift_left 1l 20) else 0l)
               (Int32.logor (if atm.set_queue then (Int32.shift_left 1l 21) else 0l)
                (Int32.logor (if atm.group then (Int32.shift_left 1l 22) else 0l)
                 (Int32.logor (if atm.set_nw_ttl then (Int32.shift_left 1l 23) else 0l)
                  (Int32.logor (if atm.dec_nw_ttl then (Int32.shift_left 1l 24) else 0l)
                   (Int32.logor (if atm.set_field then (Int32.shift_left 1l 25) else 0l)
                    (Int32.logor (if atm.push_pbb then (Int32.shift_left 1l 26) else 0l)
                     (if atm.pop_pbb then (Int32.shift_left 1l 27) else 0l)))))))))))))))

    let parse bits : actionTypeMap = 
      { output = Bits.test_bit 0 bits
      ; copy_ttl_out = Bits.test_bit 11 bits
      ; copy_ttl_in = Bits.test_bit 12 bits
      ; set_mpls_ttl = Bits.test_bit 15 bits
      ; dec_mpls_ttl = Bits.test_bit 16 bits
      ; push_vlan = Bits.test_bit 17 bits
      ; pop_vlan = Bits.test_bit 18 bits
      ; push_mpls = Bits.test_bit 19 bits
      ; pop_mpls = Bits.test_bit 20 bits
      ; set_queue = Bits.test_bit 21 bits
      ; group = Bits.test_bit 22 bits
      ; set_nw_ttl = Bits.test_bit 23 bits
      ; dec_nw_ttl = Bits.test_bit 24 bits
      ; set_field = Bits.test_bit 25 bits
      ; push_pbb = Bits.test_bit 26 bits
      ; pop_pbb = Bits.test_bit 27 bits }

    let to_string (atm : actionTypeMap) : string =
      Format.sprintf "{ output = %B; copy_ttl_out = %B; copy_ttl_in = %B; set_mpls ttl = %B; \
      dec_mpls_ttl = %B; push_vlan = %B; pop_vlan = %B; push_mpls = %B; pop_mpls = %B; \
      set_queue = %B; group = %B; set_nw_ttl = %B; dec_nw_ttl = %B; set_field = %B; \
      push_pbb = %B; pop_pbb = %B }"
      atm.output
      atm.copy_ttl_out
      atm.copy_ttl_in
      atm.set_mpls_ttl
      atm.dec_mpls_ttl
      atm.push_vlan
      atm.pop_vlan
      atm.push_mpls
      atm.pop_mpls
      atm.set_queue
      atm.group
      atm.set_nw_ttl
      atm.dec_nw_ttl
      atm.set_field
      atm.push_pbb
      atm.pop_pbb

  end

  type t = groupFeatures

  let sizeof (gf : groupFeatures) : int =
    sizeof_ofp_group_features

  let to_string (gf : groupFeatures) : string =
    Format.sprintf "{ type =  %s; capbailities =  %s; max group = {\
    all =  %lu; select =  %lu; indirect =  %lu; fastfailover =  %lu }; actions = {
    all =  %s; select =  %s; indirect =  %s; fastfailover =  %s } }"
    (GroupType.to_string gf.typ)
    (Capabilities.to_string gf.capabilities)
    gf.max_groups_all
    gf.max_groups_select
    gf.max_groups_indirect
    gf.max_groups_ff
    (ActionType.to_string gf.actions_all)
    (ActionType.to_string gf.actions_select)
    (ActionType.to_string gf.actions_indirect)
    (ActionType.to_string gf.actions_ff)

  let marshal (buf : Cstruct.t) (gf : groupFeatures) : int =
    set_ofp_group_features_typ buf (GroupType.marshal gf.typ);
    set_ofp_group_features_capabilities buf (Capabilities.marshal gf.capabilities);
    set_ofp_group_features_max_groups_all buf gf.max_groups_all;
    set_ofp_group_features_max_groups_select buf gf.max_groups_select;
    set_ofp_group_features_max_groups_indirect buf gf.max_groups_indirect;
    set_ofp_group_features_max_groups_fastfailover buf gf.max_groups_ff;
    set_ofp_group_features_actions_all buf (ActionType.marshal gf.actions_all);
    set_ofp_group_features_actions_select buf (ActionType.marshal gf.actions_select);
    set_ofp_group_features_actions_indirect buf (ActionType.marshal gf.actions_indirect);
    set_ofp_group_features_actions_fastfailover buf (ActionType.marshal gf.actions_ff);
    sizeof_ofp_group_features

  let parse (bits : Cstruct.t) : groupFeatures =
  { typ = GroupType.parse (get_ofp_group_features_typ bits)
  ; capabilities = Capabilities.parse (get_ofp_group_features_capabilities bits)
  ; max_groups_all = get_ofp_group_features_max_groups_all bits
  ; max_groups_select = get_ofp_group_features_max_groups_select bits
  ; max_groups_indirect = get_ofp_group_features_max_groups_indirect bits
  ; max_groups_ff = get_ofp_group_features_max_groups_fastfailover bits
  ; actions_all = ActionType.parse (get_ofp_group_features_actions_all bits)
  ; actions_select = ActionType.parse (get_ofp_group_features_actions_select bits)
  ; actions_indirect = ActionType.parse (get_ofp_group_features_actions_indirect bits)
  ; actions_ff = ActionType.parse (get_ofp_group_features_actions_fastfailover bits)
  }

end

module MeterStats = struct

  cstruct ofp_meter_stats {
    uint32_t meter_id;
    uint16_t len;
    uint8_t pad[6];
    uint32_t flow_count;
    uint64_t packet_in_count;
    uint64_t byte_in_count;
    uint32_t duration_sec;
    uint32_t duration_nsec
  } as big_endian

  module Band = struct

    cstruct ofp_meter_band_stats {
      uint64_t packet_band_count;
      uint64_t byte_band_count
    } as big_endian

    type t = meterBandStats

    let length_func = fun buf -> Some sizeof_ofp_meter_band_stats
      
    let marshal (buf : Cstruct.t) (mbs : meterBandStats) : int =
      set_ofp_meter_band_stats_packet_band_count buf mbs.packet_band_count;
      set_ofp_meter_band_stats_byte_band_count buf mbs.byte_band_count;
      sizeof_ofp_meter_band_stats

    let parse (bits : Cstruct.t) : meterBandStats =
      { packet_band_count = get_ofp_meter_band_stats_packet_band_count bits
      ; byte_band_count = get_ofp_meter_band_stats_byte_band_count bits}

    let to_string (mbs : meterBandStats) : string =
      Format.sprintf "{ packet_count:%Lu; byte_count = %Lu }"
      mbs.packet_band_count
      mbs.byte_band_count

  end

  type t = meterStats

  let sizeof (ms : meterStats) : int =
    ms.len

  let to_string (ms : meterStats) : string =
    Format.sprintf "{ meter_id = %lu; len = %u; flow_count = %lu; packet_in_count = %Lu\
    byte_in_count = %Lu; duration (s/ns) = %lu/%lu; band = %s }"
    ms.meter_id
    ms.len
    ms.flow_count
    ms.packet_in_count
    ms.byte_in_count
    ms.duration_sec
    ms.duration_nsec
    ("[ " ^ (String.concat ";" (map Band.to_string ms.band)) ^ " ]")

  let marshal (buf : Cstruct.t) (ms : meterStats) =
    set_ofp_meter_stats_meter_id buf ms.meter_id;
    set_ofp_meter_stats_len buf ms.len;
    set_ofp_meter_stats_flow_count buf ms.flow_count;
    set_ofp_meter_stats_packet_in_count buf ms.packet_in_count;
    set_ofp_meter_stats_byte_in_count buf ms.byte_in_count;
    set_ofp_meter_stats_duration_sec buf ms.duration_sec;
    set_ofp_meter_stats_duration_nsec buf ms.duration_nsec;
    let band_buf = Cstruct.sub buf sizeof_ofp_meter_stats (ms.len - sizeof_ofp_meter_stats) in
    sizeof_ofp_meter_stats + (marshal_fields band_buf ms.band Band.marshal)

  let parse (bits : Cstruct.t) : meterStats = 
    let meter_id = get_ofp_meter_stats_meter_id bits in
    let len = get_ofp_meter_stats_len bits in
    let flow_count = get_ofp_meter_stats_flow_count bits in
    let packet_in_count = get_ofp_meter_stats_packet_in_count bits in
    let byte_in_count = get_ofp_meter_stats_byte_in_count bits in
    let duration_sec = get_ofp_meter_stats_duration_sec bits in
    let duration_nsec = get_ofp_meter_stats_duration_nsec bits in
    let band_bits = Cstruct.sub bits sizeof_ofp_meter_stats (len - sizeof_ofp_meter_stats) in
    let band = parse_fields band_bits Band.parse Band.length_func in
    { meter_id; len; flow_count; packet_in_count; byte_in_count; duration_sec; duration_nsec; band }

  let length_func buf = 
    if Cstruct.len buf < sizeof_ofp_meter_stats  then None
    else Some (get_ofp_meter_stats_len buf)

end

module MeterConfig = struct

  cstruct ofp_meter_config {
    uint16_t length;
    uint16_t flags;
    uint32_t meter_id
  } as big_endian

  type t = meterConfig

  let sizeof (mc : meterConfig) : int =
    sizeof_ofp_meter_config + sum (map MeterBand.sizeof mc.bands)

  let to_string (mc : meterConfig) : string =
    Format.sprintf "{ len = %u; flags = %s; meter_id = %lu; bands = %s }"
    mc.length
    (MeterFlags.to_string mc.flags)
    mc.meter_id
    ( "[ " ^ (String.concat "; " (map MeterBand.to_string mc.bands)) ^ " ]")

  let marshal (buf : Cstruct.t) (mc : meterConfig) : int =
    set_ofp_meter_config_length buf mc.length;
    set_ofp_meter_config_flags buf (MeterFlags.marshal mc.flags);
    set_ofp_meter_config_meter_id buf mc.meter_id;
    sizeof_ofp_meter_config + (marshal_fields (Cstruct.shift buf sizeof_ofp_meter_config) mc.bands MeterBand.marshal)

  let parse (bits : Cstruct.t) : meterConfig =
    let length = get_ofp_meter_config_length bits in
    let flags = MeterFlags.parse (get_ofp_meter_config_flags bits) in
    let meter_id = get_ofp_meter_config_meter_id bits in
    let bands_bits = Cstruct.sub bits sizeof_ofp_meter_config (length-sizeof_ofp_meter_config) in
    let bands = parse_fields bands_bits MeterBand.parse MeterBand.length_fun in
    { length
    ; flags
    ; meter_id
    ; bands
    }

  let length_func (buf : Cstruct.t) : int option =
    if Cstruct.len buf < sizeof_ofp_meter_config then None
    else Some (get_ofp_meter_config_length buf)

end

module MeterFeaturesStats = struct

  cstruct ofp_meter_features {
    uint32_t max_meter;
    uint32_t band_types;
    uint32_t capabilities;
    uint8_t max_bands;
    uint8_t max_color;
    uint8_t pad[2]
  } as big_endian

  module Bands = struct
    type t = meterBandMaps

    let marshal (mbm : meterBandMaps) : int32 =
      Int32.logor (if mbm.drop then (Int32.shift_left 1l 1) else 0l) 
       (if mbm.dscpRemark then (Int32.shift_left 1l 2) else 0l)

    let parse bits : meterBandMaps = 
      { drop = Bits.test_bit 1 bits
      ; dscpRemark = Bits.test_bit 2 bits }

    let to_string (mbm : meterBandMaps) : string =
      Format.sprintf "{ drop = %B; dscp_remark =  %B }"
      mbm.drop
      mbm.dscpRemark

  end

  type t = meterFeaturesStats

  let sizeof (mfs : meterFeaturesStats) : int =
    sizeof_ofp_meter_features

  let to_string (mfs : meterFeaturesStats) : string =
    Format.sprintf "{ max_meter = %lu; band_typ = %s; capabilities = %s; max_band = %u; max_color = %u }"
    mfs.max_meter
    (Bands.to_string mfs.band_typ)
    (MeterFlags.to_string mfs.capabilities)
    mfs.max_band
    mfs.max_color
  
  let marshal (buf : Cstruct.t) (mfs : meterFeaturesStats) : int =
    set_ofp_meter_features_max_meter buf mfs.max_meter;
    set_ofp_meter_features_band_types buf (Bands.marshal mfs.band_typ);
    (* int -> int32 fix, before release of OF1.3.5 *)
    set_ofp_meter_features_capabilities buf (Int32.of_int (MeterFlags.marshal mfs.capabilities));
    set_ofp_meter_features_max_bands buf mfs.max_band;
    set_ofp_meter_features_max_color buf mfs.max_color;
    sizeof_ofp_meter_features
  
  let parse (bits : Cstruct.t) : meterFeaturesStats =
    { max_meter = get_ofp_meter_features_max_meter bits
    ; band_typ = Bands.parse (get_ofp_meter_features_band_types bits)
    (* int32 -> int fix, before release of OF1.3.5 *)
    ; capabilities = MeterFlags.parse (Int32.to_int (get_ofp_meter_features_capabilities bits))
    ; max_band = get_ofp_meter_features_max_bands bits
    ; max_color = get_ofp_meter_features_max_color bits
    }
end

module MultipartReply = struct

  type t = multipartReply

  let sizeof (mpr : multipartReply) =
    sizeof_ofp_multipart_reply +
    match mpr.mpreply_typ with
      | PortsDescReply pdr -> sum (map PortDesc.sizeof pdr)
      | SwitchDescReply _ -> sizeof_ofp_desc
      | FlowStatsReply fsr -> sum (map FlowStats.sizeof fsr)
      | AggregateReply ag -> AggregateStats.sizeof ag
      | TableReply tr -> sum (map TableStats.sizeof tr)
      | TableFeaturesReply tf -> TableFeatures.sizeof tf
      | PortStatsReply psr -> sum (map PortStats.sizeof psr)
      | QueueStatsReply qsr -> sum (map QueueStats.sizeof qsr)
      | GroupStatsReply gs -> sum (map GroupStats.sizeof gs)
      | GroupDescReply gd -> sum (map GroupDesc.sizeof gd)
      | GroupFeaturesReply gf -> GroupFeatures.sizeof gf
      | MeterReply mr -> sum (map MeterStats.sizeof mr)
      | MeterConfig mc -> sum (map MeterConfig.sizeof mc)
      | MeterFeaturesReply mf -> MeterFeaturesStats.sizeof mf

  let to_string (mpr : multipartReply) =
    match mpr.mpreply_typ with
      | PortsDescReply pdr -> Format.sprintf "PortsDescReply { %s }" (String.concat "; " (map PortDesc.to_string pdr))
      | SwitchDescReply sdc -> Format.sprintf "SwitchDescReply %s" (SwitchDescriptionReply.to_string sdc)
      | FlowStatsReply fsr -> Format.sprintf "Flow { %s }" (String.concat "; " (map FlowStats.to_string fsr))
      | AggregateReply ag -> Format.sprintf "Aggregate Flow %s" (AggregateStats.to_string ag)
      | TableReply tr -> Format.sprintf "TableReply { %s }" (String.concat "; " (map TableStats.to_string tr))
      | TableFeaturesReply tf -> Format.sprintf "TableFeaturesReply %s" (TableFeatures.to_string tf)
      | PortStatsReply psr -> Format.sprintf "PortStatsReply { %s }" (String.concat "; " (map PortStats.to_string psr))
      | QueueStatsReply qsr -> Format.sprintf "QueueStats { %s }" (String.concat "; " (map QueueStats.to_string qsr))
      | GroupStatsReply gs -> Format.sprintf "GroupStats { %s }" (String.concat "; " (map GroupStats.to_string gs))
      | GroupDescReply gd -> Format.sprintf "GroupSDesc { %s }" (String.concat "; " (map GroupDesc.to_string gd))
      | GroupFeaturesReply gf -> Format.sprintf "GroupFeatures %s" (GroupFeatures.to_string gf)
      | MeterReply mr -> Format.sprintf "MeterStats { %s }" (String.concat "; " (map MeterStats.to_string mr))
      | MeterConfig mc -> Format.sprintf "MeterConfig { %s }" (String.concat "; " (map MeterConfig.to_string mc))
      | MeterFeaturesReply mf -> Format.sprintf "MeterFeaturesStats %s" (MeterFeaturesStats.to_string mf)

  let marshal (buf : Cstruct.t) (mpr : multipartReply) : int =
    let ofp_body_bits = Cstruct.shift buf sizeof_ofp_multipart_reply in
    set_ofp_multipart_reply_flags buf (
      match mpr.mpreply_flags with
        | true -> ofp_multipart_request_flags_to_int OFPMPF_REQ_MORE
        | false -> 0);
    sizeof_ofp_multipart_reply + (match mpr.mpreply_typ with
      | PortsDescReply pdr -> 
          set_ofp_multipart_reply_typ buf (ofp_multipart_types_to_int OFPMP_PORT_DESC);
          marshal_fields ofp_body_bits pdr PortDesc.marshal
      | SwitchDescReply sdr -> 
          set_ofp_multipart_reply_typ buf (ofp_multipart_types_to_int OFPMP_DESC);
          SwitchDescriptionReply.marshal ofp_body_bits sdr
      | FlowStatsReply fsr -> 
          set_ofp_multipart_reply_typ buf (ofp_multipart_types_to_int OFPMP_FLOW);
          marshal_fields ofp_body_bits fsr FlowStats.marshal
      | AggregateReply ar -> 
          set_ofp_multipart_reply_typ buf (ofp_multipart_types_to_int OFPMP_AGGREGATE);
          AggregateStats.marshal ofp_body_bits ar
      | TableReply tr ->
          set_ofp_multipart_reply_typ buf (ofp_multipart_types_to_int OFPMP_TABLE);
          marshal_fields ofp_body_bits tr TableStats.marshal
      | TableFeaturesReply tf ->
          set_ofp_multipart_reply_typ buf (ofp_multipart_types_to_int OFPMP_TABLE_FEATURES);
          TableFeatures.marshal ofp_body_bits tf
      | PortStatsReply psr ->
          set_ofp_multipart_reply_typ buf (ofp_multipart_types_to_int OFPMP_PORT_STATS);
          marshal_fields ofp_body_bits psr PortStats.marshal
      | QueueStatsReply qsr ->
          set_ofp_multipart_reply_typ buf (ofp_multipart_types_to_int OFPMP_QUEUE);
          marshal_fields ofp_body_bits qsr QueueStats.marshal
      | GroupStatsReply gs ->
          set_ofp_multipart_reply_typ buf (ofp_multipart_types_to_int OFPMP_GROUP);
          marshal_fields ofp_body_bits gs GroupStats.marshal
      | GroupDescReply gd ->
          set_ofp_multipart_reply_typ buf (ofp_multipart_types_to_int OFPMP_GROUP_DESC);
          marshal_fields ofp_body_bits gd GroupDesc.marshal
      | GroupFeaturesReply gf ->
          set_ofp_multipart_reply_typ buf (ofp_multipart_types_to_int OFPMP_GROUP_FEATURES);
          GroupFeatures.marshal ofp_body_bits gf
      | MeterReply mr ->
          set_ofp_multipart_reply_typ buf (ofp_multipart_types_to_int OFPMP_METER);
          marshal_fields ofp_body_bits mr MeterStats.marshal
      | MeterConfig mc ->
          set_ofp_multipart_reply_typ buf (ofp_multipart_types_to_int OFPMP_METER_CONFIG);
          marshal_fields ofp_body_bits mc MeterConfig.marshal
      | MeterFeaturesReply mfr ->
          set_ofp_multipart_reply_typ buf (ofp_multipart_types_to_int OFPMP_METER_FEATURES);
          MeterFeaturesStats.marshal ofp_body_bits mfr
          )
    
  let parse (bits : Cstruct.t) : multipartReply =
    let ofp_body_bits = Cstruct.shift bits sizeof_ofp_multipart_reply in
    let typ = (match int_to_ofp_multipart_types (get_ofp_multipart_reply_typ bits) with
      | Some OFPMP_PORT_DESC -> 
          PortsDescReply (parse_fields ofp_body_bits PortDesc.parse PortDesc.length_func)
      | Some OFPMP_DESC -> 
          SwitchDescReply (SwitchDescriptionReply.parse ofp_body_bits)
      | Some OFPMP_FLOW -> 
          FlowStatsReply (parse_fields ofp_body_bits FlowStats.parse FlowStats.length_func)
      | Some OFPMP_AGGREGATE -> 
          AggregateReply (AggregateStats.parse ofp_body_bits)
      | Some OFPMP_TABLE -> 
          TableReply (parse_fields ofp_body_bits TableStats.parse TableStats.length_func)
      | Some OFPMP_TABLE_FEATURES ->
          TableFeaturesReply (TableFeatures.parse ofp_body_bits)
      | Some OFPMP_PORT_STATS -> 
          PortStatsReply (parse_fields ofp_body_bits PortStats.parse PortStats.length_func)
      | Some OFPMP_QUEUE ->
          QueueStatsReply (parse_fields ofp_body_bits QueueStats.parse QueueStats.length_func)
      | Some OFPMP_GROUP ->
          GroupStatsReply (parse_fields ofp_body_bits GroupStats.parse GroupStats.length_func)
      | Some OFPMP_GROUP_DESC ->
          GroupDescReply (parse_fields ofp_body_bits GroupDesc.parse GroupDesc.length_func)
      | Some OFPMP_GROUP_FEATURES ->
          GroupFeaturesReply (GroupFeatures.parse ofp_body_bits)
      | Some OFPMP_METER ->
          MeterReply (parse_fields ofp_body_bits MeterStats.parse MeterStats.length_func)
      | Some OFPMP_METER_CONFIG ->
          MeterConfig (parse_fields ofp_body_bits MeterConfig.parse MeterConfig.length_func)
      | Some OFPMP_METER_FEATURES ->
          MeterFeaturesReply (MeterFeaturesStats.parse ofp_body_bits)
      | _ -> raise (Unparsable (sprintf "NYI: can't parse this multipart reply"))) in
    let flags = (
      match int_to_ofp_multipart_request_flags (get_ofp_multipart_request_flags bits) with
        | Some OFPMPF_REQ_MORE -> true
        | _ -> false) in
    {mpreply_typ = typ; mpreply_flags = flags}

end

module TableMod = struct

  cstruct ofp_table_mod {
    uint8_t table_id;
    uint8_t pad[3];
    uint32_t config
  } as big_endian

  type t = tableMod

  let sizeof (tab : tableMod) : int =
    sizeof_ofp_table_mod

  let to_string (tab : tableMod) : string =
    Format.sprintf "{ tabled_id = %u; config = %s }"
    tab.table_id
    (TableConfig.to_string tab.config)

  let marshal (buf : Cstruct.t) (tab : tableMod) : int =
    set_ofp_table_mod_table_id buf tab.table_id;
    set_ofp_table_mod_config buf (TableConfig.marshal tab.config);
    sizeof_ofp_table_mod

  let parse (bits : Cstruct.t) : tableMod =
    let table_id = get_ofp_table_mod_table_id bits in
    let config = TableConfig.parse (get_ofp_table_mod_config bits) in
    { table_id; config }

end

module QueueConfReq = struct

  cstruct ofp_queue_get_config_request {
    uint32_t port;
    uint8_t pad[4]
  } as big_endian

  type t = queueConfReq

  let sizeof (qr : t) : int = 
    sizeof_ofp_queue_get_config_request

  let to_string (qr : t) : string =
    Format.sprintf "{ port = %lu }" qr.port

  let marshal (buf : Cstruct.t) (qr : t) : int =
    set_ofp_queue_get_config_request_port buf qr.port;
    sizeof_ofp_queue_get_config_request

  let parse (bits : Cstruct.t) : t = 
    let port = get_ofp_queue_get_config_request_port bits in
    { port }
end

module QueueConfReply = struct

  cstruct ofp_queue_get_config_reply {
    uint32_t port;
    uint8_t pad[4];
  } as big_endian

  type t = queueConfReply

  let sizeof (qr : t) : int = 
    sizeof_ofp_queue_get_config_reply + sum (map QueueDesc.sizeof qr.queues)

  let to_string (qr : t) : string =
    Format.sprintf "{ port = %lu; queue = %s }" 
    qr.port 
    ("[ " ^ (String.concat "; " (map QueueDesc.to_string qr.queues)) ^ " ]")

  let marshal (buf : Cstruct.t) (qr : t) : int =
    set_ofp_queue_get_config_reply_port buf qr.port;
    let queueBuf = Cstruct.shift buf sizeof_ofp_queue_get_config_reply in
    sizeof_ofp_queue_get_config_reply + (marshal_fields queueBuf qr.queues QueueDesc.marshal)

  let parse (bits : Cstruct.t) : t = 
    let port = get_ofp_queue_get_config_reply_port bits in
    let queuesBits = Cstruct.shift bits sizeof_ofp_queue_get_config_reply in
    let queues = parse_fields queuesBits QueueDesc.parse QueueDesc.length_func in
    { port; queues}

end

module Error = struct

  type t = {
    err : errorTyp;
    data : bytes;
  }

  cstruct ofp_error_msg {
    uint16_t typ;
    uint16_t code
  } as big_endian

  cenum ofp_error_type {
    OFPET_HELLO_FAILED = 0;
    OFPET_BAD_REQUEST = 1;
    OFPET_BAD_ACTION = 2;
    OFPET_BAD_INSTRUCTION = 3;
    OFPET_BAD_MATCH = 4;
    OFPET_FLOW_MOD_FAILED = 5;
    OFPET_GROUP_MOD_FAILED = 6;
    OFPET_PORT_MOD_FAILED = 7;
    OFPET_TABLE_MOD_FAILED = 8;
    OFPET_QUEUE_OP_FAILED = 9;
    OFPET_SWITCH_CONFIG_FAILED = 10;
    OFPET_ROLE_REQUEST_FAILED = 11;
    OFPET_METER_MOD_FAILED = 12;
    OFPET_TABLE_FEATURES_FAILED = 13;
    OFPET_EXPERIMENTER = 0xffff
  } as uint16_t

  module HelloFailed = struct 
    
    cenum ofp_hello_failed_code {
      OFPHFC_INCOMPATIBLE = 0;
      OFPHFC_EPERM = 1
    } as uint16_t

    type t = helloFailed

    let to_string (cod : helloFailed) =
      match cod with
        | HelloIncompatible -> "INCOMPATIBLE"
        | HelloPermError -> "Permission_Error"

    let marshal (cod : helloFailed) : int =
      match cod with
        | HelloIncompatible -> ofp_hello_failed_code_to_int OFPHFC_INCOMPATIBLE
        | HelloPermError -> ofp_hello_failed_code_to_int OFPHFC_EPERM

    let parse t : helloFailed =
      match int_to_ofp_hello_failed_code t with
        | Some OFPHFC_INCOMPATIBLE -> HelloIncompatible
        | Some OFPHFC_EPERM -> HelloPermError
        | None -> raise (Unparsable (sprintf "malfomed hello_failed code"))

  end

  module BadRequest = struct

    cenum ofp_bad_request_code {
      OFPBRC_BAD_VERSION = 0;
      OFPBRC_BAD_TYPE = 1;
      OFPBRC_BAD_MULTIPART = 2;
      OFPBRC_BAD_EXPERIMENTER = 3;
      OFPBRC_BAD_EXP_TYPE = 4;
      OFPBRC_EPERM = 5;
      OFPBRC_BAD_LEN = 6;
      OFPBRC_BUFFER_EMPTY = 7;
      OFPBRC_BUFFER_UNKNOWN = 8;
      OFPBRC_BAD_TABLE_ID = 9;
      OFPBRC_IS_SLAVE = 10;
      OFPBRC_BAD_PORT = 11;
      OFPBRC_BAD_PACKET = 12;
      OFPBRC_MULTIPART_BUFFER_OVERFLOW = 13
    } as uint16_t

    type t = badRequest

    let to_string (cod : badRequest) : string =
      match cod with
        | ReqBadVersion -> "BadVersion"
        | ReqBadType -> "BadTyp"
        | ReqBadMultipart -> "BadMultipart"
        | ReqBadExp -> "BadExp"
        | ReqBadExpType -> "BadExpType"
        | ReqPermError -> "Permission_Error"
        | ReqBadLen -> "BadLen"
        | ReqBufferEmpty -> "BufferEmpty"
        | ReqBufferUnknown -> "BufferUnknown"
        | ReqBadTableId -> "BadTableId"
        | ReqIsSlave -> "IsSlave"
        | ReqBadPort -> "BadPort"
        | ReqBadPacket -> "BadPacket"
        | ReqMultipartBufOverflow -> "MultipartBufOverflow"

    let marshal (cod : badRequest) : int =
      match cod with
        | ReqBadVersion -> ofp_bad_request_code_to_int OFPBRC_BAD_VERSION
        | ReqBadType -> ofp_bad_request_code_to_int OFPBRC_BAD_TYPE
        | ReqBadMultipart -> ofp_bad_request_code_to_int OFPBRC_BAD_MULTIPART
        | ReqBadExp -> ofp_bad_request_code_to_int OFPBRC_BAD_EXPERIMENTER
        | ReqBadExpType -> ofp_bad_request_code_to_int OFPBRC_BAD_EXP_TYPE
        | ReqPermError -> ofp_bad_request_code_to_int OFPBRC_EPERM
        | ReqBadLen -> ofp_bad_request_code_to_int OFPBRC_BAD_LEN
        | ReqBufferEmpty -> ofp_bad_request_code_to_int OFPBRC_BUFFER_EMPTY
        | ReqBufferUnknown -> ofp_bad_request_code_to_int OFPBRC_BUFFER_UNKNOWN
        | ReqBadTableId -> ofp_bad_request_code_to_int OFPBRC_BAD_TABLE_ID
        | ReqIsSlave -> ofp_bad_request_code_to_int OFPBRC_IS_SLAVE
        | ReqBadPort -> ofp_bad_request_code_to_int OFPBRC_BAD_PORT
        | ReqBadPacket -> ofp_bad_request_code_to_int OFPBRC_BAD_PACKET
        | ReqMultipartBufOverflow -> ofp_bad_request_code_to_int OFPBRC_MULTIPART_BUFFER_OVERFLOW

    let parse t : badRequest = 
      match int_to_ofp_bad_request_code t with
        | Some OFPBRC_BAD_VERSION -> ReqBadVersion
        | Some OFPBRC_BAD_TYPE -> ReqBadType
        | Some OFPBRC_BAD_MULTIPART -> ReqBadMultipart
        | Some OFPBRC_BAD_EXPERIMENTER -> ReqBadExp
        | Some OFPBRC_BAD_EXP_TYPE -> ReqBadExpType
        | Some OFPBRC_EPERM -> ReqPermError
        | Some OFPBRC_BAD_LEN -> ReqBadLen
        | Some OFPBRC_BUFFER_EMPTY -> ReqBufferEmpty
        | Some OFPBRC_BUFFER_UNKNOWN -> ReqBufferUnknown
        | Some OFPBRC_BAD_TABLE_ID -> ReqBadTableId
        | Some OFPBRC_IS_SLAVE -> ReqIsSlave
        | Some OFPBRC_BAD_PORT -> ReqBadPort
        | Some OFPBRC_BAD_PACKET -> ReqBadPacket
        | Some OFPBRC_MULTIPART_BUFFER_OVERFLOW -> ReqMultipartBufOverflow
        | None -> raise (Unparsable (sprintf "malfomed bad_request code"))

  end

  module BadAction = struct

    cenum ofp_bad_action_code {
      OFPBAC_BAD_TYPE = 0;
      OFPBAC_BAD_LEN = 1;
      OFPBAC_BAD_EXPERIMENTER = 2;
      OFPBAC_BAD_EXP_TYPE = 3;
      OFPBAC_BAD_OUT_PORT = 4;
      OFPBAC_BAD_ARGUMENT = 5;
      OFPBAC_EPERM = 6;
      OFPBAC_TOO_MANY = 7;
      OFPBAC_BAD_QUEUE = 8;
      OFPBAC_BAD_OUT_GROUP = 9;
      OFPBAC_MATCH_INCONSISTENT = 10;
      OFPBAC_UNSUPPORTED_ORDER = 11;
      OFPBAC_BAD_TAG = 12;
      OFPBAC_BAD_SET_TYPE = 13;
      OFPBAC_BAD_SET_LEN = 14;
      OFPBAC_BAD_SET_ARGUMENT = 15
    } as uint16_t

    type t = badAction

    let to_string (cod : badAction) : string =
      match cod with
        | ActBadType -> "BadType"
        | ActBadLen -> "BadLen"
        | ActBadExp -> "Unknown experimenter id specified"
        | ActBadExpType -> "BadExp"
        | ActBadOutPort -> "BadOutPort"
        | ActBadArg -> "BadArg"
        | ActPermError -> "Permission_Error"
        | ActTooMany -> "TooMany"
        | ActBadQueue ->  "BadQueue"
        | ActBadOutGroup ->  "BadOutGroup"
        | ActMatchInconsistent -> "MatchInconsistent"
        | ActUnsupportedOrder -> "UnsupportedOrder"
        | ActBadTag -> "BadTag"
        | ActBadSetTyp -> "BadSetTyp"
        | ActBadSetLen -> "BadSetLen"
        | ActBadSetArg -> "BadSetArg"

    let marshal (cod : badAction) : int =
      match cod with
        | ActBadType -> ofp_bad_action_code_to_int OFPBAC_BAD_TYPE
        | ActBadLen -> ofp_bad_action_code_to_int OFPBAC_BAD_LEN
        | ActBadExp -> ofp_bad_action_code_to_int OFPBAC_BAD_EXPERIMENTER
        | ActBadExpType -> ofp_bad_action_code_to_int OFPBAC_BAD_EXP_TYPE
        | ActBadOutPort -> ofp_bad_action_code_to_int OFPBAC_BAD_OUT_PORT
        | ActBadArg -> ofp_bad_action_code_to_int OFPBAC_BAD_ARGUMENT
        | ActPermError -> ofp_bad_action_code_to_int OFPBAC_EPERM
        | ActTooMany -> ofp_bad_action_code_to_int OFPBAC_TOO_MANY
        | ActBadQueue -> ofp_bad_action_code_to_int OFPBAC_BAD_QUEUE
        | ActBadOutGroup -> ofp_bad_action_code_to_int OFPBAC_BAD_OUT_GROUP
        | ActMatchInconsistent -> ofp_bad_action_code_to_int OFPBAC_MATCH_INCONSISTENT
        | ActUnsupportedOrder -> ofp_bad_action_code_to_int OFPBAC_UNSUPPORTED_ORDER
        | ActBadTag -> ofp_bad_action_code_to_int OFPBAC_BAD_TAG
        | ActBadSetTyp -> ofp_bad_action_code_to_int OFPBAC_BAD_SET_TYPE
        | ActBadSetLen -> ofp_bad_action_code_to_int OFPBAC_BAD_SET_LEN
        | ActBadSetArg -> ofp_bad_action_code_to_int OFPBAC_BAD_SET_ARGUMENT

    let parse t : badAction =
      match int_to_ofp_bad_action_code t with
        | Some OFPBAC_BAD_TYPE -> ActBadType
        | Some OFPBAC_BAD_LEN -> ActBadLen
        | Some OFPBAC_BAD_EXPERIMENTER -> ActBadExp
        | Some OFPBAC_BAD_EXP_TYPE -> ActBadExpType
        | Some OFPBAC_BAD_OUT_PORT -> ActBadOutPort
        | Some OFPBAC_BAD_ARGUMENT -> ActBadArg
        | Some OFPBAC_EPERM -> ActPermError
        | Some OFPBAC_TOO_MANY -> ActTooMany
        | Some OFPBAC_BAD_QUEUE -> ActBadQueue
        | Some OFPBAC_BAD_OUT_GROUP -> ActBadOutGroup
        | Some OFPBAC_MATCH_INCONSISTENT -> ActMatchInconsistent
        | Some OFPBAC_UNSUPPORTED_ORDER -> ActUnsupportedOrder
        | Some OFPBAC_BAD_TAG -> ActBadTag
        | Some OFPBAC_BAD_SET_TYPE -> ActBadSetTyp
        | Some OFPBAC_BAD_SET_LEN -> ActBadSetLen
        | Some OFPBAC_BAD_SET_ARGUMENT -> ActBadSetArg
        | None -> raise (Unparsable (sprintf "malfomed bad_action code"))

  end

  module BadInstruction = struct

    cenum ofp_bad_instruction_code {
      OFPBIC_UNKNOWN_INST = 0;
      OFPBIC_UNSUP_INST = 1;
      OFPBIC_BAD_TABLE_ID = 2;
      OFPBIC_UNSUP_METADATA = 3;
      OFPBIC_UNSUP_METADATA_MASK = 4;
      OFPBIC_BAD_EXPERIMENTER = 5;
      OFPBIC_BAD_EXP_TYPE = 6;
      OFPBIC_BAD_LEN = 7;
      OFPBIC_EPERM = 8
    } as uint16_t

    type t = badInstruction

    let to_string (cod : badInstruction) : string =
      match cod with
        | InstUnknownInst -> "UnknownInst"
        | InstUnsupInst -> "UnsupInst"
        | InstBadTableId -> "BadTableId"
        | InstUnsupMeta -> "UnsupMeta"
        | InstUnsupMetaMask -> "UnsupMetaMask"
        | InstBadExp -> "BadExp"
        | InstBadExpTyp -> "BadExpTyp"
        | InstBadLen -> "BadLen"
        | InstPermError -> "Permission_Error"

     let marshal (cod : badInstruction) : int =
      match cod with
        | InstUnknownInst -> ofp_bad_instruction_code_to_int OFPBIC_UNKNOWN_INST
        | InstBadTableId -> ofp_bad_instruction_code_to_int OFPBIC_BAD_TABLE_ID
        | InstUnsupInst -> ofp_bad_instruction_code_to_int OFPBIC_UNSUP_INST
        | InstUnsupMeta -> ofp_bad_instruction_code_to_int OFPBIC_UNSUP_METADATA
        | InstUnsupMetaMask -> ofp_bad_instruction_code_to_int OFPBIC_UNSUP_METADATA_MASK
        | InstBadExp -> ofp_bad_instruction_code_to_int OFPBIC_BAD_EXPERIMENTER
        | InstBadExpTyp -> ofp_bad_instruction_code_to_int OFPBIC_BAD_EXP_TYPE
        | InstBadLen -> ofp_bad_instruction_code_to_int OFPBIC_BAD_LEN
        | InstPermError -> ofp_bad_instruction_code_to_int OFPBIC_EPERM

    let parse t : badInstruction =
      match int_to_ofp_bad_instruction_code t with
        | Some OFPBIC_UNKNOWN_INST -> InstUnknownInst
        | Some OFPBIC_BAD_TABLE_ID -> InstBadTableId
        | Some OFPBIC_UNSUP_INST -> InstUnsupInst
        | Some OFPBIC_UNSUP_METADATA -> InstUnsupMeta
        | Some OFPBIC_UNSUP_METADATA_MASK -> InstUnsupMetaMask
        | Some OFPBIC_BAD_EXPERIMENTER -> InstBadExp
        | Some OFPBIC_BAD_EXP_TYPE -> InstBadExpTyp
        | Some OFPBIC_BAD_LEN -> InstBadLen
        | Some OFPBIC_EPERM -> InstPermError
        | None -> raise (Unparsable (sprintf "malfomed bad_instruction code"))

  end

  module BadMatch = struct

    cenum ofp_bad_match_code {
      OFPBMC_BAD_TYPE = 0;
      OFPBMC_BAD_LEN = 1;
      OFPBMC_BAD_TAG = 2;
      OFPBMC_BAD_DL_ADDR_MASK = 3;
      OFPBMC_BAD_NW_ADDR_MASK = 4;
      OFPBMC_BAD_WILDCARDS = 5;
      OFPBMC_BAD_FIELD = 6;
      OFPBMC_BAD_VALUE = 7;
      OFPBMC_BAD_MASK = 8;
      OFPBMC_BAD_PREREQ = 9;
      OFPBMC_DUP_FIELD = 10;
      OFPBMC_EPERM = 11
    } as uint16_t

    type t = badMatch

    let to_string (cod : badMatch) : string =
      match cod with
        | MatBadTyp -> "BadTyp"
        | MatBadLen -> "BadLen"
        | MatBadTag -> "BadTag"
        | MatBadDlAddrMask -> "BadDlAddrMask"
        | MatBadNwAddrMask -> "BadNwAddrMask"
        | MatBadWildcards -> "BadWildcards"
        | MatBadField -> "BadField"
        | MatBadValue -> "BadValue"
        | MatBadMask -> "BadMask"
        | MatBadPrereq -> "BadPrereq"
        | MatDupField -> "DupField"
        | MatPermError -> "Permission_Error"

    let marshal (cod : badMatch) : int =
      match cod with
        | MatBadTyp -> ofp_bad_match_code_to_int OFPBMC_BAD_TYPE
        | MatBadLen -> ofp_bad_match_code_to_int OFPBMC_BAD_LEN
        | MatBadTag -> ofp_bad_match_code_to_int OFPBMC_BAD_TAG
        | MatBadDlAddrMask -> ofp_bad_match_code_to_int OFPBMC_BAD_DL_ADDR_MASK
        | MatBadNwAddrMask -> ofp_bad_match_code_to_int OFPBMC_BAD_NW_ADDR_MASK
        | MatBadWildcards -> ofp_bad_match_code_to_int OFPBMC_BAD_WILDCARDS
        | MatBadField -> ofp_bad_match_code_to_int OFPBMC_BAD_FIELD
        | MatBadValue -> ofp_bad_match_code_to_int OFPBMC_BAD_VALUE
        | MatBadMask -> ofp_bad_match_code_to_int OFPBMC_BAD_MASK
        | MatBadPrereq -> ofp_bad_match_code_to_int OFPBMC_BAD_PREREQ
        | MatDupField -> ofp_bad_match_code_to_int OFPBMC_DUP_FIELD
        | MatPermError -> ofp_bad_match_code_to_int OFPBMC_EPERM

    let parse t : badMatch =
      match int_to_ofp_bad_match_code t with
        | Some OFPBMC_BAD_TYPE -> MatBadTyp
        | Some OFPBMC_BAD_LEN -> MatBadLen
        | Some OFPBMC_BAD_TAG -> MatBadTag
        | Some OFPBMC_BAD_DL_ADDR_MASK -> MatBadDlAddrMask
        | Some OFPBMC_BAD_NW_ADDR_MASK -> MatBadNwAddrMask
        | Some OFPBMC_BAD_WILDCARDS -> MatBadWildcards
        | Some OFPBMC_BAD_FIELD -> MatBadField
        | Some OFPBMC_BAD_VALUE -> MatBadValue
        | Some OFPBMC_BAD_MASK -> MatBadMask
        | Some OFPBMC_BAD_PREREQ -> MatBadPrereq
        | Some OFPBMC_DUP_FIELD -> MatDupField
        | Some OFPBMC_EPERM -> MatPermError
        | None -> raise (Unparsable (sprintf "malfomed bad_match code"))

  end

  module FlowModFailed = struct 

    cenum ofp_flow_mod_failed_code {
      OFPFMFC_UNKNOWN = 0;
      OFPFMFC_TABLE_FULL = 1;
      OFPFMFC_BAD_TABLE_ID = 2;
      OFPFMFC_OVERLAP = 3;
      OFPFMFC_EPERM = 4;
      OFPFMFC_BAD_TIMEOUT = 5;
      OFPFMFC_BAD_COMMAND = 6;
      OFPFMFC_BAD_FLAGS = 7
    } as uint16_t

    type t = flowModFailed

    let to_string (cod : flowModFailed) : string =
      match cod with
        | FlUnknown -> "Unknown"
        | FlTableFull -> "TableFull"
        | FlBadTableId -> "BadTableId"
        | FlOverlap -> "Overlap"
        | FlPermError -> "Permission_Error"
        | FlBadTimeout -> "BadTimeout"
        | FlBadCommand -> "BadCommand"
        | FlBadFlags  -> "BadFlags"

    let marshal (cod : flowModFailed) : int =
      match cod with
        | FlUnknown -> ofp_flow_mod_failed_code_to_int OFPFMFC_UNKNOWN
        | FlTableFull -> ofp_flow_mod_failed_code_to_int OFPFMFC_TABLE_FULL
        | FlBadTableId -> ofp_flow_mod_failed_code_to_int OFPFMFC_BAD_TABLE_ID
        | FlOverlap -> ofp_flow_mod_failed_code_to_int OFPFMFC_OVERLAP
        | FlPermError -> ofp_flow_mod_failed_code_to_int OFPFMFC_EPERM
        | FlBadTimeout -> ofp_flow_mod_failed_code_to_int OFPFMFC_BAD_TIMEOUT
        | FlBadCommand -> ofp_flow_mod_failed_code_to_int OFPFMFC_BAD_COMMAND
        | FlBadFlags  -> ofp_flow_mod_failed_code_to_int OFPFMFC_BAD_FLAGS

    let parse t : flowModFailed = 
      match int_to_ofp_flow_mod_failed_code t with
        | Some OFPFMFC_UNKNOWN -> FlUnknown
        | Some OFPFMFC_TABLE_FULL -> FlTableFull
        | Some OFPFMFC_BAD_TABLE_ID -> FlBadTableId
        | Some OFPFMFC_OVERLAP -> FlOverlap
        | Some OFPFMFC_EPERM -> FlPermError
        | Some OFPFMFC_BAD_TIMEOUT -> FlBadTimeout
        | Some OFPFMFC_BAD_COMMAND -> FlBadCommand
        | Some OFPFMFC_BAD_FLAGS -> FlBadFlags
        | None -> raise (Unparsable (sprintf "malfomed flow mod failed code"))

  end

  module GroupModFailed = struct

    cenum ofp_group_mod_failed_code {
      OFPGMFC_GROUP_EXISTS = 0;
      OFPGMFC_INVALID_GROUP = 1;
      OFPGMFC_WEIGHT_UNSUPPORTED = 2;
      OFPGMFC_OUT_OF_GROUPS = 3;
      OFPGMFC_OUT_OF_BUCKETS = 4;
      OFPGMFC_CHAINING_UNSUPPORTED = 5;
      OFPGMFC_WATCH_UNSUPPORTED = 6;
      OFPGMFC_LOOP = 7;
      OFPGMFC_UNKNOWN_GROUP = 8;
      OFPGMFC_CHAINED_GROUP = 9;
      OFPGMFC_BAD_TYPE = 10;
      OFPGMFC_BAD_COMMAND = 11;
      OFPGMFC_BAD_BUCKET = 12;
      OFPGMFC_BAD_WATCH = 13;
      OFPGMFC_EPERM = 14
    } as uint16_t

    type t = groupModFailed

    let to_string (cod : groupModFailed) : string =
      match cod with
        | GrGroupExists -> "GroupExists"
        | GrInvalidGroup -> "InvalidGroup"
        | GrWeightUnsupported -> "WeightUnsupported"
        | GrOutOfGroups -> "OutOfGroups"
        | GrOutOfBuckets -> "OutOfBuckets"
        | GrChainingUnsupported -> "ChainingUnsupported"
        | GrWatcHUnsupported -> "WatcHUnsupported"
        | GrLoop -> "Loop"
        | GrUnknownGroup -> "UnknownGroup"
        | GrChainedGroup -> "ChainedGroup"
        | GrBadTyp -> "BadTyp"
        | GrBadCommand -> "BadCommand"
        | GrBadBucket -> "BadBucket"
        | GrBadWatch -> "BadWatch"
        | GrPermError -> "Permission_Error"
   
    let marshal (cod : groupModFailed) : int =
      match cod with
        | GrGroupExists -> ofp_group_mod_failed_code_to_int OFPGMFC_GROUP_EXISTS
        | GrInvalidGroup -> ofp_group_mod_failed_code_to_int OFPGMFC_INVALID_GROUP
        | GrWeightUnsupported -> ofp_group_mod_failed_code_to_int OFPGMFC_WEIGHT_UNSUPPORTED
        | GrOutOfGroups -> ofp_group_mod_failed_code_to_int OFPGMFC_OUT_OF_GROUPS
        | GrOutOfBuckets -> ofp_group_mod_failed_code_to_int OFPGMFC_OUT_OF_BUCKETS
        | GrChainingUnsupported -> ofp_group_mod_failed_code_to_int OFPGMFC_CHAINING_UNSUPPORTED
        | GrWatcHUnsupported -> ofp_group_mod_failed_code_to_int OFPGMFC_WATCH_UNSUPPORTED
        | GrLoop -> ofp_group_mod_failed_code_to_int OFPGMFC_LOOP
        | GrUnknownGroup -> ofp_group_mod_failed_code_to_int OFPGMFC_UNKNOWN_GROUP
        | GrChainedGroup -> ofp_group_mod_failed_code_to_int OFPGMFC_CHAINED_GROUP
        | GrBadTyp -> ofp_group_mod_failed_code_to_int OFPGMFC_BAD_TYPE
        | GrBadCommand -> ofp_group_mod_failed_code_to_int OFPGMFC_BAD_COMMAND
        | GrBadBucket -> ofp_group_mod_failed_code_to_int OFPGMFC_BAD_BUCKET
        | GrBadWatch -> ofp_group_mod_failed_code_to_int OFPGMFC_BAD_WATCH
        | GrPermError -> ofp_group_mod_failed_code_to_int OFPGMFC_EPERM

    let parse t : groupModFailed =
      match int_to_ofp_group_mod_failed_code t with
        | Some OFPGMFC_GROUP_EXISTS -> GrGroupExists
        | Some OFPGMFC_INVALID_GROUP -> GrInvalidGroup
        | Some OFPGMFC_WEIGHT_UNSUPPORTED -> GrWeightUnsupported
        | Some OFPGMFC_OUT_OF_GROUPS -> GrOutOfGroups
        | Some OFPGMFC_OUT_OF_BUCKETS -> GrOutOfBuckets
        | Some OFPGMFC_CHAINING_UNSUPPORTED -> GrChainingUnsupported
        | Some OFPGMFC_WATCH_UNSUPPORTED -> GrWatcHUnsupported
        | Some OFPGMFC_LOOP -> GrLoop
        | Some OFPGMFC_UNKNOWN_GROUP -> GrUnknownGroup
        | Some OFPGMFC_CHAINED_GROUP -> GrChainedGroup
        | Some OFPGMFC_BAD_TYPE -> GrBadTyp
        | Some OFPGMFC_BAD_COMMAND -> GrBadCommand
        | Some OFPGMFC_BAD_BUCKET -> GrBadBucket
        | Some OFPGMFC_BAD_WATCH -> GrBadWatch
        | Some OFPGMFC_EPERM -> GrPermError
        | None -> raise (Unparsable (sprintf "malfomed group mod failed code"))

  end

  module PortModFailed = struct

    cenum ofp_port_mod_failed_code {
      OFPPMFC_BAD_PORT = 0;
      OFPPMFC_BAD_HW_ADDR = 1;
      OFPPMFC_BAD_CONFIG = 2;
      OFPPMFC_BAD_ADVERTISE = 3;
      OFPPMFC_EPERM = 4
    } as uint16_t

    type t = portModFailed

    let to_string (cod : portModFailed) : string =
      match cod with 
        | PoBadPort -> "BadPort"
        | PoBadHwAddr -> "BadHwAddr"
        | PoBadConfig -> "BadConfig"
        | PoBadAdvertise -> "BadAdvertise"
        | PoPermError -> "Permission_Error"

    let marshal (cod : portModFailed) : int =
      match cod with 
        | PoBadPort -> ofp_port_mod_failed_code_to_int OFPPMFC_BAD_PORT
        | PoBadHwAddr -> ofp_port_mod_failed_code_to_int OFPPMFC_BAD_HW_ADDR
        | PoBadConfig -> ofp_port_mod_failed_code_to_int OFPPMFC_BAD_CONFIG
        | PoBadAdvertise -> ofp_port_mod_failed_code_to_int OFPPMFC_BAD_ADVERTISE
        | PoPermError -> ofp_port_mod_failed_code_to_int OFPPMFC_EPERM

    let parse t : portModFailed = 
      match int_to_ofp_port_mod_failed_code t with
        | Some OFPPMFC_BAD_PORT -> PoBadPort
        | Some OFPPMFC_BAD_HW_ADDR -> PoBadHwAddr
        | Some OFPPMFC_BAD_CONFIG -> PoBadConfig
        | Some OFPPMFC_BAD_ADVERTISE -> PoBadAdvertise
        | Some OFPPMFC_EPERM -> PoPermError
        | None -> raise (Unparsable (sprintf "malfomed port mod failed code"))

  end

  module TableModFailed = struct

    cenum ofp_table_mod_failed_code {
      OFPTMFC_BAD_TABLE = 0;
      OFPTMFC_BAD_CONFIG = 1;
      OFPTMFC_EPERM = 2
    } as uint16_t

    type t = tableModFailed

    let to_string (cod : tableModFailed) : string =
      match cod with
        | TaBadTable -> "BadTable"
        | TaBadConfig -> "BadConfig"
        | TaPermError -> "Permission_Error"

    let marshal (cod : tableModFailed) : int =
      match cod with
        | TaBadTable -> ofp_table_mod_failed_code_to_int OFPTMFC_BAD_TABLE
        | TaBadConfig -> ofp_table_mod_failed_code_to_int OFPTMFC_BAD_CONFIG
        | TaPermError -> ofp_table_mod_failed_code_to_int OFPTMFC_EPERM

    let parse t : tableModFailed = 
      match int_to_ofp_table_mod_failed_code t with
        | Some OFPTMFC_BAD_TABLE -> TaBadTable
        | Some OFPTMFC_BAD_CONFIG -> TaBadConfig
        | Some OFPTMFC_EPERM -> TaPermError
        | None -> raise (Unparsable (sprintf "malfomed table mod failed code"))

  end

  module QueueOpFailed = struct

    cenum ofp_queue_op_failed_code {
      OFPQOFC_BAD_PORT = 0;
      OFPQOFC_BAD_QUEUE = 1;
      OFPQOFC_EPERM = 2
    } as uint16_t

    type t = queueOpFailed

    let to_string (cod : queueOpFailed) : string =
      match cod with
        | QuBadPort -> "BadPort"
        | QuBadQUeue -> "BadQUeue"
        | QuPermError -> "Permission_Error"

    let marshal (cod : queueOpFailed) : int =
      match cod with
        | QuBadPort -> ofp_queue_op_failed_code_to_int OFPQOFC_BAD_PORT
        | QuBadQUeue -> ofp_queue_op_failed_code_to_int OFPQOFC_BAD_QUEUE
        | QuPermError -> ofp_queue_op_failed_code_to_int OFPQOFC_EPERM

    let parse t : queueOpFailed = 
      match int_to_ofp_queue_op_failed_code t with
        | Some OFPQOFC_BAD_PORT -> QuBadPort
        | Some OFPQOFC_BAD_QUEUE -> QuBadQUeue
        | Some OFPQOFC_EPERM -> QuPermError
        | None -> raise (Unparsable (sprintf "malfomed queue op failed code"))

  end 

  module SwitchConfigFailed = struct

    cenum ofp_switch_config_failed_code {
      OFPSCFC_BAD_FLAGS = 0;
      OFPSCFC_BAD_LEN = 1;
      OFPSCFC_EPERM = 2
    } as uint16_t

    type t = switchConfigFailed

    let to_string (cod : switchConfigFailed) : string =
      match cod with 
        | ScBadFlags ->  "BadFlags"
        | ScBadLen -> "BadLen"
        | ScPermError -> "Permission_Error"

    let marshal (cod : switchConfigFailed) : int =
      match cod with 
        | ScBadFlags ->  ofp_switch_config_failed_code_to_int OFPSCFC_BAD_FLAGS
        | ScBadLen -> ofp_switch_config_failed_code_to_int OFPSCFC_BAD_LEN
        | ScPermError -> ofp_switch_config_failed_code_to_int OFPSCFC_EPERM

    let parse t : switchConfigFailed =
      match int_to_ofp_switch_config_failed_code t with
        | Some OFPSCFC_BAD_FLAGS -> ScBadFlags
        | Some OFPSCFC_BAD_LEN -> ScBadLen
        | Some OFPSCFC_EPERM -> ScPermError
        | None -> raise (Unparsable (sprintf "malfomed switch config failed code"))

  end

  module RoleReqFailed = struct

    cenum ofp_role_request_failed_code {
      OFPRRFC_STALE = 0;
      OFPRRFC_UNSUP = 1;
      OFPRRFC_BAD_ROLE = 2
    } as uint16_t

    type t = roleReqFailed

    let to_string (cod : roleReqFailed) : string =
      match cod with
        | RoStale -> "Stale"
        | RoUnsup -> "Unsup"
        | RoBadRole -> "BadRole"

    let marshal (cod : roleReqFailed) : int =
      match cod with
        | RoStale -> ofp_role_request_failed_code_to_int OFPRRFC_STALE
        | RoUnsup -> ofp_role_request_failed_code_to_int OFPRRFC_UNSUP
        | RoBadRole -> ofp_role_request_failed_code_to_int OFPRRFC_BAD_ROLE

    let parse t : roleReqFailed =
      match int_to_ofp_role_request_failed_code t with
        | Some OFPRRFC_STALE -> RoStale
        | Some OFPRRFC_UNSUP -> RoUnsup
        | Some OFPRRFC_BAD_ROLE -> RoBadRole
        | None -> raise (Unparsable (sprintf "malfomed role request failed code"))

  end

  module MeterModFailed = struct

    cenum ofp_meter_mod_failed_code {
      OFPMMFC_UNKNOWN = 0;
      OFPMMFC_METER_EXISTS = 1;
      OFPMMFC_INVALID_METER = 2;
      OFPMMFC_UNKNOWN_METER = 3;
      OFPMMFC_BAD_COMMAND = 4;
      OFPMMFC_BAD_FLAGS = 5;
      OFPMMFC_BAD_RATE = 6;
      OFPMMFC_BAD_BURST = 7;
      OFPMMFC_BAD_BAND = 8;
      OFPMMFC_BAD_BAND_VALUE = 9;
      OFPMMFC_OUT_OF_METERS = 10;
      OFPMMFC_OUT_OF_BANDS = 11
    } as uint16_t

    type t = meterModFailed

    let to_string (cod : meterModFailed) : string =
      match cod with
        | MeUnknown -> "Unknown"
        | MeMeterExists -> "MeterExists"
        | MeInvalidMeter -> "InvalidMeter"
        | MeUnknownMeter -> "UnknownMeter"
        | MeBadCommand -> "BadCommand"
        | MeBadFlags -> "BadFlags"
        | MeBadRate -> "BadRate"
        | MeBadBurst -> "BadBurst"
        | MeBadBand -> "BadBand"
        | MeBadBandValue -> "BadBandValue"
        | MeOutOfMeters -> "OutOfMeters"
        | MeOutOfBands -> "OutOfBands"

    let marshal (cod : meterModFailed) : int =
      match cod with
        | MeUnknown -> ofp_meter_mod_failed_code_to_int OFPMMFC_UNKNOWN
        | MeMeterExists -> ofp_meter_mod_failed_code_to_int OFPMMFC_METER_EXISTS
        | MeInvalidMeter -> ofp_meter_mod_failed_code_to_int OFPMMFC_INVALID_METER
        | MeUnknownMeter -> ofp_meter_mod_failed_code_to_int OFPMMFC_UNKNOWN_METER
        | MeBadCommand -> ofp_meter_mod_failed_code_to_int OFPMMFC_BAD_COMMAND
        | MeBadFlags -> ofp_meter_mod_failed_code_to_int OFPMMFC_BAD_FLAGS
        | MeBadRate -> ofp_meter_mod_failed_code_to_int OFPMMFC_BAD_RATE
        | MeBadBurst -> ofp_meter_mod_failed_code_to_int OFPMMFC_BAD_BURST
        | MeBadBand -> ofp_meter_mod_failed_code_to_int OFPMMFC_BAD_BAND
        | MeBadBandValue -> ofp_meter_mod_failed_code_to_int OFPMMFC_BAD_BAND_VALUE
        | MeOutOfMeters -> ofp_meter_mod_failed_code_to_int OFPMMFC_OUT_OF_METERS
        | MeOutOfBands -> ofp_meter_mod_failed_code_to_int OFPMMFC_OUT_OF_BANDS

    let parse t : meterModFailed = 
      match int_to_ofp_meter_mod_failed_code t with
        | Some OFPMMFC_UNKNOWN -> MeUnknown
        | Some OFPMMFC_METER_EXISTS -> MeMeterExists
        | Some OFPMMFC_INVALID_METER -> MeInvalidMeter
        | Some OFPMMFC_UNKNOWN_METER -> MeUnknownMeter
        | Some OFPMMFC_BAD_COMMAND -> MeBadCommand
        | Some OFPMMFC_BAD_FLAGS -> MeBadFlags
        | Some OFPMMFC_BAD_RATE -> MeBadRate
        | Some OFPMMFC_BAD_BURST -> MeBadBurst
        | Some OFPMMFC_BAD_BAND -> MeBadBand
        | Some OFPMMFC_BAD_BAND_VALUE -> MeBadBandValue
        | Some OFPMMFC_OUT_OF_METERS -> MeOutOfMeters
        | Some OFPMMFC_OUT_OF_BANDS -> MeOutOfBands
        | None -> raise (Unparsable (sprintf "malfomed meter mod failed code"))

  end

  module TableFeatFailed = struct

    cenum ofp_table_features_failed_code {
      OFPTFFC_BAD_TABLE = 0;
      OFPTFFC_BAD_METADATA = 1;
      OFPTFFC_BAD_TYPE = 2;
      OFPTFFC_BAD_LEN = 3;
      OFPTFFC_BAD_ARGUMENT = 4;
      OFPTFFC_EPERM = 5
    } as uint16_t 

    type t = tableFeatFailed

    let to_string (cod : tableFeatFailed) : string =
      match cod with
        | TfBadTable -> "BadTable"
        | TfBadMeta -> "BadMeta"
        | TfBadType -> "BadType"
        | TfBadLen -> "BadLen"
        | TfBadArg -> "BadArg"
        | TfPermError -> "Permission_Error"

    let marshal (cod : tableFeatFailed) : int =
      match cod with
        | TfBadTable -> ofp_table_features_failed_code_to_int OFPTFFC_BAD_TABLE
        | TfBadMeta -> ofp_table_features_failed_code_to_int OFPTFFC_BAD_METADATA
        | TfBadType -> ofp_table_features_failed_code_to_int OFPTFFC_BAD_TYPE
        | TfBadLen -> ofp_table_features_failed_code_to_int OFPTFFC_BAD_LEN
        | TfBadArg -> ofp_table_features_failed_code_to_int OFPTFFC_BAD_ARGUMENT
        | TfPermError -> ofp_table_features_failed_code_to_int OFPTFFC_EPERM

    let parse t : tableFeatFailed = 
      match int_to_ofp_table_features_failed_code t with
        | Some OFPTFFC_BAD_TABLE -> TfBadTable
        | Some OFPTFFC_BAD_METADATA -> TfBadMeta
        | Some OFPTFFC_BAD_TYPE -> TfBadType
        | Some OFPTFFC_BAD_LEN -> TfBadLen
        | Some OFPTFFC_BAD_ARGUMENT -> TfBadArg
        | Some OFPTFFC_EPERM -> TfPermError
        | None -> raise (Unparsable (sprintf "malfomed table features failed code"))

  end

  cstruct ofp_error_experimenter_msg {
    uint16_t typ;
    uint16_t exp_type;
    uint32_t experimenter
  } as big_endian

  let experimenterFailed_to_string (exp : experimenterFailed) : string =
    Format.sprintf "Exp type : %u; exp ID: %lu"
    exp.exp_typ
    exp.exp_id

  let to_string (t : t) : string =
    match t.err with
      | HelloFailed h -> Format.sprintf "Hello Failed error, code: %s" (HelloFailed.to_string h)
      | BadRequest br -> Format.sprintf "Bad Request error, code: %s" (BadRequest.to_string br)
      | BadAction ba -> Format.sprintf "Bad Action error, code: %s" (BadAction.to_string ba)
      | BadInstruction bi -> Format.sprintf "Bad Instruction error, code: %s" (BadInstruction.to_string bi)
      | BadMatch bm -> Format.sprintf "Bad Match error, code: %s" (BadMatch.to_string bm)
      | FlowModFailed fm -> Format.sprintf "Flow Mod Failed error, code: %s" (FlowModFailed.to_string fm)
      | GroupModFailed gm -> Format.sprintf "Group Mod Failed error, code: %s" (GroupModFailed.to_string gm)
      | PortModFailed pm -> Format.sprintf "Port Mod Failed error, code: %s" (PortModFailed.to_string pm)
      | TableModFailed tm -> Format.sprintf "Table Mod Failed error, code: %s" (TableModFailed.to_string tm)
      | QueueOpFailed qo -> Format.sprintf "Queue Op Failed error, code: %s" (QueueOpFailed.to_string qo)
      | SwitchConfigFailed sc -> Format.sprintf "Switch Config Failed error, code: %s" (SwitchConfigFailed.to_string sc)
      | RoleReqFailed rr -> Format.sprintf "Role Request Failed error, code: %s" (RoleReqFailed.to_string rr)
      | MeterModFailed mm -> Format.sprintf "Meter Mod Failed error, code: %s" (MeterModFailed.to_string mm)
      | TableFeatFailed tf -> Format.sprintf "Table Features Failed error, code: %s" (TableFeatFailed.to_string tf)
      | ExperimenterFailed e -> Format.sprintf "Experimenter Failed error, code: %s" (experimenterFailed_to_string e)

  let sizeof (t : t) : int =
    match t.err with
      | ExperimenterFailed _ -> sizeof_ofp_error_experimenter_msg + (Cstruct.len t.data)
      | _ -> sizeof_ofp_error_msg + (Cstruct.len t.data)

  let marshal (buf : Cstruct.t) (t : t) : int =
    match t.err with
      | HelloFailed h ->
        set_ofp_error_msg_typ buf (ofp_error_type_to_int OFPET_HELLO_FAILED);
        set_ofp_error_msg_code buf (HelloFailed.marshal h);
        let dataBuf = Cstruct.shift buf sizeof_ofp_error_msg in
        Cstruct.blit t.data 0 dataBuf 0 (Cstruct.len t.data);
        sizeof_ofp_error_msg + (Cstruct.len t.data)
      | BadRequest br ->
        set_ofp_error_msg_typ buf (ofp_error_type_to_int OFPET_BAD_REQUEST);
        set_ofp_error_msg_code buf (BadRequest.marshal br);
        let dataBuf = Cstruct.shift buf sizeof_ofp_error_msg in
        Cstruct.blit t.data 0 dataBuf 0 (Cstruct.len t.data);
        sizeof_ofp_error_msg + (Cstruct.len t.data)
      | BadAction ba ->
        set_ofp_error_msg_typ buf (ofp_error_type_to_int OFPET_BAD_ACTION);
        set_ofp_error_msg_code buf (BadAction.marshal ba);
        let dataBuf = Cstruct.shift buf sizeof_ofp_error_msg in
        Cstruct.blit t.data 0 dataBuf 0 (Cstruct.len t.data);
        sizeof_ofp_error_msg + (Cstruct.len t.data)
      | BadInstruction bi ->
        set_ofp_error_msg_typ buf (ofp_error_type_to_int OFPET_BAD_INSTRUCTION);
        set_ofp_error_msg_code buf (BadInstruction.marshal bi);
        let dataBuf = Cstruct.shift buf sizeof_ofp_error_msg in
        Cstruct.blit t.data 0 dataBuf 0 (Cstruct.len t.data);
        sizeof_ofp_error_msg + (Cstruct.len t.data)
      | BadMatch bm ->
        set_ofp_error_msg_typ buf (ofp_error_type_to_int OFPET_BAD_MATCH);
        set_ofp_error_msg_code buf (BadMatch.marshal bm);
        let dataBuf = Cstruct.shift buf sizeof_ofp_error_msg in
        Cstruct.blit t.data 0 dataBuf 0 (Cstruct.len t.data);
        sizeof_ofp_error_msg + (Cstruct.len t.data)
      | FlowModFailed fm ->
        set_ofp_error_msg_typ buf (ofp_error_type_to_int OFPET_FLOW_MOD_FAILED);
        set_ofp_error_msg_code buf (FlowModFailed.marshal fm);
        let dataBuf = Cstruct.shift buf sizeof_ofp_error_msg in
        Cstruct.blit t.data 0 dataBuf 0 (Cstruct.len t.data);
        sizeof_ofp_error_msg + (Cstruct.len t.data)
      | GroupModFailed gm ->
        set_ofp_error_msg_typ buf (ofp_error_type_to_int OFPET_GROUP_MOD_FAILED);
        set_ofp_error_msg_code buf (GroupModFailed.marshal gm);
        let dataBuf = Cstruct.shift buf sizeof_ofp_error_msg in
        Cstruct.blit t.data 0 dataBuf 0 (Cstruct.len t.data);
        sizeof_ofp_error_msg + (Cstruct.len t.data)
      | PortModFailed pm ->
        set_ofp_error_msg_typ buf (ofp_error_type_to_int OFPET_PORT_MOD_FAILED);
        set_ofp_error_msg_code buf (PortModFailed.marshal pm);
        let dataBuf = Cstruct.shift buf sizeof_ofp_error_msg in
        Cstruct.blit t.data 0 dataBuf 0 (Cstruct.len t.data);
        sizeof_ofp_error_msg + (Cstruct.len t.data)
      | TableModFailed tm ->
        set_ofp_error_msg_typ buf (ofp_error_type_to_int OFPET_TABLE_MOD_FAILED);
        set_ofp_error_msg_code buf (TableModFailed.marshal tm);
        let dataBuf = Cstruct.shift buf sizeof_ofp_error_msg in
        Cstruct.blit t.data 0 dataBuf 0 (Cstruct.len t.data);
        sizeof_ofp_error_msg + (Cstruct.len t.data)
      | QueueOpFailed qo ->
        set_ofp_error_msg_typ buf (ofp_error_type_to_int OFPET_QUEUE_OP_FAILED);
        set_ofp_error_msg_code buf (QueueOpFailed.marshal qo);
        let dataBuf = Cstruct.shift buf sizeof_ofp_error_msg in
        Cstruct.blit t.data 0 dataBuf 0 (Cstruct.len t.data);
        sizeof_ofp_error_msg + (Cstruct.len t.data)
      | SwitchConfigFailed sc -> 
        set_ofp_error_msg_typ buf (ofp_error_type_to_int OFPET_SWITCH_CONFIG_FAILED);
        set_ofp_error_msg_code buf (SwitchConfigFailed.marshal sc);
        let dataBuf = Cstruct.shift buf sizeof_ofp_error_msg in
        Cstruct.blit t.data 0 dataBuf 0 (Cstruct.len t.data);
        sizeof_ofp_error_msg + (Cstruct.len t.data)
      | RoleReqFailed rr -> 
        set_ofp_error_msg_typ buf (ofp_error_type_to_int OFPET_ROLE_REQUEST_FAILED);
        set_ofp_error_msg_code buf (RoleReqFailed.marshal rr);
        let dataBuf = Cstruct.shift buf sizeof_ofp_error_msg in
        Cstruct.blit t.data 0 dataBuf 0 (Cstruct.len t.data);
        sizeof_ofp_error_msg + (Cstruct.len t.data)
      | MeterModFailed mm -> 
        set_ofp_error_msg_typ buf (ofp_error_type_to_int OFPET_METER_MOD_FAILED);
        set_ofp_error_msg_code buf (MeterModFailed.marshal mm);
        let dataBuf = Cstruct.shift buf sizeof_ofp_error_msg in
        Cstruct.blit t.data 0 dataBuf 0 (Cstruct.len t.data);
        sizeof_ofp_error_msg + (Cstruct.len t.data)
      | TableFeatFailed tf -> 
        set_ofp_error_msg_typ buf (ofp_error_type_to_int OFPET_TABLE_FEATURES_FAILED);
        set_ofp_error_msg_code buf (TableFeatFailed.marshal tf);
        let dataBuf = Cstruct.shift buf sizeof_ofp_error_msg in
        Cstruct.blit t.data 0 dataBuf 0 (Cstruct.len t.data);
        sizeof_ofp_error_msg + (Cstruct.len t.data)
      | ExperimenterFailed e -> 
        set_ofp_error_experimenter_msg_typ buf (ofp_error_type_to_int OFPET_EXPERIMENTER);
        set_ofp_error_experimenter_msg_exp_type buf e.exp_typ;
        set_ofp_error_experimenter_msg_experimenter buf e.exp_id;
        let dataBuf = Cstruct.shift buf sizeof_ofp_error_experimenter_msg in
        Cstruct.blit t.data 0 dataBuf 0 (Cstruct.len t.data);
        sizeof_ofp_error_experimenter_msg + (Cstruct.len t.data)

  let parse (bits : Cstruct.t) : t =
    let typ = get_ofp_error_msg_typ bits in
    let code = get_ofp_error_msg_code bits in
    let err =  match int_to_ofp_error_type typ with
      | Some OFPET_HELLO_FAILED -> HelloFailed (HelloFailed.parse code)
      | Some OFPET_BAD_REQUEST -> BadRequest (BadRequest.parse code)
      | Some OFPET_BAD_ACTION -> BadAction (BadAction.parse code)
      | Some OFPET_BAD_INSTRUCTION -> BadInstruction (BadInstruction.parse code)
      | Some OFPET_BAD_MATCH -> BadMatch (BadMatch.parse code)
      | Some OFPET_FLOW_MOD_FAILED -> FlowModFailed (FlowModFailed.parse code)
      | Some OFPET_GROUP_MOD_FAILED -> GroupModFailed (GroupModFailed.parse code)
      | Some OFPET_PORT_MOD_FAILED -> PortModFailed (PortModFailed.parse code)
      | Some OFPET_TABLE_MOD_FAILED -> TableModFailed (TableModFailed.parse code)
      | Some OFPET_QUEUE_OP_FAILED -> QueueOpFailed (QueueOpFailed.parse code)
      | Some OFPET_SWITCH_CONFIG_FAILED -> SwitchConfigFailed (SwitchConfigFailed.parse code)
      | Some OFPET_ROLE_REQUEST_FAILED -> RoleReqFailed (RoleReqFailed.parse code)
      | Some OFPET_METER_MOD_FAILED -> MeterModFailed (MeterModFailed.parse code)
      | Some OFPET_TABLE_FEATURES_FAILED -> TableFeatFailed (TableFeatFailed.parse code)
      | Some OFPET_EXPERIMENTER -> (
        let exp_typ = get_ofp_error_experimenter_msg_exp_type bits in
        let exp_id = get_ofp_error_experimenter_msg_experimenter bits in
        ExperimenterFailed ({exp_typ; exp_id}) )
      | None -> raise (Unparsable (sprintf "malfomed type error")) in
    let err_bits = match err with 
      | ExperimenterFailed _ -> Cstruct.shift bits sizeof_ofp_error_experimenter_msg
      | _ -> Cstruct.shift bits sizeof_ofp_error_msg in
    let data = Cstruct.create (Cstruct.len err_bits) in
    (* create a new Cstruct to set the offset to 0 *)
    Cstruct.blit err_bits 0 data 0 (Cstruct.len err_bits);
    { err; data }

end

module Hello = struct

  module Element = struct

    cstruct ofp_hello_elem_header {
      uint16_t typ;
      uint16_t len
    } as big_endian

    cenum ofp_hello_elem_type {
      OFPHET_VERSIONBITMAP = 1
    } as uint16_t

    module VersionBitMap = struct
    
      type t = supportedList

      let sizeof (l : supportedList) : int = 
        match l with 
            | [] -> 0
            | t::q -> ((t / 32 ) + 1 ) * 4

      let to_string (l : supportedList) : string =
        let rec printVersion ls =
          match ls with
            | [] -> ""
            | t::q -> Format.sprintf "0x%x;%s" t (printVersion q) in
        printVersion l

      let marshal (buf : Cstruct.t) (t : supportedList) : int =
        let rec marshal_bitmap (ls : supportedList) acc curr =
          match ls,curr with 
            | [],0 -> 
              set_ofp_uint32_value buf acc;
            | [],n-> 
              set_ofp_uint32_value (Cstruct.shift buf (4*n)) acc;
              marshal_bitmap [] 0l (n-1)
            | t::q,n -> 
              if t / 32 <> n then (
                set_ofp_uint32_value (Cstruct.shift buf (4*n)) acc;
                marshal_bitmap ls 0l (n-1))
              else (
                let acc = Int32.logor (Int32.shift_left 1l (t mod 32)) acc in
                marshal_bitmap q acc n
              ) in
        marshal_bitmap t 0l (List.hd t / 32);
        ((List.hd t / 32) + 1) * 4

      let parse (bits : Cstruct.t) : supportedList =
        let rec parse_uint32 (bits : Cstruct.t) index curr (acc : supportedList) : supportedList =
          if Cstruct.len bits < sizeof_ofp_uint32 then acc
          else (
            let acc = if Bits.test_bit index (get_ofp_uint32_value bits) then 
              (index+(curr*32))::acc
              else acc in
            if index = 31 then 
              parse_uint32 (Cstruct.shift bits 4) 0 (curr+1) acc
            else
              parse_uint32 bits (index+1) (curr) acc) in
        parse_uint32 bits 0 0 []

    end
    type t = element

    let sizeof (t : element) : int = 
      let size = sizeof_ofp_hello_elem_header + (
      match t with
        | VersionBitMap v ->
          VersionBitMap.sizeof v) in
      pad_to_64bits size

    let to_string (t : element) : string =
      match t with 
        | VersionBitMap v ->
          Format.sprintf "version bitmap: %s" (VersionBitMap.to_string v)

    let length_func (buf : Cstruct.t) : int option = 
      if Cstruct.len buf < sizeof_ofp_hello_elem_header then None
      else Some (pad_to_64bits (get_ofp_hello_elem_header_len buf))

    let marshal (buf : Cstruct.t) (t : element) : int =
      match t with
        | VersionBitMap v ->
          set_ofp_hello_elem_header_typ buf (ofp_hello_elem_type_to_int OFPHET_VERSIONBITMAP);
          set_ofp_hello_elem_header_len buf (sizeof_ofp_hello_elem_header + 
          VersionBitMap.marshal (Cstruct.shift buf sizeof_ofp_hello_elem_header) v);
          sizeof t

    let parse (bits : Cstruct.t) : element = 
      let typ = get_ofp_hello_elem_header_typ bits in
      let len = get_ofp_hello_elem_header_len bits in
      let payBits = Cstruct.sub bits sizeof_ofp_hello_elem_header (len - sizeof_ofp_hello_elem_header) in
      match int_to_ofp_hello_elem_type typ with 
        | Some OFPHET_VERSIONBITMAP -> VersionBitMap (VersionBitMap.parse payBits)
        | None -> raise (Unparsable (sprintf "malformed type"))
    
  end

  type t = helloElement

  let sizeof (t : helloElement) : int =
    sum (map Element.sizeof t)

  let to_string (t : helloElement) : string =
    String.concat "\n" (map Element.to_string t)

  let marshal (buf : Cstruct.t) (t : helloElement) : int =
    marshal_fields buf t Element.marshal
  
  let parse (bits : Cstruct.t) : helloElement =
    parse_fields bits Element.parse Element.length_func 

end

module AsyncConfig = struct

  cstruct ofp_async_config {
    uint32_t packet_in_mask0;
    uint32_t packet_in_mask1;
    uint32_t port_status_mask0;
    uint32_t port_status_mask1;
    uint32_t flow_removed_mask0;
    uint32_t flow_removed_mask1;
  } as big_endian

  type t = asyncConfig

  let sizeof (async : asyncConfig) : int = 
    sizeof_ofp_async_config

  let to_string (async : asyncConfig) : string =
    Format.sprintf "{ packet_in reason (master/slave) = %s/%s; \
    port_status reason (master/slave) = %s/%s; \
    flow_removed reason (master/slave) = %s/%s }"
    (PacketIn.Reason.to_string async.packet_in.m_master)
    (PacketIn.Reason.to_string async.packet_in.m_slave)
    (PortStatus.Reason.to_string async.port_status.m_master)
    (PortStatus.Reason.to_string async.port_status.m_slave)
    (FlowRemoved.RemovedReason.to_string async.flow_removed.m_master)
    (FlowRemoved.RemovedReason.to_string async.flow_removed.m_slave)

  let marshal (buf : Cstruct.t) (async : asyncConfig) : int =
    set_ofp_async_config_packet_in_mask0 buf (Int32.of_int (PacketIn.Reason.marshal async.packet_in.m_master));
    set_ofp_async_config_packet_in_mask1 buf (Int32.of_int (PacketIn.Reason.marshal async.packet_in.m_slave));
    set_ofp_async_config_port_status_mask0 buf (Int32.of_int (PortStatus.Reason.marshal async.port_status.m_master));
    set_ofp_async_config_port_status_mask1 buf (Int32.of_int (PortStatus.Reason.marshal async.port_status.m_slave));
    set_ofp_async_config_flow_removed_mask0 buf (Int32.of_int (FlowRemoved.RemovedReason.marshal async.flow_removed.m_master));
    set_ofp_async_config_flow_removed_mask1 buf (Int32.of_int (FlowRemoved.RemovedReason.marshal async.flow_removed.m_slave));
    sizeof_ofp_async_config

  let parse (bits : Cstruct.t) : asyncConfig = 
    let packet_in = { m_master = PacketIn.Reason.parse (Int32.to_int (get_ofp_async_config_packet_in_mask0 bits));
                      m_slave = PacketIn.Reason.parse (Int32.to_int (get_ofp_async_config_packet_in_mask1 bits))} in
    let port_status = { m_master = PortStatus.Reason.parse (Int32.to_int (get_ofp_async_config_port_status_mask0 bits));
                        m_slave = PortStatus.Reason.parse (Int32.to_int (get_ofp_async_config_port_status_mask1 bits))} in
    let flow_removed = { m_master = FlowRemoved.RemovedReason.parse (Int32.to_int (get_ofp_async_config_flow_removed_mask0 bits));
                         m_slave = FlowRemoved.RemovedReason.parse (Int32.to_int (get_ofp_async_config_flow_removed_mask1 bits))} in
    { packet_in; port_status; flow_removed }
  
end

module Message = struct

  type t =
    | Hello of element list
    | EchoRequest of bytes
    | EchoReply of bytes
    | FeaturesRequest
    | FeaturesReply of SwitchFeatures.t
    | FlowModMsg of flowMod
    | GroupModMsg of groupMod
    | PortModMsg of portMod
    | MeterModMsg of meterMod
    | PacketInMsg of packetIn
    | FlowRemoved of flowRemoved
    | PacketOutMsg of packetOut
    | PortStatusMsg of portStatus
    | MultipartReq of multipartRequest
    | MultipartReply of multipartReply
    | BarrierRequest
    | BarrierReply
<<<<<<< HEAD
    | QueueGetConfigReq of queueConfReq
    | QueueGetConfigReply of queueConfReply
    | GetConfigRequestMsg of SwitchConfig.t
=======
    | GetConfigRequestMsg
>>>>>>> 710f36f9
    | GetConfigReplyMsg of SwitchConfig.t
    | SetConfigMsg of SwitchConfig.t
    | TableModMsg of tableMod
    | GetAsyncRequest
    | GetAsyncReply of asyncConfig
    | SetAsync of asyncConfig
    | Error of Error.t


  let string_of_msg_code (msg : msg_code) : string = match msg with
    | HELLO -> "HELLO"
    | ECHO_REQ -> "ECHO_REQ"
    | ECHO_RESP -> "ECHO_RESP"
    | FEATURES_REQ -> "FEATURES_REQ"
    | FEATURES_RESP -> "FEATURES_RESP"
    | FLOW_MOD -> "FLOW_MOD"
    | GROUP_MOD -> "GROUP_MOD"
    | PACKET_IN -> "PACKET_IN"
    | PACKET_OUT -> "PACKET_OUT"
    | PORT_STATUS -> "PORT_STATUS"
    | MULTIPART_REQ -> "MULTIPART_REQ"
    | MULTIPART_RESP -> "MULTIPART_RESP"
    | BARRIER_REQ -> "BARRIER_REQ"
    | BARRIER_RESP -> "BARRIER_RESP"
    | ERROR -> "ERROR"
    | VENDOR -> "VENDOR"
    | GET_CONFIG_REQ -> "GET_CONFIG_REQ"
    | GET_CONFIG_RESP -> "GET_CONFIG_RESP"
    | SET_CONFIG -> "SET_CONFIG"
    | FLOW_REMOVED -> "FLOW_REMOVED"
    | PORT_MOD -> "PORT_MOD"
    | TABLE_MOD -> "TABLE_MOD"
    | QUEUE_GET_CONFIG_REQ -> "QUEUE_GET_CONFIG_REQ"
    | QUEUE_GET_CONFIG_RESP -> "QUEUE_GET_CONFIG_RESP"
    | ROLE_REQ -> "ROLE_REQ"
    | ROLE_RESP -> "ROLE_RESP"
    | GET_ASYNC_REQ -> "GET_ASYNC_REQ"
    | GET_ASYNC_REP -> "GET_ASYNC_REP"
    | SET_ASYNC -> "SET_ASYNC"
    | METER_MOD -> "METER_MOD"

  module Header = OpenFlow_Header

  let msg_code_of_message (msg : t) : msg_code = match msg with
    | Hello _ -> HELLO
    | EchoRequest _ -> ECHO_REQ
    | EchoReply _ -> ECHO_RESP
    | FeaturesRequest -> FEATURES_REQ
    | FeaturesReply _ -> FEATURES_RESP
    | FlowModMsg _ -> FLOW_MOD
    | GroupModMsg _ -> GROUP_MOD
    | PortModMsg _ -> PORT_MOD
    | MeterModMsg _ -> METER_MOD
    | PacketInMsg _ -> PACKET_IN
    | FlowRemoved _ -> FLOW_REMOVED
    | PacketOutMsg _ -> PACKET_OUT
    | PortStatusMsg _ ->   PORT_STATUS
    | MultipartReq _ -> MULTIPART_REQ
    | MultipartReply _ -> MULTIPART_RESP
    | BarrierRequest ->   BARRIER_REQ
    | BarrierReply ->   BARRIER_RESP
<<<<<<< HEAD
    | QueueGetConfigReq _ -> QUEUE_GET_CONFIG_REQ
    | QueueGetConfigReply _ -> QUEUE_GET_CONFIG_RESP
    | GetConfigRequestMsg _ -> GET_CONFIG_REQ
=======
    | GetConfigRequestMsg -> GET_CONFIG_REQ
>>>>>>> 710f36f9
    | GetConfigReplyMsg _ -> GET_CONFIG_RESP
    | SetConfigMsg _ -> SET_CONFIG
    | TableModMsg _ -> TABLE_MOD
    | GetAsyncRequest -> GET_ASYNC_REQ
    | GetAsyncReply _ -> GET_ASYNC_REP
    | SetAsync _ -> SET_ASYNC
    | Error _ -> ERROR

  let sizeof (msg : t) : int = match msg with
    | Hello e -> Header.size + Hello.sizeof e
    | EchoRequest bytes -> Header.size + (String.length (Cstruct.to_string bytes))
    | EchoReply bytes -> Header.size + (String.length (Cstruct.to_string bytes))
    | FeaturesRequest -> Header.size
    | FeaturesReply _ -> Header.size + sizeof_ofp_switch_features
    | FlowModMsg fm -> Header.size + FlowMod.sizeof fm
    | GroupModMsg gm -> Header.size + GroupMod.sizeof gm
    | PortModMsg pm -> Header.size + PortMod.sizeof pm
    | MeterModMsg mm -> Header.size + MeterMod.sizeof mm 
    | PacketInMsg pi -> Header.size + PacketIn.sizeof pi
    | FlowRemoved fr -> Header.size + FlowRemoved.sizeof fr
    | PacketOutMsg po -> Header.size + PacketOut.sizeof po
    | PortStatusMsg _ -> Header.size + sizeof_ofp_port_status + sizeof_ofp_port
    | MultipartReq req -> Header.size + MultipartReq.sizeof req
    | MultipartReply rep -> Header.size + MultipartReply.sizeof rep
<<<<<<< HEAD
    | QueueGetConfigReq qc -> Header.size + QueueConfReq.sizeof qc
    | QueueGetConfigReply qc -> Header.size + QueueConfReply.sizeof qc
    | GetConfigRequestMsg conf -> Header.size + SwitchConfig.sizeof conf
=======
    | GetConfigRequestMsg -> Header.size 
>>>>>>> 710f36f9
    | GetConfigReplyMsg conf -> Header.size + SwitchConfig.sizeof conf
    | SetConfigMsg conf -> Header.size + SwitchConfig.sizeof conf
    | TableModMsg tm -> Header.size + TableMod.sizeof tm
    | BarrierRequest -> Header.size
    | BarrierReply -> Header.size
    | GetAsyncRequest -> Header.size
    | GetAsyncReply async -> Header.size + AsyncConfig.sizeof async
    | SetAsync async -> Header.size + AsyncConfig.sizeof async
    | Error _ -> failwith "NYI: sizeof Error"

  let to_string (msg : t) : string = match msg with
    | Hello _ -> "Hello"
    | Error _ -> "Error"
    | EchoRequest _ -> "EchoRequest"
    | EchoReply _ -> "EchoReply"
    | FeaturesRequest -> "FeaturesRequest"
    | FeaturesReply _ -> "FeaturesReply"
    | FlowModMsg _ -> "FlowMod"
    | GroupModMsg _ -> "GroupMod"
    | PortModMsg _ -> "PortMod"
    | MeterModMsg _ -> "MeterMod"
    | PacketInMsg _ -> "PacketIn"
    | FlowRemoved _ -> "FlowRemoved"
    | PacketOutMsg _ -> "PacketOut"
    | PortStatusMsg _ -> "PortStatus"
    | MultipartReq _ -> "MultipartRequest"
    | MultipartReply _ -> "MultipartReply"
    | BarrierRequest -> "BarrierRequest"
    | BarrierReply -> "BarrierReply"
<<<<<<< HEAD
    | QueueGetConfigReq _ -> "QueueGetConfigReq"
    | QueueGetConfigReply _ -> "QueueGetConfigReply"
    | GetConfigRequestMsg _ -> "GetConfigRequest"
=======
    | GetConfigRequestMsg -> "GetConfigRequest"
>>>>>>> 710f36f9
    | GetConfigReplyMsg _ -> "GetConfigReply"
    | SetConfigMsg _ -> "SetConfig"
    | TableModMsg _ -> "TableMod"
    | GetAsyncRequest -> "GetAsyncRequest"
    | GetAsyncReply _ -> "GetAsyncReply"
    | SetAsync _ -> "SetAsync"

  (* let marshal (buf : Cstruct.t) (msg : message) : int = *)
  (*   let buf2 = (Cstruct.shift buf Header.size) in *)
  (*   set_ofp_header_version buf 0x04; *)
  (*   set_ofp_header_typ buf (msg_code_to_int (msg_code_of_message msg)); *)
  (*   set_ofp_header_length buf (sizeof msg); *)

  let blit_message (msg : t) (out : Cstruct.t) =
    match msg with
      | Hello e ->
        Header.size + Hello.marshal out e
      | EchoRequest bytes
      | EchoReply bytes ->
        Cstruct.blit_from_string (Cstruct.to_string bytes) 0 out 0 (String.length (Cstruct.to_string bytes));
        Header.size + String.length (Cstruct.to_string bytes)
      | FeaturesRequest ->
        Header.size
      | FeaturesReply fr ->
        Header.size + SwitchFeatures.marshal out fr
      | FlowModMsg fm ->
        Header.size + FlowMod.marshal out fm
      | GroupModMsg gm ->
        Header.size + GroupMod.marshal out gm
      | PortModMsg pm ->
        Header.size + PortMod.marshal out pm
      | MeterModMsg mm ->
        Header.size + MeterMod.marshal out mm
      | PacketOutMsg po ->
        Header.size + PacketOut.marshal out po
      | MultipartReq mpr ->
        Header.size + MultipartReq.marshal out mpr
      | BarrierRequest -> 
        Header.size
      | BarrierReply -> 
        Header.size
      | MultipartReply mpr -> 
        Header.size + MultipartReply.marshal out mpr
      | QueueGetConfigReq qr -> 
        Header.size + QueueConfReq.marshal out qr
      | QueueGetConfigReply qr ->
        Header.size + QueueConfReply.marshal out qr
      | PacketInMsg pi ->
        Header.size + PacketIn.marshal out pi
      | PortStatusMsg ps -> 
        Header.size + PortStatus.marshal out ps
      | GetConfigRequestMsg ->
        Header.size
      | GetConfigReplyMsg conf ->
        Header.size + SwitchConfig.marshal out conf
      | SetConfigMsg conf ->
        Header.size + SwitchConfig.marshal out conf
      | TableModMsg tm ->
        Header.size + TableMod.marshal out tm
      | FlowRemoved fr ->
        Header.size + FlowRemoved.marshal out fr
      | GetAsyncRequest -> 
        Header.size
      | GetAsyncReply async -> 
        Header.size + AsyncConfig.marshal out async
      | SetAsync async -> 
        Header.size + AsyncConfig.marshal out async
      | Error err -> 
        Header.size + Error.marshal out err


  let header_of xid msg =
    let open Header in
    { version = 0x04; type_code = msg_code_to_int (msg_code_of_message msg);
      length = sizeof msg; xid = xid }

  let marshal_body (msg : t) (buf : Cstruct.t) =
    let _ = blit_message msg buf in
    ()
    
  let marshal (xid : xid) (msg : t) : string =
    let sizeof_buf = sizeof msg in
    let hdr = header_of xid msg in
    let buf = Cstruct.create sizeof_buf in
    Header.marshal buf hdr;
    let _ = blit_message msg (Cstruct.shift buf Header.size) in
    Cstruct.to_string buf

  let parse (hdr : Header.t) (body_buf : string) : (xid * t) =
    let body_bits = Cstruct.of_string body_buf in
    let typ = match int_to_msg_code hdr.Header.type_code with
      | Some code -> code
      | None -> raise (Unparsable "unknown message code") in
    let msg = match typ with
      | HELLO -> Hello (Hello.parse body_bits)
      | ECHO_RESP -> EchoReply body_bits
      | FEATURES_RESP -> FeaturesReply (SwitchFeatures.parse body_bits)
      | FLOW_MOD -> FlowModMsg (FlowMod.parse body_bits)
      | GROUP_MOD -> GroupModMsg (GroupMod.parse body_bits)
      | PORT_MOD -> PortModMsg (PortMod.parse body_bits)
      | METER_MOD -> MeterModMsg (MeterMod.parse body_bits)
      | PACKET_IN -> PacketInMsg (PacketIn.parse body_bits)
      | PACKET_OUT -> PacketOutMsg (PacketOut.parse body_bits)
      | ECHO_REQ -> EchoRequest body_bits
      | PORT_STATUS -> PortStatusMsg (PortStatus.parse body_bits)
      | MULTIPART_REQ -> MultipartReq (MultipartReq.parse body_bits)
      | MULTIPART_RESP -> MultipartReply (MultipartReply.parse body_bits)
      | QUEUE_GET_CONFIG_REQ -> QueueGetConfigReq (QueueConfReq.parse body_bits)
      | QUEUE_GET_CONFIG_RESP -> QueueGetConfigReply (QueueConfReply.parse body_bits)
      | BARRIER_REQ -> BarrierRequest
      | BARRIER_RESP -> BarrierReply
      | ERROR -> Error (Error.parse body_bits)
      | GET_CONFIG_RESP -> GetConfigReplyMsg (SwitchConfig.parse body_bits)
      | SET_CONFIG -> SetConfigMsg (SwitchConfig.parse body_bits)
      | TABLE_MOD -> TableModMsg (TableMod.parse body_bits)
      | FLOW_REMOVED -> FlowRemoved (FlowRemoved.parse body_bits)
      | GET_ASYNC_REQ -> GetAsyncRequest 
      | GET_ASYNC_REP -> GetAsyncReply (AsyncConfig.parse body_bits)
      | SET_ASYNC -> SetAsync (AsyncConfig.parse body_bits)
      | code -> raise (Unparsable (Printf.sprintf "unexpected message type %s" (string_of_msg_code typ))) in
    (hdr.Header.xid, msg)
end

let portsDescRequest = Message.MultipartReq portDescReq<|MERGE_RESOLUTION|>--- conflicted
+++ resolved
@@ -6392,13 +6392,9 @@
     | MultipartReply of multipartReply
     | BarrierRequest
     | BarrierReply
-<<<<<<< HEAD
     | QueueGetConfigReq of queueConfReq
     | QueueGetConfigReply of queueConfReply
-    | GetConfigRequestMsg of SwitchConfig.t
-=======
     | GetConfigRequestMsg
->>>>>>> 710f36f9
     | GetConfigReplyMsg of SwitchConfig.t
     | SetConfigMsg of SwitchConfig.t
     | TableModMsg of tableMod
@@ -6460,13 +6456,9 @@
     | MultipartReply _ -> MULTIPART_RESP
     | BarrierRequest ->   BARRIER_REQ
     | BarrierReply ->   BARRIER_RESP
-<<<<<<< HEAD
     | QueueGetConfigReq _ -> QUEUE_GET_CONFIG_REQ
     | QueueGetConfigReply _ -> QUEUE_GET_CONFIG_RESP
-    | GetConfigRequestMsg _ -> GET_CONFIG_REQ
-=======
     | GetConfigRequestMsg -> GET_CONFIG_REQ
->>>>>>> 710f36f9
     | GetConfigReplyMsg _ -> GET_CONFIG_RESP
     | SetConfigMsg _ -> SET_CONFIG
     | TableModMsg _ -> TABLE_MOD
@@ -6491,13 +6483,9 @@
     | PortStatusMsg _ -> Header.size + sizeof_ofp_port_status + sizeof_ofp_port
     | MultipartReq req -> Header.size + MultipartReq.sizeof req
     | MultipartReply rep -> Header.size + MultipartReply.sizeof rep
-<<<<<<< HEAD
     | QueueGetConfigReq qc -> Header.size + QueueConfReq.sizeof qc
     | QueueGetConfigReply qc -> Header.size + QueueConfReply.sizeof qc
-    | GetConfigRequestMsg conf -> Header.size + SwitchConfig.sizeof conf
-=======
     | GetConfigRequestMsg -> Header.size 
->>>>>>> 710f36f9
     | GetConfigReplyMsg conf -> Header.size + SwitchConfig.sizeof conf
     | SetConfigMsg conf -> Header.size + SwitchConfig.sizeof conf
     | TableModMsg tm -> Header.size + TableMod.sizeof tm
@@ -6527,13 +6515,9 @@
     | MultipartReply _ -> "MultipartReply"
     | BarrierRequest -> "BarrierRequest"
     | BarrierReply -> "BarrierReply"
-<<<<<<< HEAD
     | QueueGetConfigReq _ -> "QueueGetConfigReq"
     | QueueGetConfigReply _ -> "QueueGetConfigReply"
-    | GetConfigRequestMsg _ -> "GetConfigRequest"
-=======
     | GetConfigRequestMsg -> "GetConfigRequest"
->>>>>>> 710f36f9
     | GetConfigReplyMsg _ -> "GetConfigReply"
     | SetConfigMsg _ -> "SetConfig"
     | TableModMsg _ -> "TableMod"
