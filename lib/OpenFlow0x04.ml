(* TODO(???): rename sizeof to size_of for consistency with 0x01 stuff. *)

(** OpenFlow 1.3 (protocol version 0x04) *)

open Printf
open Cstruct
open Cstruct.BE
open OpenFlow0x04_Core
open List
open Packet

exception Unparsable of string
let sym_num = ref 0

let sum (lst : int list) = List.fold_left (fun x y -> x + y) 0 lst

type uint128 = int64*int64
type uint48 = uint64
type uint24 = int32
type uint12 = uint16
type switchId = OpenFlow0x04_Core.switchId

(* OKAY *)
cenum msg_code {
  HELLO;
  ERROR;
  ECHO_REQ;
  ECHO_RESP;
  VENDOR;
  FEATURES_REQ;
  FEATURES_RESP;
  GET_CONFIG_REQ;
  GET_CONFIG_RESP;
  SET_CONFIG;
  PACKET_IN;
  FLOW_REMOVED;
  PORT_STATUS;
  PACKET_OUT;
  FLOW_MOD;
  GROUP_MOD;
  PORT_MOD;
  TABLE_MOD;
  MULTIPART_REQ;
  MULTIPART_RESP;
  BARRIER_REQ;
  BARRIER_RESP;
  QUEUE_GET_CONFIG_REQ;
  QUEUE_GET_CONFIG_RESP;
  ROLE_REQ;
  ROLE_RESP;
  GET_ASYNC_REQ;
  GET_ASYNC_REP;
  SET_ASYNC;
  METER_MOD
} as uint8_t

cstruct ofp_match {
  uint16_t typ;          
  uint16_t length
} as big_endian

let ofpp_in_port = 0xfffffff8l
let ofpp_flood = 0xfffffffbl
let ofpp_all = 0xfffffffcl
let ofpp_controller = 0xfffffffdl
let ofpp_any = 0xffffffffl

let ofp_no_buffer = 0xffffffffl

(* Not in the spec, comes from C headers. :rolleyes: *)
let ofpg_all = 0xfffffffcl
let ofpg_any = 0xffffffffl
let ofp_eth_alen = 6          (* Bytes in an Ethernet address. *)

(* OKAY *)
cenum ofp_oxm_class {
  OFPXMC_NXM_0          = 0x0000;    (* Backward compatibility with NXM *)
  OFPXMC_NXM_1          = 0x0001;    (* Backward compatibility with NXM *)
  OFPXMC_OPENFLOW_BASIC = 0x8000;    (* Basic class for OpenFlow *)
  OFPXMC_EXPERIMENTER   = 0xFFFF     (* Experimenter class *)
} as uint16_t

(* OKAY *)
cenum oxm_ofb_match_fields {
  OFPXMT_OFB_IN_PORT        = 0;  (* Switch input port. *)
  OFPXMT_OFB_IN_PHY_PORT    = 1;  (* Switch physical input port. *)
  OFPXMT_OFB_METADATA       = 2;  (* Metadata passed between tables. *)
  OFPXMT_OFB_ETH_DST        = 3;  (* Ethernet destination address. *)
  OFPXMT_OFB_ETH_SRC        = 4;  (* Ethernet source address. *)
  OFPXMT_OFB_ETH_TYPE       = 5;  (* Ethernet frame type. *)
  OFPXMT_OFB_VLAN_VID       = 6;  (* VLAN id. *)
  OFPXMT_OFB_VLAN_PCP       = 7;  (* VLAN priority. *)
  OFPXMT_OFB_IP_DSCP        = 8;  (* IP DSCP (6 bits in ToS field). *)
  OFPXMT_OFB_IP_ECN         = 9;  (* IP ECN (2 bits in ToS field). *)
  OFPXMT_OFB_IP_PROTO       = 10; (* IP protocol. *)
  OFPXMT_OFB_IPV4_SRC       = 11; (* IPv4 source address. *)
  OFPXMT_OFB_IPV4_DST       = 12; (* IPv4 destination address. *)
  OFPXMT_OFB_TCP_SRC        = 13; (* TCP source port. *)
  OFPXMT_OFB_TCP_DST        = 14; (* TCP destination port. *)
  OFPXMT_OFB_UDP_SRC        = 15; (* UDP source port. *)
  OFPXMT_OFB_UDP_DST        = 16; (* UDP destination port. *)
  OFPXMT_OFB_SCTP_SRC       = 17; (* SCTP source port. *)
  OFPXMT_OFB_SCTP_DST       = 18; (* SCTP destination port. *)
  OFPXMT_OFB_ICMPV4_TYPE    = 19; (* ICMP type. *)
  OFPXMT_OFB_ICMPV4_CODE    = 20; (* ICMP code. *)
  OFPXMT_OFB_ARP_OP         = 21; (* ARP opcode. *)
  OFPXMT_OFB_ARP_SPA        = 22; (* ARP source IPv4 address. *)
  OFPXMT_OFB_ARP_TPA        = 23; (* ARP target IPv4 address. *)
  OFPXMT_OFB_ARP_SHA        = 24; (* ARP source hardware address. *)
  OFPXMT_OFB_ARP_THA        = 25; (* ARP target hardware address. *)
  OFPXMT_OFB_IPV6_SRC       = 26; (* IPv6 source address. *)
  OFPXMT_OFB_IPV6_DST       = 27; (* IPv6 destination address. *)
  OFPXMT_OFB_IPV6_FLABEL    = 28; (* IPv6 Flow Label *)
  OFPXMT_OFB_ICMPV6_TYPE    = 29; (* ICMPv6 type. *)
  OFPXMT_OFB_ICMPV6_CODE    = 30; (* ICMPv6 code. *)
  OFPXMT_OFB_IPV6_ND_TARGET = 31; (* Target address for ND. *)
  OFPXMT_OFB_IPV6_ND_SLL    = 32; (* Source link-layer for ND. *)
  OFPXMT_OFB_IPV6_ND_TLL    = 33; (* Target link-layer for ND. *)
  OFPXMT_OFB_MPLS_LABEL     = 34; (* MPLS label. *)
  OFPXMT_OFB_MPLS_TC        = 35; (* MPLS TC. *)
  OFPXMT_OFP_MPLS_BOS       = 36; (* MPLS BoS bit. *)
  OFPXMT_OFB_PBB_ISID       = 37; (* PBB I-SID. *)
  OFPXMT_OFB_TUNNEL_ID      = 38; (* Logical Port Metadata. *)
  OFPXMT_OFB_IPV6_EXTHDR    = 39  (* IPv6 Extension Header pseudo-field *)
} as uint8_t

cenum ofp_vlan_id {
  OFPVID_PRESENT = 0x1000; (* Bit that indicate that a VLAN id is set *)
  OFPVID_NONE    = 0x0000  (* No VLAN id was set. *)
} as uint16_t

cstruct ofp_switch_features {
  uint64_t datapath_id;
  uint32_t n_buffers;
  uint8_t n_tables;
  uint8_t auxiliary_id;
  uint8_t pad0;
  uint8_t pad1;
  uint8_t pad2;
  uint32_t capabilities; 
  uint32_t reserved
} as big_endian 

module PortConfig = struct

  let config_to_int (config : portConfig) : int32 =
    Int32.logor (if config.port_down then (Int32.shift_left 1l 0) else 0l) 
     (Int32.logor (if config.no_recv then (Int32.shift_left 1l 2) else 0l)  
      (Int32.logor (if config.no_fwd then (Int32.shift_left 1l 5) else 0l)
       (if config.no_packet_in then (Int32.shift_left 1l 6) else 0l)))

  let marshal (pc : portConfig) : int32 = config_to_int pc
		

  let parse bits : portConfig =
    { port_down     = Bits.test_bit 0 bits;
      no_recv       = Bits.test_bit 2 bits;
      no_fwd        = Bits.test_bit 5 bits;
      no_packet_in  = Bits.test_bit 6 bits
    }

  let to_string (config : portConfig) = 
    Format.sprintf "{ port_down = %b; no_recv = %b; no_fwd  = %b; no_packet_in = %b }"
    config.port_down
    config.no_recv
    config.no_fwd
    config.no_packet_in
end

module PortFeatures = struct

  let features_to_int (features : portFeatures) : int32 =
    Int32.logor (if features.rate_10mb_hd then (Int32.shift_left 1l 0) else 0l)
    (Int32.logor (if features.rate_10mb_fd then (Int32.shift_left 1l 1) else 0l)
     (Int32.logor (if features.rate_100mb_hd then (Int32.shift_left 1l 2) else 0l)
      (Int32.logor (if features.rate_100mb_fd then (Int32.shift_left 1l 3) else 0l)
       (Int32.logor (if features.rate_1gb_hd then (Int32.shift_left 1l 4) else 0l)
        (Int32.logor (if features.rate_1gb_fd then (Int32.shift_left 1l 5) else 0l)
         (Int32.logor (if features.rate_10gb_fd then (Int32.shift_left 1l 6) else 0l)
          (Int32.logor (if features.rate_40gb_fd then (Int32.shift_left 1l 7) else 0l)
           (Int32.logor (if features.rate_100gb_fd then (Int32.shift_left 1l 8) else 0l)
            (Int32.logor (if features.rate_1tb_fd then (Int32.shift_left 1l 9) else 0l)
             (Int32.logor (if features.other then (Int32.shift_left 1l 10) else 0l)
              (Int32.logor (if features.copper then (Int32.shift_left 1l 11) else 0l)
               (Int32.logor (if features.fiber then (Int32.shift_left 1l 12) else 0l)
                (Int32.logor (if features.autoneg then (Int32.shift_left 1l 13) else 0l)
                 (Int32.logor (if features.pause then (Int32.shift_left 1l 14) else 0l)
                  (if features.pause_asym then (Int32.shift_left 1l 15) else 0l)))))))))))))))

  let marshal (pf : portFeatures) : int32 = features_to_int pf

  let parse bits : portFeatures =
    { rate_10mb_hd  = Bits.test_bit 0 bits;
      rate_10mb_fd  = Bits.test_bit 1 bits;
      rate_100mb_hd = Bits.test_bit 2 bits;
      rate_100mb_fd = Bits.test_bit 3 bits;
      rate_1gb_hd   = Bits.test_bit 4 bits;
      rate_1gb_fd   = Bits.test_bit 5 bits;
      rate_10gb_fd  = Bits.test_bit 6 bits;
      rate_40gb_fd  = Bits.test_bit 7 bits;
      rate_100gb_fd = Bits.test_bit 8 bits;
      rate_1tb_fd   = Bits.test_bit 9 bits;
      other         = Bits.test_bit 10 bits;
      copper        = Bits.test_bit 11 bits;
      fiber         = Bits.test_bit 12 bits;
      autoneg       = Bits.test_bit 13 bits;
      pause         = Bits.test_bit 14 bits;
      pause_asym    = Bits.test_bit 15 bits
    }

  let to_string (feat : portFeatures) =
    Format.sprintf
      "{ 10mhd = %B; 10mfd  = %B; 100mhd  = %B; 100mfd  = %B; 1ghd%B\
      1gfd  = %B; 10gfd  = %B; 40gfd  = %B; 100gfd  = %B; 1tfd  = %B; \
      other  = %B; copper  = %B; fiber  = %B; autoneg  = %B; pause  = %B; \
      pause_asym  = %B }"
      feat.rate_10mb_hd
      feat.rate_10mb_fd
      feat.rate_100mb_hd
      feat.rate_100mb_fd
      feat.rate_1gb_hd
      feat.rate_1gb_fd
      feat.rate_10gb_fd
      feat.rate_40gb_fd
      feat.rate_100gb_fd
      feat.rate_1tb_fd
      feat.other
      feat.copper
      feat.fiber
      feat.autoneg
      feat.pause
      feat.pause_asym
end

module PortState = struct

  let state_to_int (state : portState) : int32 =
    Int32.logor (if state.link_down then (Int32.shift_left 1l 0) else 0l) 
     (Int32.logor (if state.blocked then (Int32.shift_left 1l 1) else 0l)  
      (if state.live then (Int32.shift_left 1l 2) else 0l))

  let marshal (ps : portState) : int32 = state_to_int ps

  let parse bits : portState =
    { link_down = Bits.test_bit 0 bits;
      blocked = Bits.test_bit 1 bits;
      live = Bits.test_bit 2 bits
    }

  let to_string (state : portState) =
    Format.sprintf "{ link_down = %B; blocked = %B; live = %B }"
    state.link_down
    state.blocked
    state.live
end

cstruct ofp_port_stats_request {
  uint32_t port_no;
  uint8_t pad[4]
} as big_endian

cstruct ofp_queue_stats_request {
  uint32_t port_no;
  uint32_t queue_id
} as big_endian

cstruct ofp_group_stats_request {
  uint32_t group_id;
  uint8_t pad[4]
} as big_endian

cstruct ofp_meter_multipart_request {
  uint32_t meter_id;
  uint8_t pad[4]
} as big_endian

cstruct ofp_table_features {
  uint16_t length;
  uint8_t table_id;
  uint8_t pad[5];
  uint8_t name[32];
  uint64_t metadata_match;
  uint64_t metadata_write;
  uint32_t config; 
  uint32_t max_entries
} as big_endian

(* Body of reply to OFPMP_PORT request. If a counter is unsupported, set
* the field to all ones. *)
cstruct ofp_port_stats {
  uint32_t port_no;
  uint8_t pad[4]; (* Align to 64-bits. *)
  uint64_t rx_packets; (* Number of received packets. *)
  uint64_t tx_packets; (* Number of transmitted packets. *)
  uint64_t rx_bytes; (* Number of received bytes. *)
  uint64_t tx_bytes; (* Number of transmitted bytes. *)
  uint64_t rx_dropped; (* Number of packets dropped by RX. *)
  uint64_t tx_dropped; (* Number of packets dropped by TX. *)
  uint64_t rx_errors; (* Number of receive errors. This is a super-set
			 of more specific receive errors and should be
			 greater than or equal to the sum of all
			 rx_*_err values. *)
  uint64_t tx_errors; (* Number of transmit errors. This is a super-set
			 of more specific transmit errors and should be
			 greater than or equal to the sum of all
			 tx_*_err values (none currently defined.) *)
  uint64_t rx_frame_err; (* Number of frame alignment errors. *)
  uint64_t rx_over_err; (* Number of packets with RX overrun. *)
  uint64_t rx_crc_err; (* Number of CRC errors. *)
  uint64_t collisions; (* Number of collisions. *)
  uint32_t duration_sec; (* Time port has been alive in seconds. *)
  uint32_t duration_nsec (* Time port has been alive in nanoseconds beyond
			     duration_sec. *)
} as big_endian

cstruct ofp_port {
  uint32_t port_no;
  uint32_t pad;
  uint8_t hw_addr[6];
  uint8_t pad2;
  uint8_t pad3;
  uint8_t name[16]; (* OFP_MAX_PORT_NAME_LEN, Null-terminated *)
  uint32_t config; (* Bitmap of OFPPC_* flags. *)
  uint32_t state; (* Bitmap of OFPPS_* flags. *)
  (* Bitmaps of OFPPF_* that describe features. All bits zeroed if
   * unsupported or unavailable. *)
  uint32_t curr; (* Current features. *)
  uint32_t advertised; (* Features being advertised by the port. *)
  uint32_t supported; (* Features supported by the port. *)
  uint32_t peer; (* Features advertised by peer. *)
  uint32_t curr_speed; (* Current port bitrate in kbps. *)
  uint32_t max_speed (* Max port bitrate in kbps *)
} as big_endian

cenum ofp_port_reason {
  OFPPR_ADD;
  OFPPR_DELETE;
  OFPPR_MODIFY
} as uint8_t

cstruct ofp_port_status {
  uint8_t reason;               (* One of OFPPR_* *)
  uint8_t pad[7]
} as big_endian

cenum ofp_table_config {
  OFPTC_DEPRECATED_MASK = 0x00000003l (* currently deprecated *)
} as uint32_t

cenum ofp_table_feature_prop_type {
  OFPTFPT_INSTRUCTIONS       = 0;
  OFPTFPT_INSTRUCTIONS_MISS  = 1;
  OFPTFPT_NEXT_TABLES        = 2;
  OFPTFPT_NEXT_TABLES_MISS   = 3;
  OFPTFPT_WRITE_ACTIONS      = 4;
  OFPTFPT_WRITE_ACTIONS_MISS  = 5;
  OFPTFPT_APPLY_ACTIONS       = 6;
  OFPTFPT_APPLY_ACTIONS_MISS  = 7;
  OFPTFPT_MATCH               = 8;
  OFPTFPT_WILDCARDS           = 10;
  OFPTFPT_WRITE_SETFIELD      = 12;
  OFPTFPT_WRITE_SETFIELD_MISS = 13;
  OFPTFPT_APPLY_SETFIELD      = 14;
  OFPTFPT_APPLY_SETFIELD_MISS = 15;
  OFPTFPT_EXPERIMENTER        = 0xFFFE;
  OFPTFPT_EXPERIMENTER_MISS   = 0xFFFF
} as uint16_t

cstruct ofp_table_feature_prop_header {
  uint16_t typ;
  uint16_t length
} as big_endian

(* MISSING: ofp_ queues *)

cenum ofp_flow_mod_command {
  OFPFC_ADD            = 0; (* New flow. *)
  OFPFC_MODIFY         = 1; (* Modify all matching flows. *)
  OFPFC_MODIFY_STRICT  = 2; (* Modify entry strictly matching wildcards and
                              priority. *)
  OFPFC_DELETE         = 3; (* Delete all matching flows. *)
  OFPFC_DELETE_STRICT  = 4  (* Delete entry strictly matching wildcards and
                              priority. *)
} as uint8_t

cstruct ofp_flow_mod {
  uint64_t cookie;             (* Opaque controller-issued identifier. *)
  uint64_t cookie_mask;        (* Mask used to restrict the cookie bits
                                  that must match when the command is
                                  OFPFC_MODIFY* or OFPFC_DELETE*. A value
                                  of 0 indicates no restriction. *)

  (* Flow actions. *)
  uint8_t table_id;             (* ID of the table to put the flow in.
                                   For OFPFC_DELETE_* commands, OFPTT_ALL
                                   can also be used to delete matching
                                   flows from all tables. *)
  uint8_t command;              (* One of OFPFC_*. *)
  uint16_t idle_timeout;        (* Idle time before discarding (seconds). *)
  uint16_t hard_timeout;        (* Max time before discarding (seconds). *)
  uint16_t priority;            (* Priority level of flow entry. *)
  uint32_t buffer_id;           (* Buffered packet to apply to, or
                                   OFP_NO_BUFFER.
                                   Not meaningful for OFPFC_DELETE*. *)
  uint32_t out_port;            (* For OFPFC_DELETE* commands, require
                                   matching entries to include this as an
                                   output port.  A value of OFPP_ANY
                                   indicates no restriction. *)
  uint32_t out_group;           (* For OFPFC_DELETE* commands, require
                                   matching entries to include this as an
                                   output group.  A value of OFPG_ANY
                                   indicates no restriction. *)
  uint16_t flags;               (* One of OFPFF_*. *)
  uint8_t pad0;
  uint8_t pad1
} as big_endian

(* OKAY *)
cenum ofp_action_type {
  OFPAT_OUTPUT       = 0;  (* Output to switch port. *)
  OFPAT_COPY_TTL_OUT = 11; (* Copy TTL "outwards" -- from next-to-outermost
                              to outermost *)
  OFPAT_COPY_TTL_IN  = 12; (* Copy TTL "inwards" -- from outermost to
                             next-to-outermost *)
  OFPAT_SET_MPLS_TTL = 15; (* MPLS TTL *)
  OFPAT_DEC_MPLS_TTL = 16; (* Decrement MPLS TTL *)

  OFPAT_PUSH_VLAN    = 17; (* Push a new VLAN tag *)
  OFPAT_POP_VLAN     = 18; (* Pop the outer VLAN tag *)
  OFPAT_PUSH_MPLS    = 19; (* Push a new MPLS tag *)
  OFPAT_POP_MPLS     = 20; (* Pop the outer MPLS tag *)
  OFPAT_SET_QUEUE    = 21; (* Set queue id when outputting to a port *)
  OFPAT_GROUP        = 22; (* Apply group. *)
  OFPAT_SET_NW_TTL   = 23; (* IP TTL. *)
  OFPAT_DEC_NW_TTL   = 24; (* Decrement IP TTL. *)
  OFPAT_SET_FIELD    = 25; (* Set a header field using OXM TLV format. *)
  OFPAT_PUSH_PBB     = 26; (* Push a new PBB service tag (I-TAG) *)
  OFPAT_POP_PBB      = 27; (* Pop the outer PBB service tag (I-TAG) *)
  OFPAT_EXPERIMENTER = 0xffff
} as uint16_t

(* Action structure for OFPAT_OUTPUT, which sends packets out 'port'.
 * When the 'port' is the OFPP_CONTROLLER, 'max_len' indicates the max
 * number of bytes to send.  A 'max_len' of zero means no bytes of the
 * packet should be sent. A 'max_len' of OFPCML_NO_BUFFER means that
 * the packet is not buffered and the complete packet is to be sent to
 * the controller. *)
cstruct ofp_action_output {
    uint16_t typ;                   (* OFPAT_OUTPUT. *)
    uint16_t len;                   (* Length is 16. *)
    uint32_t port;                  (* Output port. *)
    uint16_t max_len;               (* Max length to send to controller. *)
    uint8_t pad0;                   (* Pad to 64 bits. *)
    uint8_t pad1;                   (* Pad to 64 bits. *)
    uint8_t pad2;                   (* Pad to 64 bits. *)
    uint8_t pad3;                   (* Pad to 64 bits. *)
    uint8_t pad4;                   (* Pad to 64 bits. *)
    uint8_t pad5                    (* Pad to 64 bits. *)
} as big_endian

(* Action structure for OFPAT_GROUP. *)
cstruct ofp_action_group {
  uint16_t typ;                   (* OFPAT_GROUP. *)
  uint16_t len;                   (* Length is 8. *)
  uint32_t group_id               (* Group identifier. *)
} as big_endian

(* Generic action header. Used for POP_VLAN *)
cstruct ofp_action_header {
  uint16_t typ;                   (* POP_VLAN. *)
  uint16_t len;                   (* Length is 8. *)
  uint8_t pad;
  uint8_t pad1;
  uint8_t pad2;
  uint8_t pad3
} as big_endian

(* Action structure for POP_MPLS *)
cstruct ofp_action_pop_mpls {
  uint16_t typ;                   (* POP_VLAN. *)
  uint16_t len;                   (* Length is 8. *)
  uint16_t ethertype;
  uint8_t pad0;                   (* Pad to 64 bits. *)
  uint8_t pad1                    (* Pad to 64 bits. *)
} as big_endian

(* Action structure for SET_NW_TTL *)
cstruct ofp_action_nw_ttl {
  uint16_t typ;                   (* SET_NW_TTL. *)
  uint16_t len;                   (* Length is 8. *)
  uint8_t nw_ttl;
  uint8_t pad;
  uint8_t pad1;
  uint8_t pad2
} as big_endian

(* Action structure for SET_MPLS_TTL *)
cstruct ofp_action_mpls_ttl {
  uint16_t typ;                   (* SET_MPLS_TTL. *)
  uint16_t len;                   (* Length is 8. *)
  uint8_t mpls_ttl;
  uint8_t pad[3];
} as big_endian

(* Action structure for *_PUSH *)
cstruct ofp_action_push {
  uint16_t typ;                   (* OFPAT_PUSH_VLAN/MPLS/PBB *)
  uint16_t len;                   (* Length is 8. *)
  uint16_t ethertype;             (* Pad to 64 bits. *)
  uint8_t pad0;                   (* Pad to 64 bits. *)
  uint8_t pad1                   (* Pad to 64 bits. *)
} as big_endian

(* Action structure for OFPAT_SET_FIELD. *)
cstruct ofp_action_set_field {
    uint16_t typ;                  (* OFPAT_SET_FIELD. *)
    uint16_t len                   (* Length is padded to 64 bits. *)
    (* Followed by:
     *   - Exactly oxm_len bytes containing a single OXM TLV, then
     *   - Exactly ((oxm_len + 4) + 7)/8*8 - (oxm_len + 4) (between 0 and 7)
     *     bytes of all-zero bytes
     *)
} as big_endian

(* Action structure for SET_QUEUE *)
cstruct ofp_action_set_queue {
   uint16_t typ;                   (* OFPAT_SET_QUEUE*)
   uint16_t len;                   (* Length is 8. *)
   uint32_t queue_id
} as big_endian

cstruct ofp_action_experimenter { 
   uint16_t typ;
   uint16_t len;
   uint32_t experimenter
} as big_endian

(* Instruction header that is common to all instructions.  The length includes
 * the header and any padding used to make the instruction 64-bit aligned.
 * NB: The length of an instruction *must* always be a multiple of eight. *)
cstruct ofp_instruction {
    uint16_t typ;                 (* Instruction type *)
    uint16_t len                  (* Length of this struct in bytes. *)
} as big_endian

cenum ofp_instruction_type {
    OFPIT_GOTO_TABLE        = 1;
    OFPIT_WRITE_METADATA    = 2;
    OFPIT_WRITE_ACTIONS     = 3;
    OFPIT_APPLY_ACTIONS     = 4;
    OFPIT_CLEAR_ACTIONS     = 5;
    OFPIT_METER             = 6;
    OFPIT_EXPERIMENTER      = 0xFFFF;
} as uint16_t

(* Instruction structure for OFPIT_GOTO_TABLE *)
cstruct ofp_instruction_goto_table {
    uint16_t typ;                 (* OFPIT_GOTO_TABLE *)
    uint16_t len;                 (* Length of this struct in bytes. *)
    uint8_t table_id;             (* Set next table in the lookup pipeline *)
    uint8_t pad0;                 (* Pad to 64 bits. *)
    uint8_t pad1;
    uint8_t pad2
} as big_endian

(* Instruction structure for OFPIT_WRITE_METADATA *)
cstruct ofp_instruction_write_metadata {
    uint16_t typ;                 (* OFPIT_WRITE_METADATA *)
    uint16_t len;                 (* Length of this struct in bytes. *)
    uint8_t pad0;                 (* Align to 64-bits *)
    uint8_t pad1;
    uint8_t pad2;
    uint8_t pad3;
    uint64_t metadata;            (* Metadata value to write *)
    uint64_t metadata_mask        (* Metadata write bitmask *)
} as big_endian

(* Instruction structure for OFPIT_WRITE/APPLY/CLEAR_ACTIONS *)
cstruct ofp_instruction_actions {
    uint16_t typ;               (* One of OFPIT_*_ACTIONS *)
    uint16_t len;               (* Length of this struct in bytes. *)
    uint8_t pad0;               (* Align to 64-bits *)
    uint8_t pad1;
    uint8_t pad2;
    uint8_t pad3
} as big_endian

(* Instruction structure for OFPIT_METER *)
cstruct ofp_instruction_meter {
    uint16_t typ;                 (* OFPIT_METER *)
    uint16_t len;                 (* Length is 8. *)
    uint32_t meter_id             (* Meter instance. *)
} as big_endian

(* Instruction structure for experimental instructions *)
cstruct ofp_instruction_experimenter {
    uint16_t typ;               (* OFPIT_EXPERIMENTER *)
    uint16_t len;               (* Length of this struct in bytes *)
    uint32_t experimenter       (* Experimenter ID which takes the same form
                                   as in struct ofp_experimenter_header. *)
    (* Experimenter-defined arbitrary additional data. *)
} as big_endian


cenum ofp_group_type {
  OFPGT_ALL = 0; (* All (multicast/broadcast) group. *)
  OFPGT_SELECT = 1; (* Select group. *)
  OFPGT_INDIRECT = 2; (* Indirect group. *)
  OFPGT_FF = 3 (* Fast failover group. *)
} as uint16_t

(* Group setup and teardown (controller -> datapath). *)
cstruct ofp_group_mod {
  uint16_t command;             (* One of OFPGC_*. *)
  uint8_t typ;                 (* One of OFPGT_*. *)
  uint8_t pad;                  (* Pad to 64 bits. *)
  uint32_t group_id            (* Group identifier. *)
} as big_endian

(* Bucket for use in groups. *)
cstruct ofp_bucket {
  uint16_t len;                   (* Length the bucket in bytes, including
                                     this header and any padding to make it
                                     64-bit aligned. *)
  uint16_t weight;                (* Relative weight of bucket.  Only
                                     defined for select groups. *)
  uint32_t watch_port;            (* Port whose state affects whether this
                                     bucket is live.  Only required for fast
                                     failover groups. *)
  uint32_t watch_group;           (* Group whose state affects whether this
                                     bucket is live.  Only required for fast
                                     failover groups. *)
  uint8_t pad0;
  uint8_t pad1;
  uint8_t pad2;
  uint8_t pad3
} as big_endian

cstruct ofp_oxm {
  uint16_t oxm_class;
  uint8_t oxm_field_and_hashmask;
  uint8_t oxm_length
} as big_endian


cstruct ofp_meter_band_header {
  uint16_t typ;
  uint16_t len;
  uint32_t rate;
  uint32_t burst_size
} as big_endian

cstruct ofp_meter_band_drop {
  uint16_t typ;
  uint16_t len;
  uint32_t rate;
  uint32_t burst_size;
  uint8_t pad[4]
} as big_endian

cstruct ofp_meter_band_dscp_remark {
  uint16_t typ;
  uint16_t len;
  uint32_t rate;
  uint32_t burst_size;
  uint8_t prec_level;
  uint8_t pad[3]
} as big_endian

cstruct ofp_meter_band_experimenter {
  uint16_t typ;
  uint16_t len;
  uint32_t rate;
  uint32_t burst_size;
  uint32_t experimenter
} as big_endian

cenum ofp_meter_flags {
  OFPMF_KBPS = 1;
  OFPMF_PKTPS = 2;
  OFPMF_BURST = 4;
  OFPMF_STATS = 8;
} as uint32_t

cstruct ofp_multipart_request {
	uint16_t typ;   (* One of the OFPMP_* constants. *)
	uint16_t flags;  (* OFPMP_REQ_* flags (none yet defined). *)
	uint8_t pad[4];
	uint8_t body[0] (* Body of the request. *)
} as big_endian

cenum ofp_multipart_request_flags {
    OFPMPF_REQ_MORE = 1 (* More requests to follow. *)
} as uint16_t

cenum ofp_multipart_reply_flags {
    OFPMPF_REPLY_MORE  = 1  (* More replies to follow. *)
} as uint16_t

cstruct ofp_multipart_reply {
	uint16_t typ;   (* One of the OFPMP_* constants. *)
	uint16_t flags;  (* OFPMP_REPLY_* flags. *)
	uint8_t pad[4];
	uint8_t body[0] (* Body of the reply. *)
} as big_endian

cenum ofp_multipart_types {
    (* Description of this OpenFlow switch.
    * The request body is empty.
    * The reply body is struct ofp_desc. *)
    OFPMP_DESC = 0;
    (* Individual flow statistics.
    * The request body is struct ofp_flow_multipart_request.
    * The reply body is an array of struct ofp_flow_stats. *)
    OFPMP_FLOW = 1;
    (* Aggregate flow statistics.
    * The request body is struct ofp_aggregate_stats_request.
    * The reply body is struct ofp_aggregate_stats_reply. *)
    OFPMP_AGGREGATE = 2;
    (* Flow table statistics.
    * The request body is empty.
    * The reply body is an array of struct ofp_table_stats. *)
    OFPMP_TABLE = 3;
    (* Port statistics.
    * The request body is struct ofp_port_stats_request.
    * The reply body is an array of struct ofp_port_stats. *)
    OFPMP_PORT_STATS = 4;
    (* Queue statistics for a port
    * The request body is struct ofp_queue_stats_request.
    * The reply body is an array of struct ofp_queue_stats *)
    OFPMP_QUEUE = 5;
    (* Group counter statistics.
    * The request body is struct ofp_group_stats_request.
    * The reply is an array of struct ofp_group_stats. *)
    OFPMP_GROUP = 6;
    (* Group description statistics.
    * The request body is empty.
    * The reply body is an array of struct ofp_group_desc_stats. *)
    OFPMP_GROUP_DESC = 7;
    (* Group features.
    * The request body is empty.
    * The reply body is struct ofp_group_features_stats. *)
    OFPMP_GROUP_FEATURES = 8;
    (* Meter statistics.
     * The request body is struct ofp_meter_multipart_requests.
     * The reply body is an array of struct ofp_meter_stats. *)
    OFPMP_METER = 9;
    (* Meter configuration.
    * The request body is struct ofp_meter_multipart_requests.
    * The reply body is an array of struct ofp_meter_config. *)
    OFPMP_METER_CONFIG = 10;
    (* Meter features.
    * The request body is empty.
    * The reply body is struct ofp_meter_features. *)
    OFPMP_METER_FEATURES = 11;
    (* Table features.
    * The request body is either empty or contains an array of
    * struct ofp_table_features containing the controller’s
    * desired view of the switch. If the switch is unable to
    * set the specified view an error is returned.
    * The reply body is an array of struct ofp_table_features. *)
    OFPMP_TABLE_FEATURES = 12;
    (* Port description.
    * The request body is empty.
    * The reply body is an array of struct ofp_port. *)
    OFPMP_PORT_DESC = 13;
    (* Experimenter extension.
    * The request and reply bodies begin with
    * struct ofp_experimenter_stats_header.
    * The request and reply bodies are otherwise experimenter-defined. *)
    OFPMP_EXPERIMENTER = 0xffff
} as uint16_t

cstruct ofp_desc {
    uint8_t mfr_desc[256];
    uint8_t hw_desc[256];
    uint8_t sw_desc[256];
    uint8_t serial_num[32];
  } as big_endian

cstruct ofp_uint8 {
  uint8_t value
} as big_endian

cstruct ofp_uint16 {
  uint16_t value
} as big_endian

cstruct ofp_uint24 {
  uint16_t high;
  uint8_t low
} as big_endian

cstruct ofp_uint32 {
  uint32_t value
} as big_endian

cstruct ofp_uint48 {
  uint32_t high;
  uint16_t low
} as big_endian

cstruct ofp_uint64 {
  uint64_t value
} as big_endian

cstruct ofp_uint128 {
  uint64_t high;
  uint64_t low
} as big_endian

let max_uint32 = 4294967296L (* = 2^32*)

let compare_uint32 a b =
(* val compare_uint32 : uint32 -> uint32 -> bool ; return a < b, for a, b uint32  *)
    let a' = if a < 0l then  
                Int64.sub max_uint32 (Int64.of_int32 (Int32.abs a))
             else Int64.of_int32 a in
    let b' = if b < 0l then
                Int64.sub max_uint32 (Int64.of_int32 (Int32.abs b))
             else Int64.of_int32 b in
    a' <= b'

let set_ofp_uint48_value (buf : Cstruct.t) (value : uint48) =
  let high = Int64.to_int32 (Int64.shift_right_logical  value 16) in
    let low = ((Int64.to_int value) land 0xffff) in
      set_ofp_uint48_high buf high;
      set_ofp_uint48_low buf low

let get_ofp_uint48_value (buf : Cstruct.t) : uint48 =
  let highBits = get_ofp_uint48_high buf in
  let high = Int64.shift_left (
    if highBits < 0l then
      Int64.sub max_uint32 (Int64.of_int32 (Int32.abs highBits))
    else
      Int64.of_int32 highBits) 16 in
  let low = Int64.of_int (get_ofp_uint48_low buf) in
  Int64.logor low high

let get_ofp_uint24_value (buf : Cstruct.t) : uint24 =
  let high = Int32.shift_left (Int32.of_int (get_ofp_uint24_high buf)) 8 in
  let low = Int32.of_int (get_ofp_uint24_low buf )in
  Int32.logor high low

let set_ofp_uint24_value (buf : Cstruct.t) (value : uint24) =
  let high = (Int32.to_int value) lsr 8 in
  let low = (Int32.to_int value) land 0xff in
    set_ofp_uint24_high buf high;
    set_ofp_uint24_low buf low

let set_ofp_uint128_value (buf : Cstruct.t) ((h,l) : uint128) =
  set_ofp_uint128_high buf h;
  set_ofp_uint128_low buf l

let get_ofp_uint128_value (buf : Cstruct.t) : uint128 =
  (get_ofp_uint128_high buf, get_ofp_uint128_low buf)

let rec marshal_fields (buf: Cstruct.t) (fields : 'a list) (marshal_func : Cstruct.t -> 'a -> int ): int =
  if (fields = []) then 0
  else let size = marshal_func buf (List.hd fields) in
    size + (marshal_fields (Cstruct.shift buf size) (List.tl fields) marshal_func)

let parse_fields (bits : Cstruct.t) (parse_func : Cstruct.t -> 'a) (length_func : Cstruct.t -> int option) :'a list =
  let iter =
    Cstruct.iter
        length_func
        parse_func
        bits in
    List.rev (Cstruct.fold (fun acc bits -> bits :: acc) iter [])

let pad_to_64bits (n : int) : int =
  if n land 0x7 <> 0 then
    n + (8 - (n land 0x7))
  else
    n

let rec pad_with_zeros (buf : Cstruct.t) (pad : int) : int =
  if pad = 0 then 0
  else begin set_ofp_uint8_value buf 0;
    1 + pad_with_zeros (Cstruct.shift buf 1) (pad - 1) end

let test_bit16 (n:int) (x:int) : bool =
  (x lsr n) land 1 = 1

module Oxm = struct

  type t = oxm

  let field_length (oxm : oxm) : int = match oxm with
    | OxmInPort _ -> 4
    | OxmInPhyPort _ -> 4
    | OxmEthType  _ -> 2
    | OxmEthDst ethaddr ->
      (match ethaddr.m_mask with
        | None -> 6
        | Some _ -> 12)
    | OxmEthSrc ethaddr ->
      (match ethaddr.m_mask with
        | None -> 6
        | Some _ -> 12)
    | OxmVlanVId vid ->
      (match vid.m_mask with
        | None -> 2
        | Some _ -> 4)
    | OxmVlanPcp _ -> 1
    | OxmIP4Src ipaddr -> 
      (match ipaddr.m_mask with
        | None -> 4
        | Some _ -> 8)
    | OxmIP4Dst ipaddr ->       
      (match ipaddr.m_mask with
        | None -> 4
        | Some _ -> 8)
    | OxmTCPSrc _ -> 2
    | OxmTCPDst _ -> 2
    | OxmARPOp _ -> 2
    | OxmARPSpa t->
      (match t.m_mask with
        | None -> 4
        | Some _ -> 8)
    | OxmARPTpa t->
      (match t.m_mask with
        | None -> 4
        | Some _ -> 8)
    | OxmARPSha t->
      (match t.m_mask with
        | None -> 6
        | Some _ -> 12)
    | OxmARPTha t->
      (match t.m_mask with
        | None -> 6
        | Some _ -> 12)
    | OxmMPLSLabel _ -> 4
    | OxmMPLSTc _ -> 1
    | OxmMetadata t -> 
      (match t.m_mask with
        | None -> 8
        | Some _ -> 16)
    | OxmIPProto _ -> 1
    | OxmIPDscp _ -> 1
    | OxmIPEcn _ -> 1
    | OxmICMPType _ -> 1
    | OxmICMPCode _ -> 1
    | OxmTunnelId t ->
      (match t.m_mask with
        | None -> 8
        | Some _ -> 16)
    | OxmUDPSrc _ -> 2
    | OxmUDPDst _ -> 2
    | OxmSCTPSrc _ -> 2
    | OxmSCTPDst _ -> 2
    | OxmIPv6Src t ->
      (match t.m_mask with
        | None -> 16
        | Some _ -> 32)
    | OxmIPv6Dst t ->
      (match t.m_mask with
        | None -> 16
        | Some _ -> 32)
    | OxmIPv6FLabel t ->
      (match t.m_mask with
        | None -> 4
        | Some _ -> 8)
    | OxmICMPv6Type _ -> 1
    | OxmICMPv6Code _ -> 1
    | OxmIPv6NDTarget t ->
      (match t.m_mask with
        | None -> 16
        | Some _ -> 32)
    | OxmIPv6NDSll _ -> 6
    | OxmIPv6NDTll _ -> 6
    | OxmMPLSBos _ -> 1
    | OxmPBBIsid t ->
      (match t.m_mask with
        | None -> 3
        | Some _ -> 6)
    | OxmIPv6ExtHdr t ->
      (match t.m_mask with
        | None -> 2
        | Some _ -> 4)

  let field_name (oxm : oxm) : string = match oxm with
    | OxmInPort _ -> "InPort"
    | OxmInPhyPort _ -> "InPhyPort"
    | OxmEthType  _ -> "EthType"
    | OxmEthDst ethaddr ->
      (match ethaddr.m_mask with
        | None -> "EthDst"
        | Some _ -> "EthDst/mask")
    | OxmEthSrc ethaddr ->
      (match ethaddr.m_mask with
        | None -> "EthSrc"
        | Some _ -> "EthSrc/mask")
    | OxmVlanVId vid ->
      (match vid.m_mask with
        | None -> "VlanVId"
        | Some _ -> "VlanVId/mask")
    | OxmVlanPcp _ -> "VlanPcp"
    | OxmIP4Src ipaddr -> 
      (match ipaddr.m_mask with
        | None -> "IPSrc"
        | Some _ -> "IPSrc/mask")
    | OxmIP4Dst ipaddr ->       
      (match ipaddr.m_mask with
        | None -> "IPDst"
        | Some _ -> "IPDst/mask")
    | OxmTCPSrc _ -> "TCPSrc"
    | OxmTCPDst _ -> "TCPDst"
    | OxmARPOp _ -> "ARPOp"
    | OxmARPSpa t->
      (match t.m_mask with
        | None -> "ARPSpa"
        | Some _ -> "ARPSpa/mask")
    | OxmARPTpa t->
      (match t.m_mask with
        | None -> "ARPTpa"
        | Some _ -> "ARPTpa/mask")
    | OxmARPSha t->
      (match t.m_mask with
        | None -> "ARPSha"
        | Some _ -> "ARPSha/mask")
    | OxmARPTha t->
      (match t.m_mask with
        | None -> "ARPTha"
        | Some _ -> "ARPTha/mask")
    | OxmMPLSLabel _ -> "MPLSLabel"
    | OxmMPLSTc _ -> "MplsTc"
    | OxmMetadata t -> 
      (match t.m_mask with
        | None -> "Metadata"
        | Some _ -> "Metadata/mask")
    | OxmIPProto _ -> "IPProto"
    | OxmIPDscp _ -> "IPDscp"
    | OxmIPEcn _ -> "IPEcn"
    | OxmICMPType _ -> "ICMP Type"
    | OxmICMPCode _ -> "ICMP Code"
    | OxmTunnelId t ->
      (match t.m_mask with
        | None -> "Tunnel ID"
        | Some _ -> "Tunnel ID/mask")
    | OxmUDPSrc _ -> "UDPSrc"
    | OxmUDPDst _ -> "UDPDst"
    | OxmSCTPSrc _ -> "SCTPSrc"
    | OxmSCTPDst _ -> "SCTPDst"
    | OxmIPv6Src t ->
      (match t.m_mask with
        | None -> "IPv6Src"
        | Some _ -> "IPv6Src/mask")
    | OxmIPv6Dst t ->
      (match t.m_mask with
        | None -> "IPv6Dst"
        | Some _ -> "IPv6Dst/mask")
    | OxmIPv6FLabel t ->
      (match t.m_mask with
        | None -> "IPv6FlowLabel"
        | Some _ -> "IPv6FlowLabel/mask")
    | OxmICMPv6Type _ -> "ICMPv6Type"
    | OxmICMPv6Code _ -> "IPCMPv6Code"
    | OxmIPv6NDTarget t ->
      (match t.m_mask with
        | None -> "IPv6NeighborDiscoveryTarget"
        | Some _ -> "IPv6NeighborDiscoveryTarget/mask")
    | OxmIPv6NDSll _ -> "IPv6NeighborDiscoverySourceLink"
    | OxmIPv6NDTll _ -> "IPv6NeighborDiscoveryTargetLink"
    | OxmMPLSBos _ -> "MPLSBoS"
    | OxmPBBIsid t ->
      (match t.m_mask with
        | None -> "PBBIsid"
        | Some _ -> "PBBIsid/mask")
    | OxmIPv6ExtHdr t ->
      (match t.m_mask with
        | None -> "IPv6ExtHdr"
        | Some _ -> "IPv6ExtHdr/mask")

  let sizeof (oxm : oxm) : int =
    sizeof_ofp_oxm + field_length oxm

  let sizeof_header (oxml : oxm list) : int =
    (List.length oxml) * 4

  let to_string oxm =
    match oxm with
    | OxmInPort p -> Format.sprintf "InPort = %lu " p
    | OxmInPhyPort p -> Format.sprintf "InPhyPort = %lu " p
    | OxmEthType  e -> Format.sprintf "EthType = %X " e
    | OxmEthDst ethaddr ->
      (match ethaddr.m_mask with
        | None -> Format.sprintf "EthDst = %s" (string_of_mac ethaddr.m_value)
        | Some m -> Format.sprintf "EthDst = %s/%s" (string_of_mac ethaddr.m_value) (string_of_mac m))
    | OxmEthSrc ethaddr ->
      (match ethaddr.m_mask with
        | None -> Format.sprintf "EthSrc = %s" (string_of_mac ethaddr.m_value)
        | Some m -> Format.sprintf "EthSrc = %s/%s" (string_of_mac ethaddr.m_value) (string_of_mac m))
    | OxmVlanVId vid ->
      (match vid.m_mask with
        | None -> Format.sprintf "VlanVId = %u" vid.m_value
        | Some m -> Format.sprintf "VlanVId = %u/%u" vid.m_value m)
    | OxmVlanPcp vid -> Format.sprintf "VlanPcp = %u" vid
    | OxmIP4Src ipaddr ->
      (match ipaddr.m_mask with
        | None -> Format.sprintf "IPSrc = %s" (string_of_ip ipaddr.m_value)
        | Some m -> Format.sprintf "IPSrc = %s/%s" (string_of_ip ipaddr.m_value) (string_of_ip m))
    | OxmIP4Dst ipaddr -> 
      (match ipaddr.m_mask with
        | None -> Format.sprintf "IPDst = %s" (string_of_ip ipaddr.m_value)
        | Some m -> Format.sprintf "IPDst = %s/%s" (string_of_ip ipaddr.m_value) (string_of_ip m))
    | OxmTCPSrc v -> Format.sprintf "TCPSrc = %u" v
    | OxmTCPDst v -> Format.sprintf "TCPDst = %u" v
    | OxmMPLSLabel v -> Format.sprintf "MPLSLabel = %lu" v
    | OxmMPLSTc v -> Format.sprintf "MplsTc = %u" v 
    | OxmMetadata v ->
      (match v.m_mask with
        | None -> Format.sprintf "Metadata = %Lu" v.m_value
        | Some m -> Format.sprintf "Metadata = %Lu/%Lu" v.m_value m)
    | OxmIPProto v -> Format.sprintf "IPProto = %u" v
    | OxmIPDscp v -> Format.sprintf "IPDscp = %u" v
    | OxmIPEcn v -> Format.sprintf "IPEcn = %u" v
    | OxmARPOp v -> Format.sprintf "ARPOp = %u" v
    | OxmARPSpa v ->
      (match v.m_mask with
        | None -> Format.sprintf "ARPSpa = %lu" v.m_value
        | Some m -> Format.sprintf "ARPSpa = %lu/%lu" v.m_value m)
    | OxmARPTpa v ->
      (match v.m_mask with
        | None -> Format.sprintf "ARPTpa = %lu" v.m_value
        | Some m -> Format.sprintf "ARPTpa = %lu/%lu" v.m_value m)
    | OxmARPSha v ->
      (match v.m_mask with
        | None -> Format.sprintf "ARPSha = %Lu" v.m_value
        | Some m -> Format.sprintf "ARPSha = %Lu/%Lu" v.m_value m)
    | OxmARPTha v ->
      (match v.m_mask with
        | None -> Format.sprintf "ARPTha = %Lu" v.m_value
        | Some m -> Format.sprintf "ARPTha = %Lu/%Lu" v.m_value m)
    | OxmICMPType v -> Format.sprintf "ICMPType = %u" v
    | OxmICMPCode v -> Format.sprintf "ICMPCode = %u" v
    | OxmTunnelId v -> 
      (match v.m_mask with
        | None -> Format.sprintf "TunnelID = %Lu" v.m_value
        | Some m -> Format.sprintf "TunnelID = %Lu/%Lu" v.m_value m)
    | OxmUDPSrc v -> Format.sprintf "UDPSrc = %u" v
    | OxmUDPDst v -> Format.sprintf "UDPDst = %u" v
    | OxmSCTPSrc v -> Format.sprintf "SCTPSrc = %u" v
    | OxmSCTPDst v -> Format.sprintf "SCTPDst = %u" v
    | OxmIPv6Src t ->
      (match t.m_mask with
        | None -> Format.sprintf "IPv6Src = %s" (string_of_ipv6 t.m_value)
        | Some m -> Format.sprintf "IPv6Src = %s/%s" (string_of_ipv6 t.m_value) (string_of_ipv6 m))
    | OxmIPv6Dst t ->
      (match t.m_mask with
        | None -> Format.sprintf "IPv6Dst = %s" (string_of_ipv6 t.m_value)
        | Some m -> Format.sprintf "IPv6Dst = %s/%s" (string_of_ipv6 t.m_value) (string_of_ipv6 m))
    | OxmIPv6FLabel t ->
      (match t.m_mask with
        | None -> Format.sprintf "IPv6FlowLabel = %lu" t.m_value
        | Some m -> Format.sprintf "IPv6FlowLabel = %lu/%lu" t.m_value m)
    | OxmICMPv6Type v -> Format.sprintf "ICMPv6Type = %u" v
    | OxmICMPv6Code v -> Format.sprintf "IPCMPv6Code = %u" v
    | OxmIPv6NDTarget t ->
      (match t.m_mask with
        | None -> Format.sprintf "IPv6NeighborDiscoveryTarget = %s" (string_of_ipv6 t.m_value)
        | Some m -> Format.sprintf "IPv6NeighborDiscoveryTarget = %s/%s" (string_of_ipv6 t.m_value) (string_of_ipv6 m))
    | OxmIPv6NDSll v -> Format.sprintf "IPv6NeighborDiscoverySourceLink = %Lu" v
    | OxmIPv6NDTll v -> Format.sprintf "IPv6NeighborDiscoveryTargetLink = %Lu" v
    | OxmMPLSBos v -> Format.sprintf "MPLSBoS = %u" v
    | OxmPBBIsid t ->
      (match t.m_mask with
        | None -> Format.sprintf "PBBIsid = %lu" t.m_value
        | Some m -> Format.sprintf "PBBIsid = %lu/%lu" t.m_value m)
    | OxmIPv6ExtHdr t ->
      (match t.m_mask with
        | None -> Format.sprintf "IPv6ExtHdr = %u" t.m_value
        | Some m -> Format.sprintf "IPv6ExtHdr = %u/%u" t.m_value m)

  let set_ofp_oxm (buf : Cstruct.t) (c : ofp_oxm_class) (f : oxm_ofb_match_fields) (hm : int) (l : int) = 
    let value = (0x7f land (oxm_ofb_match_fields_to_int f)) lsl 1 in
      let value = value lor (0x1 land hm) in
        set_ofp_oxm_oxm_class buf (ofp_oxm_class_to_int c);
        set_ofp_oxm_oxm_field_and_hashmask buf value;
        set_ofp_oxm_oxm_length buf l


  let marshal (buf : Cstruct.t) (oxm : oxm) : int = 
    let l = field_length oxm in
      let ofc = OFPXMC_OPENFLOW_BASIC in
        let buf2 = Cstruct.shift buf sizeof_ofp_oxm in
          match oxm with
            | OxmInPort pid ->
              set_ofp_oxm buf ofc OFPXMT_OFB_IN_PORT 0 l;
              set_ofp_uint32_value buf2 pid;
              sizeof_ofp_oxm + l
            | OxmInPhyPort pid ->
              set_ofp_oxm buf ofc OFPXMT_OFB_IN_PHY_PORT 0 l;
              set_ofp_uint32_value buf2 pid;
              sizeof_ofp_oxm + l
            | OxmEthType ethtype ->
              set_ofp_oxm buf ofc OFPXMT_OFB_ETH_TYPE 0 l;
              set_ofp_uint16_value buf2 ethtype;
              sizeof_ofp_oxm + l
            | OxmEthDst ethaddr ->
              set_ofp_oxm buf ofc OFPXMT_OFB_ETH_DST (match ethaddr.m_mask with None -> 0 | _ -> 1) l;
              set_ofp_uint48_value buf2 ethaddr.m_value;
              begin match ethaddr.m_mask with
                | None ->
                  sizeof_ofp_oxm + l
                | Some mask ->
                  let buf3 = Cstruct.shift buf2 (l/2) in
                    set_ofp_uint48_value buf3 mask;
                    sizeof_ofp_oxm + l
              end
            | OxmEthSrc ethaddr ->
              set_ofp_oxm buf ofc OFPXMT_OFB_ETH_SRC (match ethaddr.m_mask with None -> 0 | _ -> 1) l;
              set_ofp_uint48_value buf2 ethaddr.m_value;
              begin match ethaddr.m_mask with
                | None ->
                  sizeof_ofp_oxm + l
                | Some mask ->
                  let buf3 = Cstruct.shift buf2 (l/2) in
                    set_ofp_uint48_value buf3 mask;
                    sizeof_ofp_oxm + l
              end
            | OxmIP4Src ipaddr ->
              set_ofp_oxm buf ofc OFPXMT_OFB_IPV4_SRC (match ipaddr.m_mask with None -> 0 | _ -> 1) l;
              set_ofp_uint32_value buf2 ipaddr.m_value;
              begin match ipaddr.m_mask with
                | None ->
                  sizeof_ofp_oxm + l
                | Some mask ->
                  let buf3 = Cstruct.shift buf2 (l/2) in
                    set_ofp_uint32_value buf3 mask;
                    sizeof_ofp_oxm + l
              end
            | OxmIP4Dst ipaddr ->
              set_ofp_oxm buf ofc OFPXMT_OFB_IPV4_DST (match ipaddr.m_mask with None -> 0 | _ -> 1) l;
              set_ofp_uint32_value buf2 ipaddr.m_value;
              begin match ipaddr.m_mask with
                | None ->
                  sizeof_ofp_oxm + l
                | Some mask ->
                  let buf3 = Cstruct.shift buf2 (l/2) in
                    set_ofp_uint32_value buf3 mask;
                    sizeof_ofp_oxm + l
              end
            | OxmVlanVId vid ->
              set_ofp_oxm buf ofc OFPXMT_OFB_VLAN_VID (match vid.m_mask with None -> 0 | _ -> 1) l;
              set_ofp_uint16_value buf2 vid.m_value;
              begin match vid.m_mask with
                | None ->
                  sizeof_ofp_oxm + l
                | Some mask ->
                  let buf3 = Cstruct.shift buf2 (l/2) in
                    set_ofp_uint16_value buf3 mask;
                    sizeof_ofp_oxm + l
              end
            | OxmVlanPcp vid ->
              set_ofp_oxm buf ofc OFPXMT_OFB_VLAN_PCP 0 l;
              set_ofp_uint8_value buf2 vid;
              sizeof_ofp_oxm + l
            | OxmMPLSLabel vid ->
              set_ofp_oxm buf ofc OFPXMT_OFB_MPLS_LABEL 0 l;
              set_ofp_uint32_value buf2 vid;
              sizeof_ofp_oxm + l
            | OxmMPLSTc vid ->
              set_ofp_oxm buf ofc OFPXMT_OFB_MPLS_TC 0 l;
              set_ofp_uint8_value buf2 vid;
              sizeof_ofp_oxm + l
            | OxmMetadata meta ->
              set_ofp_oxm buf ofc OFPXMT_OFB_METADATA  (match meta.m_mask with None -> 0 | _ -> 1)  l;
              set_ofp_uint64_value buf2 meta.m_value;
              begin match meta.m_mask with
                | None ->
                  sizeof_ofp_oxm + l
                | Some mask ->
                  let buf3 = Cstruct.shift buf2 (l/2) in
                    set_ofp_uint64_value buf3 mask;
                    sizeof_ofp_oxm + l
              end
            | OxmIPProto ipproto ->
              set_ofp_oxm buf ofc OFPXMT_OFB_IP_PROTO 0 l;
              set_ofp_uint8_value buf2 ipproto;
              sizeof_ofp_oxm + l
            | OxmIPDscp ipdscp ->
              set_ofp_oxm buf ofc OFPXMT_OFB_IP_DSCP 0 l;
              set_ofp_uint8_value buf2 ipdscp;
              sizeof_ofp_oxm + l
            | OxmIPEcn ipecn ->
              set_ofp_oxm buf ofc OFPXMT_OFB_IP_ECN 0 l;
              set_ofp_uint8_value buf2 ipecn;
              sizeof_ofp_oxm + l
            | OxmTCPSrc port ->
              set_ofp_oxm buf ofc OFPXMT_OFB_TCP_SRC 0 l;
              set_ofp_uint16_value buf2 port;
              sizeof_ofp_oxm + l
            | OxmTCPDst port ->
              set_ofp_oxm buf ofc OFPXMT_OFB_TCP_DST 0 l;
              set_ofp_uint16_value buf2 port;
              sizeof_ofp_oxm + l
            | OxmARPOp arp ->
              set_ofp_oxm buf ofc OFPXMT_OFB_ARP_OP 0 l;
              set_ofp_uint16_value buf2 arp;
              sizeof_ofp_oxm + l
            | OxmARPSpa arp ->
              set_ofp_oxm buf ofc OFPXMT_OFB_ARP_SPA  (match arp.m_mask with None -> 0 | _ -> 1)  l;
              set_ofp_uint32_value buf2 arp.m_value;
              begin match arp.m_mask with
                | None ->
                  sizeof_ofp_oxm + l
                | Some mask ->
                  let buf3 = Cstruct.shift buf2 (l/2) in
                    set_ofp_uint32_value buf3 mask;
                    sizeof_ofp_oxm + l
              end
            | OxmARPTpa arp ->
              set_ofp_oxm buf ofc OFPXMT_OFB_ARP_TPA  (match arp.m_mask with None -> 0 | _ -> 1)  l;
              set_ofp_uint32_value buf2 arp.m_value;
              begin match arp.m_mask with
                | None ->
                  sizeof_ofp_oxm + l
                | Some mask ->
                  let buf3 = Cstruct.shift buf2 (l/2) in
                    set_ofp_uint32_value buf3 mask;
                    sizeof_ofp_oxm + l
              end
            | OxmARPSha arp ->
              set_ofp_oxm buf ofc OFPXMT_OFB_ARP_SHA  (match arp.m_mask with None -> 0 | _ -> 1)  l;
              set_ofp_uint48_value buf2 arp.m_value;
              begin match arp.m_mask with
                | None ->
                  sizeof_ofp_oxm + l
                | Some mask ->
                  let buf3 = Cstruct.shift buf2 (l/2) in
                    set_ofp_uint48_value buf3 mask;
                    sizeof_ofp_oxm + l
              end
            | OxmARPTha arp ->
              set_ofp_oxm buf ofc OFPXMT_OFB_ARP_THA  (match arp.m_mask with None -> 0 | _ -> 1)  l;
              set_ofp_uint48_value buf2 arp.m_value;
              begin match arp.m_mask with
                | None ->
                  sizeof_ofp_oxm + l
                | Some mask ->
                  let buf3 = Cstruct.shift buf2 (l/2) in
                    set_ofp_uint48_value buf3 mask;
                    sizeof_ofp_oxm + l
              end
            | OxmICMPType t ->
              set_ofp_oxm buf ofc OFPXMT_OFB_ICMPV4_TYPE 0 l;
              set_ofp_uint8_value buf2 t;
              sizeof_ofp_oxm + l
            | OxmICMPCode c->
              set_ofp_oxm buf ofc OFPXMT_OFB_ICMPV4_CODE 0 l;
              set_ofp_uint8_value buf2 c;
              sizeof_ofp_oxm + l
            | OxmTunnelId tun ->
              set_ofp_oxm buf ofc OFPXMT_OFB_TUNNEL_ID  (match tun.m_mask with None -> 0 | _ -> 1)  l;
              set_ofp_uint64_value buf2 tun.m_value;
              begin match tun.m_mask with
                | None ->
                  sizeof_ofp_oxm + l
                | Some mask ->
                  let buf3 = Cstruct.shift buf2 (l/2) in
                    set_ofp_uint64_value buf3 mask;
                    sizeof_ofp_oxm + l
              end
            | OxmUDPSrc port ->
              set_ofp_oxm buf ofc OFPXMT_OFB_UDP_SRC 0 l;
              set_ofp_uint16_value buf2 port;
              sizeof_ofp_oxm + l
            | OxmUDPDst port ->
              set_ofp_oxm buf ofc OFPXMT_OFB_UDP_DST 0 l;
              set_ofp_uint16_value buf2 port;
              sizeof_ofp_oxm + l
            | OxmSCTPSrc port ->
              set_ofp_oxm buf ofc OFPXMT_OFB_SCTP_SRC 0 l;
              set_ofp_uint16_value buf2 port;
              sizeof_ofp_oxm + l
            | OxmSCTPDst port ->
              set_ofp_oxm buf ofc OFPXMT_OFB_SCTP_DST 0 l;
              set_ofp_uint16_value buf2 port;
              sizeof_ofp_oxm + l
            | OxmIPv6Src addr ->
              set_ofp_oxm buf ofc OFPXMT_OFB_IPV6_SRC (match addr.m_mask with None -> 0 | _ -> 1)  l;
              set_ofp_uint128_value buf2 addr.m_value;
              begin match addr.m_mask with
                | None ->
                  sizeof_ofp_oxm + l
                | Some mask ->
                  let buf3 = Cstruct.shift buf2 (l/2) in
                    set_ofp_uint128_value buf3 mask;
                    sizeof_ofp_oxm + l
              end
            | OxmIPv6Dst addr ->
              set_ofp_oxm buf ofc OFPXMT_OFB_IPV6_DST (match addr.m_mask with None -> 0 | _ -> 1)  l;
              set_ofp_uint128_value buf2 addr.m_value;
              begin match addr.m_mask with
                | None ->
                  sizeof_ofp_oxm + l
                | Some mask ->
                  let buf3 = Cstruct.shift buf2 (l/2) in
                    set_ofp_uint128_value buf3 mask;
                    sizeof_ofp_oxm + l
              end
            | OxmIPv6FLabel label ->
              set_ofp_oxm buf ofc OFPXMT_OFB_IPV6_FLABEL (match label.m_mask with None -> 0 | _ -> 1)  l;
              set_ofp_uint32_value buf2 label.m_value;
              begin match label.m_mask with
                | None ->
                  sizeof_ofp_oxm + l
                | Some mask ->
                  let buf3 = Cstruct.shift buf2 (l/2) in
                    set_ofp_uint32_value buf3 mask;
                    sizeof_ofp_oxm + l
              end
            | OxmICMPv6Type typ ->
              set_ofp_oxm buf ofc OFPXMT_OFB_ICMPV6_TYPE 0 l;
              set_ofp_uint8_value buf2 typ;
              sizeof_ofp_oxm + l
            | OxmICMPv6Code cod ->
              set_ofp_oxm buf ofc OFPXMT_OFB_ICMPV6_CODE 0 l;
              set_ofp_uint8_value buf2 cod;
              sizeof_ofp_oxm + l
            | OxmIPv6NDTarget addr ->
              set_ofp_oxm buf ofc OFPXMT_OFB_IPV6_ND_TARGET (match addr.m_mask with None -> 0 | _ -> 1)  l;
              set_ofp_uint128_value buf2 addr.m_value;
              begin match addr.m_mask with
                | None ->
                  sizeof_ofp_oxm + l
                | Some mask ->
                  let buf3 = Cstruct.shift buf2 (l/2) in
                    set_ofp_uint128_value buf3 mask;
                    sizeof_ofp_oxm + l
              end
            | OxmIPv6NDSll sll ->
              set_ofp_oxm buf ofc OFPXMT_OFB_IPV6_ND_SLL 0 l;
              set_ofp_uint48_value buf2 sll;
              sizeof_ofp_oxm + l
            | OxmIPv6NDTll tll ->
              set_ofp_oxm buf ofc OFPXMT_OFB_IPV6_ND_TLL 0 l;
              set_ofp_uint48_value buf2 tll;
              sizeof_ofp_oxm + l
            | OxmMPLSBos boS ->
              set_ofp_oxm buf ofc OFPXMT_OFP_MPLS_BOS 0 l;
              set_ofp_uint8_value buf2 boS;
              sizeof_ofp_oxm + l
            | OxmPBBIsid sid ->
              set_ofp_oxm buf ofc OFPXMT_OFB_PBB_ISID (match sid.m_mask with None -> 0 | _ -> 1)  l;
              set_ofp_uint24_value buf2 sid.m_value;
              begin match sid.m_mask with
                | None ->
                  sizeof_ofp_oxm + l
                | Some mask ->
                  let buf3 = Cstruct.shift buf2 (l/2) in
                    set_ofp_uint24_value buf3 mask;
                    sizeof_ofp_oxm + l
              end
            | OxmIPv6ExtHdr hdr ->
              set_ofp_oxm buf ofc OFPXMT_OFB_IPV6_EXTHDR (match hdr.m_mask with None -> 0 | _ -> 1)  l;
              set_ofp_uint16_value buf2 hdr.m_value;
              begin match hdr.m_mask with
                | None ->
                  sizeof_ofp_oxm + l
                | Some mask ->
                  let buf3 = Cstruct.shift buf2 (l/2) in
                    set_ofp_uint16_value buf3 mask;
                    sizeof_ofp_oxm + l
              end

  let marshal_header (buf : Cstruct.t) (oxm : oxm) : int = 
  (* Same as marshal, but without the payload *)
    let l = field_length oxm in
      let ofc = OFPXMC_OPENFLOW_BASIC in
        match oxm with
          | OxmInPort _ ->
            set_ofp_oxm buf ofc OFPXMT_OFB_IN_PORT 0 l;
            sizeof_ofp_oxm
          | OxmInPhyPort _ ->
            set_ofp_oxm buf ofc OFPXMT_OFB_IN_PHY_PORT 0 l;
            sizeof_ofp_oxm
          | OxmEthType _ ->
            set_ofp_oxm buf ofc OFPXMT_OFB_ETH_TYPE 0 l;
            sizeof_ofp_oxm
          | OxmEthDst ethaddr ->
            set_ofp_oxm buf ofc OFPXMT_OFB_ETH_DST (match ethaddr.m_mask with None -> 0 | _ -> 1) l;
            sizeof_ofp_oxm
          | OxmEthSrc ethaddr ->
            set_ofp_oxm buf ofc OFPXMT_OFB_ETH_SRC (match ethaddr.m_mask with None -> 0 | _ -> 1) l;
            sizeof_ofp_oxm
          | OxmIP4Src ipaddr ->
            set_ofp_oxm buf ofc OFPXMT_OFB_IPV4_SRC (match ipaddr.m_mask with None -> 0 | _ -> 1) l;
            sizeof_ofp_oxm
          | OxmIP4Dst ipaddr ->
            set_ofp_oxm buf ofc OFPXMT_OFB_IPV4_DST (match ipaddr.m_mask with None -> 0 | _ -> 1) l;
            sizeof_ofp_oxm
          | OxmVlanVId vid ->
            set_ofp_oxm buf ofc OFPXMT_OFB_VLAN_VID (match vid.m_mask with None -> 0 | _ -> 1) l;
            sizeof_ofp_oxm
          | OxmVlanPcp vid ->
            set_ofp_oxm buf ofc OFPXMT_OFB_VLAN_PCP 0 l;
            sizeof_ofp_oxm
          | OxmMPLSLabel vid ->
            set_ofp_oxm buf ofc OFPXMT_OFB_MPLS_LABEL 0 l;
            sizeof_ofp_oxm
          | OxmMPLSTc vid ->
            set_ofp_oxm buf ofc OFPXMT_OFB_MPLS_TC 0 l;
            sizeof_ofp_oxm
          | OxmMetadata meta ->
            set_ofp_oxm buf ofc OFPXMT_OFB_METADATA  (match meta.m_mask with None -> 0 | _ -> 1)  l;
            sizeof_ofp_oxm
          | OxmIPProto ipproto ->
            set_ofp_oxm buf ofc OFPXMT_OFB_IP_PROTO 0 l;
            sizeof_ofp_oxm
          | OxmIPDscp ipdscp ->
            set_ofp_oxm buf ofc OFPXMT_OFB_IP_DSCP 0 l;
            sizeof_ofp_oxm
          | OxmIPEcn ipecn ->
            set_ofp_oxm buf ofc OFPXMT_OFB_IP_ECN 0 l;
            sizeof_ofp_oxm
          | OxmTCPSrc port ->
            set_ofp_oxm buf ofc OFPXMT_OFB_TCP_SRC 0 l;
            sizeof_ofp_oxm
          | OxmTCPDst port ->
            set_ofp_oxm buf ofc OFPXMT_OFB_TCP_DST 0 l;
            sizeof_ofp_oxm
          | OxmARPOp arp ->
            set_ofp_oxm buf ofc OFPXMT_OFB_ARP_OP 0 l;
            sizeof_ofp_oxm
          | OxmARPSpa arp ->
            set_ofp_oxm buf ofc OFPXMT_OFB_ARP_SPA  (match arp.m_mask with None -> 0 | _ -> 1)  l;
            sizeof_ofp_oxm
          | OxmARPTpa arp ->
            set_ofp_oxm buf ofc OFPXMT_OFB_ARP_TPA  (match arp.m_mask with None -> 0 | _ -> 1)  l;
            sizeof_ofp_oxm
          | OxmARPSha arp ->
            set_ofp_oxm buf ofc OFPXMT_OFB_ARP_SHA  (match arp.m_mask with None -> 0 | _ -> 1)  l;
            sizeof_ofp_oxm
          | OxmARPTha arp ->
            set_ofp_oxm buf ofc OFPXMT_OFB_ARP_THA  (match arp.m_mask with None -> 0 | _ -> 1)  l;
            sizeof_ofp_oxm
          | OxmICMPType t ->
            set_ofp_oxm buf ofc OFPXMT_OFB_ICMPV4_TYPE 0 l;
            sizeof_ofp_oxm
          | OxmICMPCode c->
            set_ofp_oxm buf ofc OFPXMT_OFB_ICMPV4_CODE 0 l;
            sizeof_ofp_oxm
          | OxmTunnelId tun ->
            set_ofp_oxm buf ofc OFPXMT_OFB_TUNNEL_ID  (match tun.m_mask with None -> 0 | _ -> 1)  l;
            sizeof_ofp_oxm
          | OxmUDPSrc port ->
            set_ofp_oxm buf ofc OFPXMT_OFB_UDP_SRC 0 l;
            sizeof_ofp_oxm
          | OxmUDPDst port ->
            set_ofp_oxm buf ofc OFPXMT_OFB_UDP_DST 0 l;
            sizeof_ofp_oxm
          | OxmSCTPSrc port ->
            set_ofp_oxm buf ofc OFPXMT_OFB_SCTP_SRC 0 l;
            sizeof_ofp_oxm
          | OxmSCTPDst port ->
            set_ofp_oxm buf ofc OFPXMT_OFB_SCTP_DST 0 l;
            sizeof_ofp_oxm
          | OxmIPv6Src addr ->
            set_ofp_oxm buf ofc OFPXMT_OFB_IPV6_SRC (match addr.m_mask with None -> 0 | _ -> 1)  l;
            sizeof_ofp_oxm
          | OxmIPv6Dst addr ->
            set_ofp_oxm buf ofc OFPXMT_OFB_IPV6_DST (match addr.m_mask with None -> 0 | _ -> 1)  l;
            sizeof_ofp_oxm
          | OxmIPv6FLabel label ->
            set_ofp_oxm buf ofc OFPXMT_OFB_IPV6_FLABEL (match label.m_mask with None -> 0 | _ -> 1)  l;
            sizeof_ofp_oxm
          | OxmICMPv6Type typ ->
            set_ofp_oxm buf ofc OFPXMT_OFB_ICMPV6_TYPE 0 l;
            sizeof_ofp_oxm
          | OxmICMPv6Code cod ->
            set_ofp_oxm buf ofc OFPXMT_OFB_ICMPV6_CODE 0 l;
            sizeof_ofp_oxm
          | OxmIPv6NDTarget addr ->
            set_ofp_oxm buf ofc OFPXMT_OFB_IPV6_ND_TARGET (match addr.m_mask with None -> 0 | _ -> 1)  l;
            sizeof_ofp_oxm
          | OxmIPv6NDSll sll ->
            set_ofp_oxm buf ofc OFPXMT_OFB_IPV6_ND_SLL 0 l;
            sizeof_ofp_oxm
          | OxmIPv6NDTll tll ->
            set_ofp_oxm buf ofc OFPXMT_OFB_IPV6_ND_TLL 0 l;
            sizeof_ofp_oxm
          | OxmMPLSBos boS ->
            set_ofp_oxm buf ofc OFPXMT_OFP_MPLS_BOS 0 l;
            sizeof_ofp_oxm
          | OxmPBBIsid sid ->
            set_ofp_oxm buf ofc OFPXMT_OFB_PBB_ISID (match sid.m_mask with None -> 0 | _ -> 1)  l;
            sizeof_ofp_oxm
          | OxmIPv6ExtHdr hdr ->
            set_ofp_oxm buf ofc OFPXMT_OFB_IPV6_EXTHDR (match hdr.m_mask with None -> 0 | _ -> 1)  l;
            sizeof_ofp_oxm



  let parse (bits : Cstruct.t) : oxm * Cstruct.t =
    (* printf "class= %d\n" (get_ofp_oxm_oxm_class bits); *)
    (* let c = match int_to_ofp_oxm_class (get_ofp_oxm_oxm_class bits) with *)
    (*   | Some n -> n *)
    (*   | None ->  *)
    (*     raise (Unparsable (sprintf "malformed class in oxm")) in *)
    (* TODO: assert c is OFPXMC_OPENFLOW_BASIC *)
    let value = get_ofp_oxm_oxm_field_and_hashmask bits in
    let f = match int_to_oxm_ofb_match_fields (value lsr 1) with
      | Some n -> n
      | None -> 
        raise (Unparsable (sprintf "malformed field in oxm %d" (value lsr 1))) in
    let hm = value land 0x1 in
    let oxm_length = get_ofp_oxm_oxm_length bits in
    let bits = Cstruct.shift bits sizeof_ofp_oxm in
    let bits2 = Cstruct.shift bits oxm_length in
    match f with
      | OFPXMT_OFB_IN_PORT ->
        let pid = get_ofp_uint32_value bits in
        (OxmInPort pid, bits2)
      | OFPXMT_OFB_IN_PHY_PORT ->
        let pid = get_ofp_uint32_value bits in
        (OxmInPhyPort pid, bits2)
      | OFPXMT_OFB_METADATA ->
        let value = get_ofp_uint64_value bits in
        if hm = 1 then
          let bits = Cstruct.shift bits 8 in
          let mask = get_ofp_uint64_value bits in
          (OxmMetadata {m_value = value; m_mask = (Some mask)}, bits2)
        else
          (OxmMetadata {m_value = value; m_mask = None}, bits2)
      | OFPXMT_OFB_TUNNEL_ID ->
        let value = get_ofp_uint64_value bits in
        if hm = 1 then
          let bits = Cstruct.shift bits 8 in
          let mask = get_ofp_uint64_value bits in
          (OxmTunnelId {m_value = value; m_mask = (Some mask)}, bits2)
        else
          (OxmTunnelId {m_value = value; m_mask = None}, bits2)
      (* Ethernet destination address. *)
      | OFPXMT_OFB_ETH_DST ->
	let value = get_ofp_uint48_value bits in
	if hm = 1 then
	  let bits = Cstruct.shift bits 6 in
	  let mask = get_ofp_uint48_value bits in
	  (OxmEthDst {m_value = value; m_mask = (Some mask)}, bits2)
	else
	  (OxmEthDst {m_value = value; m_mask = None}, bits2)
      (* Ethernet source address. *)
      | OFPXMT_OFB_ETH_SRC ->
	let value = get_ofp_uint48_value bits in
	if hm = 1 then
	  let bits = Cstruct.shift bits 6 in
	  let mask = get_ofp_uint48_value bits in
	  (OxmEthSrc {m_value = value; m_mask = (Some mask)}, bits2)
	else
	  (OxmEthSrc {m_value = value; m_mask = None}, bits2)
      (* Ethernet frame type. *)
      | OFPXMT_OFB_ETH_TYPE ->
	let value = get_ofp_uint16_value bits in
	  (OxmEthType value, bits2)
      (* IP protocol. *)
      | OFPXMT_OFB_IP_PROTO ->
	let value = get_ofp_uint8_value bits in
	  (OxmIPProto value, bits2)
      (* IP DSCP (6 bits in ToS field). *)
      | OFPXMT_OFB_IP_DSCP ->
	let value = get_ofp_uint8_value bits in
	  (OxmIPDscp (value land 63), bits2)
      (* IP ECN (2 bits in ToS field). *)
      |  OFPXMT_OFB_IP_ECN ->
	let value = get_ofp_uint8_value bits in
	  (OxmIPEcn (value land 3), bits2)
      (* IPv4 source address. *)
      | OFPXMT_OFB_IPV4_SRC ->
	let value = get_ofp_uint32_value bits in
	if hm = 1 then
	  let bits = Cstruct.shift bits 4 in
	  let mask = get_ofp_uint32_value bits in
	  (OxmIP4Src {m_value = value; m_mask = (Some mask)}, bits2)
	else
	  (OxmIP4Src {m_value = value; m_mask = None}, bits2)
      (* IPv4 destination address. *)
      | OFPXMT_OFB_IPV4_DST ->
	let value = get_ofp_uint32_value bits in
	if hm = 1 then
	  let bits = Cstruct.shift bits 4 in
	  let mask = get_ofp_uint32_value bits in
	  (OxmIP4Dst {m_value = value; m_mask = (Some mask)}, bits2)
	else
	  (OxmIP4Dst {m_value = value; m_mask = None}, bits2)
      (* ARP opcode. *)
      | OFPXMT_OFB_ARP_OP ->
	let value = get_ofp_uint16_value bits in
	  (OxmARPOp value, bits2)
      (* ARP source IPv4 address. *)
      | OFPXMT_OFB_ARP_SPA ->
	let value = get_ofp_uint32_value bits in
	if hm = 1 then
	  let bits = Cstruct.shift bits 4 in
	  let mask = get_ofp_uint32_value bits in
	  (OxmARPSpa {m_value = value; m_mask = (Some mask)}, bits2)
	else
	  (OxmARPSpa {m_value = value; m_mask = None}, bits2)
      (* ARP target IPv4 address. *)
      | OFPXMT_OFB_ARP_TPA ->
	let value = get_ofp_uint32_value bits in
	if hm = 1 then
	  let bits = Cstruct.shift bits 4 in
	  let mask = get_ofp_uint32_value bits in
	  (OxmARPTpa {m_value = value; m_mask = (Some mask)}, bits2)
	else
	  (OxmARPTpa {m_value = value; m_mask = None}, bits2)
      (* ARP source hardware address. *)
      | OFPXMT_OFB_ARP_SHA ->
	let value = get_ofp_uint48_value bits in
	if hm = 1 then
	  let bits = Cstruct.shift bits 6 in
	  let mask = get_ofp_uint48_value bits in
	  (OxmARPSha {m_value = value; m_mask = (Some mask)}, bits2)
	else
	  (OxmARPSha {m_value = value; m_mask = None}, bits2)
      (* ARP target hardware address. *)
      | OFPXMT_OFB_ARP_THA ->
	let value = get_ofp_uint48_value bits in
	if hm = 1 then
	  let bits = Cstruct.shift bits 6 in
	  let mask = get_ofp_uint48_value bits in
	  (OxmARPTha {m_value = value; m_mask = (Some mask)}, bits2)
	else
	  (OxmARPTha {m_value = value; m_mask = None}, bits2)
      (* ICMP Type *)
      | OFPXMT_OFB_ICMPV4_TYPE ->
	let value = get_ofp_uint8_value bits in
	  (OxmICMPType value, bits2)
      (* ICMP code. *)
      |   OFPXMT_OFB_ICMPV4_CODE ->
	let value = get_ofp_uint8_value bits in
	  (OxmICMPCode value, bits2)
      | OFPXMT_OFB_TCP_DST ->
    let value = get_ofp_uint16_value bits in
	  (OxmTCPDst value, bits2)
      | OFPXMT_OFB_TCP_SRC ->
    let value = get_ofp_uint16_value bits in
	  (OxmTCPSrc value, bits2)
      | OFPXMT_OFB_MPLS_LABEL ->
    let value = get_ofp_uint32_value bits in
	  (OxmMPLSLabel value, bits2)
      | OFPXMT_OFB_VLAN_PCP ->
    let value = get_ofp_uint8_value bits in
	  (OxmVlanPcp value, bits2)
      | OFPXMT_OFB_VLAN_VID ->
    let value = get_ofp_uint16_value bits in
	if hm = 1 then
	  let bits = Cstruct.shift bits 2 in
	  let mask = get_ofp_uint16_value bits in
	  (OxmVlanVId {m_value = value; m_mask = (Some mask)}, bits2)
	else
	  (OxmVlanVId {m_value = value; m_mask = None}, bits2)
      | OFPXMT_OFB_MPLS_TC ->
    let value = get_ofp_uint8_value bits in
	  (OxmMPLSTc value, bits2)
      | OFPXMT_OFB_UDP_SRC ->
    let value = get_ofp_uint16_value bits in
      (OxmUDPSrc value, bits2)
      | OFPXMT_OFB_UDP_DST ->
    let value = get_ofp_uint16_value bits in
      (OxmUDPDst value, bits2)
      | OFPXMT_OFB_SCTP_SRC ->
    let value = get_ofp_uint16_value bits in
      (OxmSCTPSrc value, bits2)
      | OFPXMT_OFB_SCTP_DST ->
    let value = get_ofp_uint16_value bits in
      (OxmSCTPDst value, bits2)
      | OFPXMT_OFB_IPV6_SRC ->
    let value = get_ofp_uint128_value bits in
    if hm = 1 then
      let bits = Cstruct.shift bits 16 in
      let mask = get_ofp_uint128_value bits in
      (OxmIPv6Src {m_value = value; m_mask = (Some mask)}, bits2)
    else
      (OxmIPv6Src {m_value = value; m_mask = None}, bits2)
      | OFPXMT_OFB_IPV6_DST ->
    let value = get_ofp_uint128_value bits in
    if hm = 1 then
      let bits = Cstruct.shift bits 16 in
      let mask = get_ofp_uint128_value bits in
      (OxmIPv6Dst {m_value = value; m_mask = (Some mask)}, bits2)
    else
      (OxmIPv6Dst {m_value = value; m_mask = None}, bits2)
      | OFPXMT_OFB_IPV6_FLABEL ->
    let value = get_ofp_uint32_value bits in
    if hm = 1 then
      let bits = Cstruct.shift bits 4 in
      let mask = get_ofp_uint32_value bits in
      (OxmIPv6FLabel {m_value = value; m_mask = (Some mask)}, bits2)
    else
      (OxmIPv6FLabel {m_value = value; m_mask = None}, bits2)
      | OFPXMT_OFB_ICMPV6_TYPE ->
    let value = get_ofp_uint8_value bits in
      (OxmICMPv6Type value, bits2)
      | OFPXMT_OFB_ICMPV6_CODE ->
    let value = get_ofp_uint8_value bits in
      (OxmICMPv6Code value, bits2)
      | OFPXMT_OFB_IPV6_ND_TARGET ->
    let value = get_ofp_uint128_value bits in
    if hm = 1 then
      let bits = Cstruct.shift bits 16 in
      let mask = get_ofp_uint128_value bits in
      (OxmIPv6NDTarget {m_value = value; m_mask = (Some mask)}, bits2)
    else
      (OxmIPv6NDTarget {m_value = value; m_mask = None}, bits2)
      | OFPXMT_OFB_IPV6_ND_SLL ->
    let value = get_ofp_uint48_value bits in
      (OxmIPv6NDSll value, bits2)
      | OFPXMT_OFB_IPV6_ND_TLL ->
    let value = get_ofp_uint48_value bits in
      (OxmIPv6NDTll value, bits2)
      | OFPXMT_OFP_MPLS_BOS ->
    let value = get_ofp_uint8_value bits in
      (OxmMPLSBos (value land 1), bits2)
      | OFPXMT_OFB_PBB_ISID ->
    let value = get_ofp_uint24_value bits in
    if hm = 1 then
      let bits = Cstruct.shift bits 3 in
      let mask = get_ofp_uint24_value bits in
      (OxmPBBIsid {m_value = value; m_mask = (Some mask)}, bits2)
    else
      (OxmPBBIsid {m_value = value; m_mask = None}, bits2)
      | OFPXMT_OFB_IPV6_EXTHDR ->
    let value = get_ofp_uint16_value bits in
    if hm = 1 then
      let bits = Cstruct.shift bits 2 in
      let mask = get_ofp_uint16_value bits in
      (OxmIPv6ExtHdr {m_value = value; m_mask = (Some mask)}, bits2)
    else
      (OxmIPv6ExtHdr {m_value = value; m_mask = None}, bits2)

    let parse_header (bits : Cstruct.t) : oxm * Cstruct.t =
    (* parse Oxm header function for TableFeatureProp. Similar to parse, but without
       parsing the payload *)
      let value = get_ofp_oxm_oxm_field_and_hashmask bits in
      let f = match int_to_oxm_ofb_match_fields (value lsr 1) with
        | Some n -> n
        | None -> raise (Unparsable (sprintf "malformed field in oxm %d" (value lsr 1))) in
      let hm = value land 0x1 in
      let bits2 = Cstruct.shift bits sizeof_ofp_oxm in
      match f with
        | OFPXMT_OFB_IN_PORT ->
          (OxmInPort 0l, bits2)
        | OFPXMT_OFB_IN_PHY_PORT ->
          (OxmInPhyPort 0l, bits2)
        | OFPXMT_OFB_METADATA ->
          if hm = 1 then
            (OxmMetadata {m_value = 0L; m_mask = (Some 0L)}, bits2)
          else
            (OxmMetadata {m_value = 0L; m_mask = None}, bits2)
        | OFPXMT_OFB_TUNNEL_ID ->
          if hm = 1 then
            (OxmTunnelId {m_value = 0L; m_mask = (Some 0L)}, bits2)
          else
            (OxmTunnelId {m_value = 0L; m_mask = None}, bits2)
        (* Ethernet destination address. *)
        | OFPXMT_OFB_ETH_DST ->
          if hm = 1 then
            (OxmEthDst {m_value = 0L; m_mask = (Some 0L)}, bits2)
          else
            (OxmEthDst {m_value = 0L; m_mask = None}, bits2)
        (* Ethernet source address. *)
        | OFPXMT_OFB_ETH_SRC ->
          if hm = 1 then
            (OxmEthSrc {m_value = 0L; m_mask = (Some 0L)}, bits2)
          else
            (OxmEthSrc {m_value = 0L; m_mask = None}, bits2)
         (* Ethernet frame type. *)
        | OFPXMT_OFB_ETH_TYPE ->
            (OxmEthType 0, bits2)
         (* IP protocol. *)
        | OFPXMT_OFB_IP_PROTO ->
            (OxmIPProto 0, bits2)
        (* IP DSCP (6 bits in ToS field). *)
        | OFPXMT_OFB_IP_DSCP ->
            (OxmIPDscp (0 land 63), bits2)
        (* IP ECN (2 bits in ToS field). *)
        |  OFPXMT_OFB_IP_ECN ->
            (OxmIPEcn (0 land 3), bits2)
        (* IPv4 source address. *)
        | OFPXMT_OFB_IPV4_SRC ->
          if hm = 1 then
            (OxmIP4Src {m_value = 0l; m_mask = (Some 0l)}, bits2)
          else
            (OxmIP4Src {m_value = 0l; m_mask = None}, bits2)
        (* IPv4 destination address. *)
        | OFPXMT_OFB_IPV4_DST ->
          if hm = 1 then
            (OxmIP4Dst {m_value = 0l; m_mask = (Some 0l)}, bits2)
          else
            (OxmIP4Dst {m_value = 0l; m_mask = None}, bits2)
        (* ARP opcode. *)
        | OFPXMT_OFB_ARP_OP ->
          (OxmARPOp 0, bits2)
        (* ARP source IPv4 address. *)
        | OFPXMT_OFB_ARP_SPA ->
          if hm = 1 then
            (OxmARPSpa {m_value = 0l; m_mask = (Some 0l)}, bits2)
          else
            (OxmARPSpa {m_value = 0l; m_mask = None}, bits2)
        (* ARP target IPv4 address. *)
        | OFPXMT_OFB_ARP_TPA ->
          if hm = 1 then
            (OxmARPTpa {m_value = 0l; m_mask = (Some 0l)}, bits2)
          else
            (OxmARPTpa {m_value = 0l; m_mask = None}, bits2)
        (* ARP source hardware address. *)
        | OFPXMT_OFB_ARP_SHA ->
          if hm = 1 then
            (OxmARPSha {m_value = 0L; m_mask = (Some 0L)}, bits2)
          else
            (OxmARPSha {m_value = 0L; m_mask = None}, bits2)
      (* ARP target hardware address. *)
        | OFPXMT_OFB_ARP_THA ->
          if hm = 1 then
            (OxmARPTha {m_value = 0L; m_mask = (Some 0L)}, bits2)
          else
            (OxmARPTha {m_value = 0L; m_mask = None}, bits2)
        (* ICMP Type *)
        | OFPXMT_OFB_ICMPV4_TYPE ->
            (OxmICMPType 0, bits2)
        (* ICMP code. *)
        |   OFPXMT_OFB_ICMPV4_CODE ->
            (OxmICMPCode 0, bits2)
        | OFPXMT_OFB_TCP_DST ->
            (OxmTCPDst 0, bits2)
        | OFPXMT_OFB_TCP_SRC ->
            (OxmTCPSrc 0, bits2)
        | OFPXMT_OFB_MPLS_LABEL ->
            (OxmMPLSLabel 0l, bits2)
        | OFPXMT_OFB_VLAN_PCP ->
            (OxmVlanPcp 0, bits2)
        | OFPXMT_OFB_VLAN_VID ->
          if hm = 1 then
            (OxmVlanVId {m_value = 0; m_mask = (Some 0)}, bits2)
          else
            (OxmVlanVId {m_value = 0; m_mask = None}, bits2)
        | OFPXMT_OFB_MPLS_TC ->
            (OxmMPLSTc 0, bits2)
        | OFPXMT_OFB_UDP_SRC ->
      (OxmUDPSrc 0, bits2)
      | OFPXMT_OFB_UDP_DST ->
      (OxmUDPDst 0, bits2)
      | OFPXMT_OFB_SCTP_SRC ->
      (OxmSCTPSrc 0, bits2)
      | OFPXMT_OFB_SCTP_DST ->
      (OxmSCTPDst 0, bits2)
      | OFPXMT_OFB_IPV6_SRC ->
        if hm = 1 then
      (OxmIPv6Src {m_value = (0L,0L); m_mask = (Some (0L,0L))}, bits2)
        else
      (OxmIPv6Src {m_value = (0L,0L); m_mask = None}, bits2)
      | OFPXMT_OFB_IPV6_DST ->
        if hm = 1 then
      (OxmIPv6Dst {m_value = (0L,0L); m_mask = (Some (0L,0L))}, bits2)
        else
      (OxmIPv6Dst {m_value = (0L,0L); m_mask = None}, bits2)
      | OFPXMT_OFB_IPV6_FLABEL ->
        if hm = 1 then
      (OxmIPv6FLabel {m_value = 0l; m_mask = (Some 0l)}, bits2)
        else
      (OxmIPv6FLabel {m_value = 0l; m_mask = None}, bits2)
      | OFPXMT_OFB_ICMPV6_TYPE ->
      (OxmICMPv6Type 0, bits2)
      | OFPXMT_OFB_ICMPV6_CODE ->
      (OxmICMPv6Code 0, bits2)
      | OFPXMT_OFB_IPV6_ND_TARGET ->
        if hm = 1 then
      (OxmIPv6NDTarget {m_value = (0L,0L); m_mask = (Some (0L,0L))}, bits2)
        else
      (OxmIPv6NDTarget {m_value = (0L,0L); m_mask = None}, bits2)
      | OFPXMT_OFB_IPV6_ND_SLL ->
      (OxmIPv6NDSll 0L, bits2)
      | OFPXMT_OFB_IPV6_ND_TLL ->
      (OxmIPv6NDTll 0L, bits2)
      | OFPXMT_OFP_MPLS_BOS ->
      (OxmMPLSBos 0, bits2)
      | OFPXMT_OFB_PBB_ISID ->
        if hm = 1 then
      (OxmPBBIsid {m_value = 0l; m_mask = (Some 0l)}, bits2)
        else
      (OxmPBBIsid {m_value = 0l; m_mask = None}, bits2)
      | OFPXMT_OFB_IPV6_EXTHDR ->
        if hm = 1 then
      (OxmIPv6ExtHdr {m_value = 0; m_mask = (Some 0)}, bits2)
        else
      (OxmIPv6ExtHdr {m_value = 0; m_mask = None}, bits2)

    let rec parse_headers (bits : Cstruct.t) : oxmMatch*Cstruct.t = 
      if Cstruct.len bits < sizeof_ofp_oxm then ([], bits)
      else let field, bits2 = parse_header bits in
      let fields, bits3 = parse_headers bits2 in    
      (List.append [field] fields, bits3)

end

module PseudoPort = struct
  type t = pseudoPort

  cenum ofp_port_no {
    (* Maximum number of physical and logical switch ports. *)
    OFPP_MAX        = 0xffffff00l;

    (* Reserved OpenFlow Port (fake output "ports"). *)
    OFPP_IN_PORT    = 0xfffffff8l; (* Send the packet out the input port. This
                                      reserved port must be explicitly used
                                      in order to send back out of the input
                                      port.*)
    OFPP_TABLE      = 0xfffffff9l; (* Submit the packet to the first flow table
                                      NB: This destination port can only be
                                      used in packet-out messages. *)
    OFPP_NORMAL     = 0xfffffffal; (* Process with normal L2/L3 switching. *)
    OFPP_FLOOD      = 0xfffffffbl; (* All physical ports in VLAN, except input
                                      port and those blocked or link down. *)
    OFPP_ALL        = 0xfffffffcl; (* All physical ports except input port. *)
    OFPP_CONTROLLER = 0xfffffffdl; (* Send to controller. *)
    OFPP_LOCAL      = 0xfffffffel; (* Local openflow "port". *)
    OFPP_ANY        = 0xffffffffl  (* Wildcard port used only for flow mod
                                     (delete) and flow stats requests. Selects
                                     all flows regardless of output port
                                     (including flows with no output port). *)
  } as uint32_t

  let size_of _ = 4

  let to_string (t : t) = 
   match t with
    | PhysicalPort p -> sprintf "PhysicalPort = %lu" p
    | InPort -> "InPort"
    | Table -> "Table"
    | Normal -> "Normal"
    | Flood -> "Flood"
    | AllPorts -> "AllPorts"
    | Controller n -> sprintf "Controller<%d bytes>" n
    | Local -> "Local"
    | Any -> "Any"

  let marshal (t : t) : int32 = match t with
    | PhysicalPort(p) -> p
    | InPort -> ofp_port_no_to_int OFPP_IN_PORT
    | Table -> ofp_port_no_to_int OFPP_TABLE
    | Normal -> ofp_port_no_to_int OFPP_NORMAL
    | Flood -> ofp_port_no_to_int  OFPP_FLOOD
    | AllPorts -> ofp_port_no_to_int OFPP_ALL
    | Controller(_) -> ofp_port_no_to_int  OFPP_CONTROLLER
    | Local -> ofp_port_no_to_int  OFPP_LOCAL
    | Any -> ofp_port_no_to_int  OFPP_ANY

  let make ofp_port_no_code len =
    match int_to_ofp_port_no ofp_port_no_code with
      | Some OFPP_IN_PORT -> InPort
      | Some OFPP_TABLE -> Table
      | Some OFPP_NORMAL -> Normal
      | Some OFPP_FLOOD -> Flood
      | Some OFPP_ALL -> AllPorts
      | Some OFPP_CONTROLLER -> Controller len
      | Some OFPP_LOCAL -> Local
      | Some OFPP_ANY -> Any
      | _ ->
        if compare_uint32 ofp_port_no_code (ofp_port_no_to_int OFPP_MAX) then
          PhysicalPort ofp_port_no_code
        else
          raise
            (Unparsable (sprintf "unsupported port number (%lu)" ofp_port_no_code))

end

<<<<<<< HEAD
module QueueDesc = struct

  cstruct ofp_packet_queue {
    uint32_t queue_id;
    uint32_t port;
    uint16_t len;
    uint8_t pad[6]
  } as big_endian

  module QueueProp = struct

    cstruct ofp_queue_prop_header {
      uint16_t property;
      uint16_t len;
      uint8_t pad[4]
    } as big_endian
    
    cenum ofp_queue_properties {
      OFPQT_MIN_RATE = 1;
      OFPQT_MAX_RATE = 2;
      OFPQT_EXPERIMENTER = 0xffff
    } as uint16_t

    cstruct ofp_queue_prop_min_rate {
      uint16_t property;
      uint16_t len;
      uint8_t pad[4];
      uint16_t rate;
      uint8_t pad[6]
    } as big_endian

    cstruct ofp_queue_prop_max_rate {
      uint16_t property;
      uint16_t len;
      uint8_t pad[4];
      uint16_t rate;
      uint8_t pad[6]
    } as big_endian

    cstruct ofp_queue_prop_experimenter {
      uint16_t property;
      uint16_t len;
      uint8_t pad[4];
      uint32_t experimenter;
      uint8_t pad[4]
    } as big_endian

    type t = queueProp

    let sizeof (qp : t) : int =
      match qp with
        | MinRateProp _ -> sizeof_ofp_queue_prop_min_rate
        | MaxRateProp _-> sizeof_ofp_queue_prop_max_rate
        | ExperimenterProp _ -> sizeof_ofp_queue_prop_experimenter

    let to_string (qp : t) : string =
      match qp with
        | MinRateProp rate -> 
          Format.sprintf "MinRate = %s"
          (match rate with
            | Rate n -> string_of_int n
            | Disabled -> "Disabled")
        | MaxRateProp rate -> 
          Format.sprintf "MaxRate = %s"
          (match rate with
            | Rate n -> string_of_int n
            | Disabled -> "Disabled")
        | ExperimenterProp id -> 
          Format.sprintf "Experimenter<ID=%lu>"
          id

    let length_func (buf : Cstruct.t) : int option =
      if Cstruct.len buf < sizeof_ofp_queue_prop_header then None
      else Some (get_ofp_queue_prop_header_len buf)

    let marshal (buf : Cstruct.t) (qp : t) : int =
      match qp with 
        | MinRateProp rate ->
          set_ofp_queue_prop_min_rate_property buf (ofp_queue_properties_to_int OFPQT_MIN_RATE);
          set_ofp_queue_prop_min_rate_len buf 16; (* fixed by specification *)
          set_ofp_queue_prop_min_rate_rate buf (
          match rate with
            | Rate n -> n
            | Disabled -> 0xffff);
          sizeof_ofp_queue_prop_min_rate
        | MaxRateProp rate ->
          set_ofp_queue_prop_max_rate_property buf (ofp_queue_properties_to_int OFPQT_MAX_RATE);
          set_ofp_queue_prop_max_rate_len buf 16; (* fixed by specification *)
          set_ofp_queue_prop_max_rate_rate buf (
          match rate with
            | Rate n -> n
            | Disabled -> 0xffff);
          sizeof_ofp_queue_prop_max_rate
        | ExperimenterProp id ->
          set_ofp_queue_prop_experimenter_property buf (ofp_queue_properties_to_int OFPQT_EXPERIMENTER);
          set_ofp_queue_prop_experimenter_len buf 16; (* fixed by specification *)
          set_ofp_queue_prop_experimenter_experimenter buf id;
          sizeof_ofp_queue_prop_experimenter

    let parse (bits : Cstruct.t) : t = 
      let typ = int_to_ofp_queue_properties (get_ofp_queue_prop_header_property bits) in
      match typ with 
        | Some OFPQT_MIN_RATE -> 
          let rate = get_ofp_queue_prop_min_rate_rate bits in
          if rate > 1000 then MinRateProp Disabled
          else MinRateProp (Rate rate)
        | Some OFPQT_MAX_RATE ->
          let rate = get_ofp_queue_prop_max_rate_rate bits in
          if rate > 1000 then MaxRateProp Disabled
          else MaxRateProp (Rate rate)
        | Some OFPQT_EXPERIMENTER ->
          let exp_id = get_ofp_queue_prop_experimenter_experimenter bits
          in ExperimenterProp exp_id
        | None -> raise (Unparsable (sprintf "malformed property"))
  end

  type t = queueDesc

  let sizeof (qd : t) : int =
    sizeof_ofp_packet_queue + sum (map QueueProp.sizeof qd.properties)

  let to_string (qd : t) : string =
    Format.sprintf "{ queue_id = %lu; port = %lu; len = %u; properties = %s }"
    qd.queue_id
    qd.port
    qd.len
    ("[ " ^ (String.concat "; " (map QueueProp.to_string qd.properties)) ^ " ]")

  let length_func (buf : Cstruct.t) : int option =
    if Cstruct.len buf < sizeof_ofp_packet_queue then None
    else Some (get_ofp_packet_queue_len buf)

  let marshal (buf : Cstruct.t) (qd : t) : int =
    set_ofp_packet_queue_queue_id buf qd.queue_id;
    set_ofp_packet_queue_port buf qd.port;
    set_ofp_packet_queue_len buf qd.len;
    let propBuf = Cstruct.sub buf sizeof_ofp_packet_queue (qd.len - sizeof_ofp_packet_queue) in
    sizeof_ofp_packet_queue + (marshal_fields propBuf qd.properties QueueProp.marshal)
    
  let parse (bits : Cstruct.t) : t = 
    let queue_id = get_ofp_packet_queue_queue_id bits in
    let port = get_ofp_packet_queue_port bits in
    let len = get_ofp_packet_queue_len bits in
    let propBits = Cstruct.sub bits sizeof_ofp_packet_queue (len - sizeof_ofp_packet_queue) in
    let properties = parse_fields propBits QueueProp.parse QueueProp.length_func in
    { queue_id; port; len; properties}

=======
module SwitchConfig = struct

  cstruct ofp_switch_config {
    uint16_t flags;
    uint16_t miss_send_len
  } as big_endian

  module Flags = struct

    cenum ofp_config_flags {
      OFPC_FRAG_NORMAL = 0;
      OFPC_FRAG_DROP = 1;
      OFPC_FRAG_REASM = 2;
      OFPC_FRAG_MASK = 3
    } as uint16_t

    let to_string (flags : switchFlags) : string = 
      match flags with
        | NormalFrag -> "NormalHandling"
        | DropFrag -> "DropFragments"
        | ReasmFrag -> "Reasemble"
        | MaskFrag -> "MaskFrag"

    let marshal (flags : switchFlags) : int = 
      match flags with
        | NormalFrag -> ofp_config_flags_to_int OFPC_FRAG_NORMAL
        | DropFrag -> ofp_config_flags_to_int OFPC_FRAG_DROP
        | ReasmFrag -> ofp_config_flags_to_int OFPC_FRAG_REASM
        | MaskFrag -> ofp_config_flags_to_int OFPC_FRAG_MASK

    let parse t : switchFlags = 
      match int_to_ofp_config_flags t with
        | Some OFPC_FRAG_NORMAL -> NormalFrag
        | Some OFPC_FRAG_DROP -> DropFrag
        | Some OFPC_FRAG_REASM -> ReasmFrag
        | Some OFPC_FRAG_MASK -> MaskFrag
        | None -> raise (Unparsable (sprintf "Malformed flags"))
  end

  type t = switchConfig

  let sizeof (sc : switchConfig) : int =
    sizeof_ofp_switch_config

  let to_string (sc : switchConfig) : string = 
    Format.sprintf "{ flags = %s; miss_send_length = %u }"
    (Flags.to_string sc.flags)
    sc.miss_send_len

  let marshal (buf : Cstruct.t) (sc : switchConfig) : int =
    set_ofp_switch_config_flags buf (Flags.marshal sc.flags);
    set_ofp_switch_config_miss_send_len buf sc.miss_send_len;
    sizeof_ofp_switch_config

  let parse (bits : Cstruct.t) : switchConfig = 
    let flags = Flags.parse (get_ofp_switch_config_flags bits) in
    let miss_send_len = get_ofp_switch_config_miss_send_len bits in 
    { flags; miss_send_len }
    
>>>>>>> de9e11f5
end

module OfpMatch = struct

  let sizeof (om : oxmMatch) : int =
    let n = sizeof_ofp_match + sum (map Oxm.sizeof om) in
    pad_to_64bits n

  let to_string om = 
    "[ " ^ (String.concat "; " (map Oxm.to_string om)) ^ " ]"

  let marshal (buf : Cstruct.t) (om : oxmMatch) : int =
    let size = sizeof om in
    set_ofp_match_typ buf 1; (* OXPMT_OXM *)
    set_ofp_match_length buf (sizeof_ofp_match + sum (map Oxm.sizeof om)); (* Length of ofp_match (excluding padding) *)
    let buf = Cstruct.shift buf sizeof_ofp_match in
    let oxm_size = marshal_fields buf om Oxm.marshal in
    let pad = size - (sizeof_ofp_match + oxm_size) in
    if pad > 0 then
      let buf = Cstruct.shift buf oxm_size in
      let _ = pad_with_zeros buf pad in
      size
    else size

  let rec parse_fields (bits : Cstruct.t) : oxmMatch * Cstruct.t =
    if Cstruct.len bits <= sizeof_ofp_oxm then ([], bits)
    else let field, bits2 = Oxm.parse bits in
    let fields, bits3 = parse_fields bits2 in
    (List.append [field] fields, bits3)

  let parse (bits : Cstruct.t) : oxmMatch * Cstruct.t =
    let length = get_ofp_match_length bits in
    let oxm_bits = Cstruct.sub bits sizeof_ofp_match (length - sizeof_ofp_match) in
    let fields, _ = parse_fields oxm_bits in
    let bits = Cstruct.shift bits (pad_to_64bits length) in
    (fields, bits)

end

module Action = struct

  type sequence = OpenFlow0x04_Core.actionSequence
    
  let sizeof (act : action) : int = match act with
    | Output _ -> sizeof_ofp_action_output
    | Group _ -> sizeof_ofp_action_group
    | PopVlan -> sizeof_ofp_action_header
    | PushVlan -> sizeof_ofp_action_push
    | PopMpls -> sizeof_ofp_action_pop_mpls
    | PushMpls -> sizeof_ofp_action_push
    | SetField oxm -> pad_to_64bits (sizeof_ofp_action_set_field + Oxm.sizeof oxm)
    | CopyTtlOut -> sizeof_ofp_action_header
    | CopyTtlIn -> sizeof_ofp_action_header
    | SetNwTtl _ -> sizeof_ofp_action_nw_ttl
    | DecNwTtl -> sizeof_ofp_action_header
    | PushPbb -> sizeof_ofp_action_push
    | PopPbb -> sizeof_ofp_action_header
    | SetMplsTtl _ -> sizeof_ofp_action_push
    | DecMplsTtl -> sizeof_ofp_action_header
    | SetQueue _ -> sizeof_ofp_action_set_queue
    | Experimenter _ -> sizeof_ofp_action_experimenter

  let to_type t : actionTyp = 
    match (int_to_ofp_action_type t) with
      | Some OFPAT_OUTPUT -> Output
      | Some OFPAT_COPY_TTL_OUT -> CopyTTLOut
      | Some OFPAT_COPY_TTL_IN -> CopyTTLIn
      | Some OFPAT_SET_MPLS_TTL -> SetMPLSTTL
      | Some OFPAT_DEC_MPLS_TTL -> DecMPLSTTL
      | Some OFPAT_PUSH_VLAN -> PushVLAN
      | Some OFPAT_POP_VLAN -> PopVLAN
      | Some OFPAT_PUSH_MPLS -> PushMPLS
      | Some OFPAT_POP_MPLS -> PopMPLS
      | Some OFPAT_SET_QUEUE -> SetQueue
      | Some OFPAT_GROUP -> Group
      | Some OFPAT_SET_NW_TTL -> SetNWTTL
      | Some OFPAT_DEC_NW_TTL -> DecNWTTL
      | Some OFPAT_SET_FIELD -> SetField
      | Some OFPAT_PUSH_PBB -> PushPBB
      | Some OFPAT_POP_PBB -> PopPBB
      | Some OFPAT_EXPERIMENTER -> Experimenter
      | None -> failwith "None type"

  let marshal (buf : Cstruct.t) (act : action) : int =
    let size = sizeof act in
    match act with
      | Output port ->
        set_ofp_action_output_typ buf 0; (* OFPAT_OUTPUT *)
        set_ofp_action_output_len buf size;
        set_ofp_action_output_port buf (PseudoPort.marshal port);
        set_ofp_action_output_max_len buf
          (match port with
            | Controller max_len -> max_len
            | _ -> 0);
        set_ofp_action_output_pad0 buf 0;
        set_ofp_action_output_pad1 buf 0;
        set_ofp_action_output_pad2 buf 0;
        set_ofp_action_output_pad3 buf 0;
        set_ofp_action_output_pad4 buf 0;
        set_ofp_action_output_pad5 buf 0;
        size
      | PushVlan ->
	set_ofp_action_push_typ buf 17; (* PUSH_VLAN *)
	set_ofp_action_push_len buf size;
	set_ofp_action_push_ethertype buf 0x8100;
	size
      | PopVlan ->
	set_ofp_action_header_typ buf 18; (* POP_VLAN *)
	set_ofp_action_header_len buf size;
        set_ofp_action_header_pad buf 0;
        set_ofp_action_header_pad1 buf 0;
        set_ofp_action_header_pad2 buf 0;
        set_ofp_action_header_pad3 buf 0;
	size
      | PushMpls ->
	set_ofp_action_push_typ buf 19; (* PUSH_MPLS *)
	set_ofp_action_push_len buf size;
	set_ofp_action_push_ethertype buf 0x8847;
	size
      | PopMpls ->
	set_ofp_action_pop_mpls_typ buf 20; (* POP_MPLS *)
	set_ofp_action_pop_mpls_len buf size;
	set_ofp_action_pop_mpls_ethertype buf 0x800;
	size
      | Group gid ->
        set_ofp_action_group_typ buf 22; (* OFPAT_GROUP *)
        set_ofp_action_group_len buf size;
        set_ofp_action_group_group_id buf gid;
        size
      | SetField oxm ->
        set_ofp_action_set_field_typ buf 25; (* OFPAT_SET_FIELD *)
        set_ofp_action_set_field_len buf size;
        let buf = Cstruct.shift buf sizeof_ofp_action_set_field in
        let oxm_size = Oxm.marshal buf oxm in
        let pad = size - (sizeof_ofp_action_set_field + oxm_size) in
        (* printf "pad = %d\n" pad; *)
        if pad > 0 then
          let buf = Cstruct.shift buf oxm_size in
          let _ = pad_with_zeros buf pad in
          size
        else size
      | CopyTtlOut ->
        set_ofp_action_header_typ buf 11; (* OFPAT_COPY_TTL_OUT *)
        set_ofp_action_header_len buf size;
        set_ofp_action_header_pad buf 0;
        set_ofp_action_header_pad1 buf 0;
        set_ofp_action_header_pad2 buf 0;
        set_ofp_action_header_pad3 buf 0;
        size
      | CopyTtlIn ->
        set_ofp_action_header_typ buf 12; (* OFPAT_COPY_TTL_IN *)
        set_ofp_action_header_len buf size;
        set_ofp_action_header_pad buf 0;
        set_ofp_action_header_pad1 buf 0;
        set_ofp_action_header_pad2 buf 0;
        set_ofp_action_header_pad3 buf 0;
        size
      | SetNwTtl newTtl ->
        set_ofp_action_nw_ttl_typ buf 23; (* OFPAT_SET_NW_TTL *)
        set_ofp_action_nw_ttl_len buf size;
        set_ofp_action_nw_ttl_nw_ttl buf newTtl;
        set_ofp_action_nw_ttl_pad buf 0;
        set_ofp_action_nw_ttl_pad1 buf 0;
        set_ofp_action_nw_ttl_pad2 buf 0;
        size
      | DecNwTtl ->
        set_ofp_action_header_typ buf 24; (* OFPAT_DEC_NW_TTL *)
        set_ofp_action_header_len buf size;
        set_ofp_action_header_pad buf 0;
        set_ofp_action_header_pad1 buf 0;
        set_ofp_action_header_pad2 buf 0;
        set_ofp_action_header_pad3 buf 0;
        size
      | PushPbb ->
        set_ofp_action_push_typ buf 26; (* OFPAT_PUSH_PBB *)
        set_ofp_action_push_len buf size;
        set_ofp_action_push_ethertype buf 0x88a8; (* Not sure, maybe need to redefine*)
        size
      | PopPbb ->
        set_ofp_action_header_typ buf 27; (* OFPAT_POP_PBB *)
        set_ofp_action_header_len buf size;
        set_ofp_action_header_pad buf 0;
        set_ofp_action_header_pad1 buf 0;
        set_ofp_action_header_pad2 buf 0;
        set_ofp_action_header_pad3 buf 0;
        size
      | SetMplsTtl newTtl ->
        set_ofp_action_mpls_ttl_typ buf 15; (* OFPAT_SET_MPLS_TTL *)
        set_ofp_action_mpls_ttl_len buf size;
        set_ofp_action_mpls_ttl_mpls_ttl buf newTtl;
        size
      | DecMplsTtl ->
        set_ofp_action_header_typ buf 16; (* OFPAT_DEC_MPLS_TTL *)
        set_ofp_action_header_len buf size;
        set_ofp_action_header_pad buf 0;
        set_ofp_action_header_pad1 buf 0;
        set_ofp_action_header_pad2 buf 0;
        set_ofp_action_header_pad3 buf 0;
        size
      | SetQueue queueId ->
        set_ofp_action_set_queue_typ buf 21; (* OFPAT_SET_QUEUE *)
        set_ofp_action_set_queue_len buf size;
        set_ofp_action_set_queue_queue_id buf queueId;
        size
      | Experimenter exp ->
        set_ofp_action_experimenter_typ buf 0xffff; (* OFPAT_EXPERIMENTER *)
        set_ofp_action_experimenter_len buf size;
        set_ofp_action_experimenter_experimenter buf exp;
        size

  let parse (bits : Cstruct.t) : action =
    match to_type (get_ofp_action_header_typ bits) with
     | Output -> Output (PseudoPort.make (get_ofp_action_output_port bits) 
     (get_ofp_action_output_max_len bits))
     | Group -> Group (get_ofp_action_group_group_id bits)
     | PushVLAN -> PushVlan
     | PopVLAN -> PopVlan
     | PushMPLS -> PushMpls
     | PopMPLS -> PopMpls
     | SetField -> let field,_ = Oxm.parse (
     Cstruct.shift bits 4) in (*TEST BECAUSE OF WRONG OFFSET??*)
     SetField (field)
     | CopyTTLOut -> CopyTtlOut
     | CopyTTLIn -> CopyTtlIn
     | SetMPLSTTL -> SetMplsTtl (get_ofp_action_mpls_ttl_mpls_ttl bits)
     | DecMPLSTTL -> DecMplsTtl
     | SetQueue -> SetQueue (get_ofp_action_set_queue_queue_id bits)
     | SetNWTTL -> SetNwTtl (get_ofp_action_nw_ttl_nw_ttl bits)
     | DecNWTTL -> DecNwTtl
     | PushPBB -> PushPbb
     | PopPBB  -> PopPbb
     | Experimenter -> Experimenter (get_ofp_action_experimenter_experimenter bits)

  let rec parse_fields (bits : Cstruct.t) : sequence * Cstruct.t =
    if Cstruct.len bits < sizeof_ofp_action_header then ([], bits)
    else let field = parse bits in
    let bits2 = Cstruct.shift bits (sizeof field) in
    let fields, bits3 = parse_fields bits2 in
    (List.append [field] fields, bits3)

  let parse_sequence (bits : Cstruct.t) : sequence =
    let fields, _ = parse_fields bits in
    fields

  let to_string seq =
      match seq with
        | Output o -> Format.sprintf "PseudoPort: %s" (PseudoPort.to_string o)
        | Group g -> Format.sprintf "Group ID: %lu" g
        | PopVlan -> "Pop Vlan"
        | PushVlan -> "Push Vlan"
        | PopMpls -> "Pop Mpls"
        | PushMpls -> "Push Mpls"
        | SetField oxm -> Format.sprintf "oxm: %s" (Oxm.to_string oxm)
        | CopyTtlOut -> "Copy TTL out"
        | CopyTtlIn -> "Copy TTL In"
        | SetNwTtl t -> Format.sprintf "Set NW TTL %u" t
        | DecNwTtl -> "Dec NW TTL"
        | PushPbb -> "Push PBB"
        | PopPbb -> "POP PBB"
        | SetMplsTtl t -> Format.sprintf "Set MPLS TTL: %u" t
        | DecMplsTtl -> "Dec MPLS TTL"
        | SetQueue q -> Format.sprintf "Set Queue: %lu" q
        | Experimenter e -> Format.sprintf "Experimenter: %lu" e
end

module Bucket = struct

  type t = bucket

  let sizeof (bucket : bucket) : int =
    let n = sizeof_ofp_bucket + sum (map Action.sizeof bucket.bu_actions) in
    pad_to_64bits n

  let to_string (bucket : bucket) : string = 
    Format.sprintf "{ length = %u; weight = %u; watch_port = %s; watch_group = %s; actions = %s }"
    (sizeof bucket)
    bucket.bu_weight
    (match bucket.bu_watch_port with
      | Some n -> Int32.to_string n
      | None -> "None")
    (match bucket.bu_watch_group with
      | Some n -> Int32.to_string n
      | None -> "None")
    ("[ " ^ (String.concat "; " (map Action.to_string bucket.bu_actions)) ^ " ]")

  let length_func (buf : Cstruct.t) : int option =
    if Cstruct.len buf < sizeof_ofp_bucket then None
    else Some (pad_to_64bits (get_ofp_bucket_len buf))
 
  let marshal (buf : Cstruct.t) (bucket : bucket) : int =
    let size = sizeof bucket in
    set_ofp_bucket_len buf size;
    set_ofp_bucket_weight buf bucket.bu_weight;
    set_ofp_bucket_watch_port buf
      (match bucket.bu_watch_port with
        | None -> ofpg_any
        | Some port -> port);
    set_ofp_bucket_watch_group buf
      (match bucket.bu_watch_group with
        | None -> ofpg_any
        | Some group_id -> group_id);
    set_ofp_bucket_pad0 buf 0;
    set_ofp_bucket_pad1 buf 0;
    set_ofp_bucket_pad2 buf 0;
    set_ofp_bucket_pad3 buf 0;
    let action_marshal buf act =
      match act with
        | Output Table ->
          failwith "OFPP_TABLE not allowed in installed flow"
        | _ -> Action.marshal buf act in
    let buf = Cstruct.shift buf sizeof_ofp_bucket in
    (sizeof_ofp_bucket + (marshal_fields buf bucket.bu_actions action_marshal))

  let parse (bits : Cstruct.t) : bucket =
    let len = get_ofp_bucket_len bits in
    let bu_weight = get_ofp_bucket_weight bits in
    let bu_watch_port = match get_ofp_bucket_watch_port bits with
                          | 0xffffffffl -> None (* ofpp_any *)
                          | n -> Some n in
    let bu_watch_group = match get_ofp_bucket_watch_group bits with
                          | 0xffffffffl -> None (* ofpg_any *)
                          | n -> Some n in
    let bu_actions = Action.parse_sequence (Cstruct.sub bits sizeof_ofp_bucket (len - sizeof_ofp_bucket)) in
    {bu_weight; bu_watch_port; bu_watch_group; bu_actions}
end

module FlowModCommand = struct
    
  type t = flowModCommand

  let n = ref 0L
  
  let sizeof _ = 1

  let marshal (t : t) : int = match t with
    | AddFlow -> n := Int64.succ !n; ofp_flow_mod_command_to_int OFPFC_ADD
    | ModFlow -> ofp_flow_mod_command_to_int OFPFC_MODIFY
    | ModStrictFlow -> ofp_flow_mod_command_to_int OFPFC_MODIFY_STRICT
    | DeleteFlow -> ofp_flow_mod_command_to_int OFPFC_DELETE
    | DeleteStrictFlow -> ofp_flow_mod_command_to_int OFPFC_DELETE_STRICT

  let parse bits : flowModCommand = 
    match (int_to_ofp_flow_mod_command bits) with
      | Some OFPFC_ADD -> AddFlow
      | Some OFPFC_MODIFY -> ModFlow
      | Some OFPFC_MODIFY_STRICT -> ModStrictFlow
      | Some OFPFC_DELETE -> DeleteFlow
      | Some OFPFC_DELETE_STRICT -> DeleteStrictFlow
      | None -> raise (Unparsable (sprintf "malformed command"))

  let to_string t = 
   match t with
    | AddFlow -> "Add"
    | ModFlow -> "Modify"
    | ModStrictFlow -> "ModifyStrict"
    | DeleteFlow -> "Delete"
    | DeleteStrictFlow -> "DeleteStrict"
end

module GroupType = struct
    
  type t = groupType

  let n = ref 0L

  let to_string (t : t) : string = match t with
    | All -> "All"
    | Select -> "Select"
    | Indirect -> "Indirect"
    | FF -> "FF"

  let marshal (t : t) : int = match t with
    | All -> ofp_group_type_to_int OFPGT_ALL
    | Select -> ofp_group_type_to_int OFPGT_SELECT
    | Indirect -> ofp_group_type_to_int OFPGT_INDIRECT
    | FF -> ofp_group_type_to_int OFPGT_FF

  let parse (bits : int) : t =
    match int_to_ofp_group_type bits with
      | Some OFPGT_ALL -> All
      | Some OFPGT_SELECT  -> Select
      | Some OFPGT_INDIRECT -> Indirect
      | Some OFPGT_FF  -> FF
      | None -> raise (Unparsable (sprintf "malformed ofp_group_type"))

end

module GroupMod = struct

  cenum ofp_group_mod_command {
    OFPGC_ADD = 0;
    OFPGC_MODIFY = 1;
    OFPGC_DELETE = 2
  } as uint16_t

  type t = groupMod

  let sizeof (gm: groupMod) : int =
    match gm with
      | AddGroup (typ, gid, buckets) -> 
        sizeof_ofp_group_mod + sum (map Bucket.sizeof buckets)
      | DeleteGroup (typ, gid) -> 
        sizeof_ofp_group_mod
      | ModifyGroup (typ, _, buckets) -> 
        sizeof_ofp_group_mod + sum (map Bucket.sizeof buckets)

  let marshal (buf : Cstruct.t) (gm : groupMod) : int =
    match gm with
      | AddGroup (typ, gid, buckets) -> 
        set_ofp_group_mod_command buf 0; (* OFPGC_ADD *)
        set_ofp_group_mod_typ buf (GroupType.marshal typ);
        set_ofp_group_mod_pad buf 0;
        set_ofp_group_mod_group_id buf gid;
        sizeof_ofp_group_mod + (marshal_fields (Cstruct.shift buf sizeof_ofp_group_mod) buckets Bucket.marshal)
      | DeleteGroup (typ, gid) ->
        set_ofp_group_mod_command buf 2; (* OFPGC_DEL *)
        set_ofp_group_mod_typ buf (GroupType.marshal typ);
        set_ofp_group_mod_pad buf 0;
        set_ofp_group_mod_group_id buf gid;
        sizeof_ofp_group_mod
      | ModifyGroup (typ, gid, buckets) -> 
        set_ofp_group_mod_command buf 1; (* OFPGC_MODIFY *)
        set_ofp_group_mod_typ buf (GroupType.marshal typ);
        set_ofp_group_mod_pad buf 0;
        set_ofp_group_mod_group_id buf gid;
        sizeof_ofp_group_mod + (marshal_fields (Cstruct.shift buf sizeof_ofp_group_mod) buckets Bucket.marshal)

  let parse (bits : Cstruct.t) : groupMod =
    let typ = GroupType.parse (get_ofp_group_mod_typ bits) in
    let gid = get_ofp_group_mod_group_id bits in
    let command = get_ofp_group_mod_command bits in
    match int_to_ofp_group_mod_command command with
      | Some OFPGC_ADD -> 
        let bucket = parse_fields (Cstruct.shift bits sizeof_ofp_group_mod) Bucket.parse (Bucket.length_func) in
        AddGroup (typ,gid,bucket)
      | Some OFPGC_MODIFY -> DeleteGroup (typ,gid)
      | Some OFPGC_DELETE -> 
        let bucket = parse_fields (Cstruct.shift bits sizeof_ofp_group_mod) Bucket.parse (Bucket.length_func) in
        ModifyGroup (typ,gid,bucket)
      | None -> raise (Unparsable (sprintf "malformed group command"))
end

module PortMod = struct

  cstruct ofp_port_mod {
    uint32_t port_no;
    uint8_t pad[4];
    uint8_t hw_addr[6];
    uint8_t pad2[2];
    uint32_t config;
    uint32_t mask;
    uint32_t advertise;
    uint8_t pad3[4]
  } as big_endian

  type t = portMod

  let sizeof pm : int =
    sizeof_ofp_port_mod

  let to_string (pm : t) : string =
    Format.sprintf "{ port_no = %lu; hw_addr = %s; config = %s; mask = %s; advertise = %s }"
    pm.mpPortNo
    (string_of_mac pm.mpHw_addr)
    (PortConfig.to_string pm.mpConfig)
    (PortConfig.to_string pm.mpMask)
    (PortState.to_string pm.mpAdvertise)
    
  let marshal (buf : Cstruct.t) (pm : t) : int =
    set_ofp_port_mod_port_no buf pm.mpPortNo;
    set_ofp_port_mod_hw_addr (bytes_of_mac pm.mpHw_addr) 0 buf;
    set_ofp_port_mod_config buf (PortConfig.marshal pm.mpConfig);
    set_ofp_port_mod_mask buf (PortConfig.marshal pm.mpMask);
    set_ofp_port_mod_advertise buf (PortState.marshal pm.mpAdvertise);
    sizeof_ofp_port_mod

  let parse (bits : Cstruct.t) : t =
    let mpPortNo = get_ofp_port_mod_port_no bits in
    let mpHw_addr = mac_of_bytes (copy_ofp_port_mod_hw_addr bits) in
    let mpConfig = PortConfig.parse (get_ofp_port_mod_config bits) in
    let mpMask = PortConfig.parse (get_ofp_port_mod_mask bits) in
    let mpAdvertise = PortState.parse (get_ofp_port_mod_advertise bits) in
    { mpPortNo; mpHw_addr; mpConfig; mpMask; mpAdvertise}
  
end

module MeterBand = struct

  cenum ofp_meter_band_type {
    OFPMBT_DROP = 1;
    OFPMBT_DSCP_REMARK = 2;
    OFPMBT_EXPERIMENTER = 0xffff
  } as uint16_t

  type t = meterBand

  let sizeof (mb : meterBand) : int =
    match mb with
      | Drop _ -> sizeof_ofp_meter_band_drop
      | DscpRemark _ -> sizeof_ofp_meter_band_dscp_remark
      | ExpMeter _ ->  sizeof_ofp_meter_band_experimenter

  let length_fun (buf : Cstruct.t) : int option =
    if Cstruct.len buf < sizeof_ofp_meter_band_header then None
    else Some (get_ofp_meter_band_header_len buf)

  let to_string (mb : meterBand) : string =
    match mb with
      | Drop (r,b) ->
        Format.sprintf "Drop { rate = %lu; burst_size = %lu }" r b
      | DscpRemark (r,b,p) ->
        Format.sprintf "Dscp Remark { rate = %lu; burst_size = %lu; prec level = %u }" r b p
      | ExpMeter (r,b,e) ->
        Format.sprintf "Experimetner { rate = %lu; burst_size = %lu; experimenter_id = %lu }" r b e

  let marshal (buf : Cstruct.t) (mb : meterBand) : int =
    match mb with
      | Drop (r,b) ->
        set_ofp_meter_band_drop_typ buf 1; (* OFPMBT_DROP *)
        set_ofp_meter_band_drop_len buf sizeof_ofp_meter_band_drop;
        set_ofp_meter_band_drop_rate buf r;
        set_ofp_meter_band_drop_burst_size buf b;
        sizeof_ofp_meter_band_drop
      | DscpRemark (r,b,p) ->
        set_ofp_meter_band_dscp_remark_typ buf 2; (* OFPMBT_DSCP_REMARK *)
        set_ofp_meter_band_dscp_remark_len buf sizeof_ofp_meter_band_dscp_remark;
        set_ofp_meter_band_dscp_remark_rate buf r;
        set_ofp_meter_band_dscp_remark_burst_size buf b;
        set_ofp_meter_band_dscp_remark_prec_level buf p;
        sizeof_ofp_meter_band_dscp_remark
      | ExpMeter (r,b,e) ->
        set_ofp_meter_band_experimenter_typ buf 0xffff; (* OFPMBT_EXPERIMENTER *)
        set_ofp_meter_band_experimenter_len buf sizeof_ofp_meter_band_experimenter;
        set_ofp_meter_band_experimenter_rate buf r;
        set_ofp_meter_band_experimenter_burst_size buf b;
        set_ofp_meter_band_experimenter_experimenter buf e;
        sizeof_ofp_meter_band_experimenter 

  let parse (bits : Cstruct.t) : meterBand =
    let rate = get_ofp_meter_band_header_rate bits in
    let burst = get_ofp_meter_band_header_burst_size bits in
    let typ = get_ofp_meter_band_header_typ bits in
    match int_to_ofp_meter_band_type typ with 
      | Some OFPMBT_DROP -> 
        Drop (rate,burst)
      | Some OFPMBT_DSCP_REMARK -> 
        let p = get_ofp_meter_band_dscp_remark_prec_level bits in
        DscpRemark (rate,burst,p)
      | Some OFPMBT_EXPERIMENTER -> 
        let e = get_ofp_meter_band_experimenter_experimenter bits in
        ExpMeter (rate,burst,e)
      | None -> raise (Unparsable (sprintf "malformed typ"))

end

module MeterFlags = struct

  let marshal (mfm : meterFlags) : int =
    (if mfm.kbps then 1 lsl 0 else 0) lor 
     (if mfm.pktps then 1 lsl 1 else 0) lor
      (if mfm.burst then 1 lsl 2 else 0) lor
       (if mfm.stats then 1 lsl 3 else 0)

  let parse bits : meterFlags = 
    { kbps = test_bit16 0 bits
    ; pktps = test_bit16 1 bits 
    ; burst = test_bit16 2 bits 
    ; stats = test_bit16 3 bits }

  let to_string (mfm : meterFlags) : string =
    Format.sprintf "{ kpbs = %B; pktps = %B; burst = %B; stats = %B }"
    mfm.kbps
    mfm.pktps
    mfm.burst
    mfm.stats

end

module MeterMod = struct

  cstruct ofp_meter_mod {
    uint16_t commands;
    uint16_t flags;
    uint32_t meter_id
  } as big_endian

  module Command = struct

    cenum ofp_meter_mod_command {
      OFPMC_ADD;
      OFPMC_MODIFY;
      OFPMC_DELETE
    } as uint16_t

    let to_string (t :  meterCommand) = 
      match t with
        | AddMeter -> "AddMeter"
        | ModifyMeter -> "ModifyMeter"
        | DeleteMeter -> "DeleteMmeter"

    let marshal (t : meterCommand) : int =
      match t with
        | AddMeter -> ofp_meter_mod_command_to_int OFPMC_ADD
        | ModifyMeter -> ofp_meter_mod_command_to_int OFPMC_MODIFY
        | DeleteMeter -> ofp_meter_mod_command_to_int OFPMC_DELETE

    let parse t : meterCommand =
      match int_to_ofp_meter_mod_command t with
        | Some OFPMC_ADD -> AddMeter
        | Some OFPMC_MODIFY -> ModifyMeter
        | Some OFPMC_DELETE -> DeleteMeter
        | None -> raise (Unparsable (sprintf "malformed command"))
  end

  type t = meterMod

  let sizeof (mm : t) : int =
    sizeof_ofp_meter_mod + (sum (map MeterBand.sizeof mm.bands))

  let to_string (mm : t) : string =
    Format.sprintf "{ command = %s; flags = %s = meter_id = %lu; bands = %s }"
    (Command.to_string mm.command)
    (MeterFlags.to_string mm.flags)
    mm.meter_id
    ("[ " ^ (String.concat "; " (map MeterBand.to_string mm.bands)) ^ " ]")

  let marshal (buf : Cstruct.t) (mm : t) : int =
    set_ofp_meter_mod_commands buf (Command.marshal mm.command);
    set_ofp_meter_mod_flags buf (MeterFlags.marshal mm.flags);
    set_ofp_meter_mod_meter_id buf mm.meter_id;
    sizeof_ofp_meter_mod + (marshal_fields (Cstruct.shift buf sizeof_ofp_meter_mod) mm.bands MeterBand.marshal)

  let parse (bits : Cstruct.t) : t = 
    let command = Command.parse (get_ofp_meter_mod_commands bits) in
    let flags = MeterFlags.parse (get_ofp_meter_mod_flags bits) in
    let meter_id = get_ofp_meter_mod_meter_id bits in
    let bandsBits = Cstruct.shift bits sizeof_ofp_meter_mod in
    let bands = parse_fields bandsBits MeterBand.parse MeterBand.length_fun in
    { command; flags; meter_id; bands }

end

module Instruction = struct

  let to_string ins =
    match ins with
      | GotoTable t -> Format.sprintf "Go to Table = %u" t
      | ApplyActions actions -> Format.sprintf "Apply Actions = [ %s ]"
                                (String.concat "; " (map Action.to_string actions))
      | WriteActions actions -> Format.sprintf "Write Actions = [ %s ]" 
                                (String.concat "; " (map Action.to_string actions))
      | WriteMetadata meta -> 
        (match meta.m_mask with
          | None -> Format.sprintf "WriteMeta = %LX" meta.m_value
          | Some m -> Format.sprintf "WriteMeta = %LX/%LX" meta.m_value m)
      | Clear -> "Clear"
      | Meter m -> Format.sprintf "Meter = %lu" m
      | Experimenter e -> Format.sprintf "Experimenter = %lu" e

  let sizeof (ins : instruction) : int =
    match ins with
      | GotoTable _ ->
        sizeof_ofp_instruction_goto_table
      | ApplyActions actions ->
        sizeof_ofp_instruction_actions + sum (map Action.sizeof actions)
      | WriteActions actions ->
        sizeof_ofp_instruction_actions + sum (map Action.sizeof actions)
      | WriteMetadata _ -> sizeof_ofp_instruction_write_metadata
      | Clear -> sizeof_ofp_instruction_actions
      | Meter _ -> sizeof_ofp_instruction_meter
      | Experimenter _ -> sizeof_ofp_instruction_experimenter

  let marshal (buf : Cstruct.t) (ins : instruction) : int =
    let size = sizeof ins in
      match ins with
        | GotoTable table_id ->
          set_ofp_instruction_goto_table_typ buf 1; (* OFPIT_GOTO_TABLE *)
          set_ofp_instruction_goto_table_len buf size;
          set_ofp_instruction_goto_table_table_id buf table_id;
          set_ofp_instruction_goto_table_pad0 buf 0;
          set_ofp_instruction_goto_table_pad1 buf 0;
          set_ofp_instruction_goto_table_pad2 buf 0;
          size
        | WriteActions actions ->
          set_ofp_instruction_actions_typ buf 3; (* OFPIT_WRITE_ACTIONS *)
          set_ofp_instruction_actions_len buf size;
          set_ofp_instruction_actions_pad0 buf 0;
          set_ofp_instruction_actions_pad1 buf 0;
          set_ofp_instruction_actions_pad2 buf 0;
          set_ofp_instruction_actions_pad3 buf 0;
          sizeof_ofp_instruction_actions + (
          marshal_fields 
          (Cstruct.shift buf sizeof_ofp_instruction_actions)
          actions
          Action.marshal)
        | ApplyActions actions ->
          set_ofp_instruction_actions_typ buf 4; (* OFPIT_APPLY_ACTIONS *)
          set_ofp_instruction_actions_len buf size;
          set_ofp_instruction_actions_pad0 buf 0;
          set_ofp_instruction_actions_pad1 buf 0;
          set_ofp_instruction_actions_pad2 buf 0;
          set_ofp_instruction_actions_pad3 buf 0;
          sizeof_ofp_instruction_actions + (marshal_fields (Cstruct.shift buf sizeof_ofp_instruction_actions) actions Action.marshal)
        | WriteMetadata metadata ->
          set_ofp_instruction_write_metadata_typ buf 2; (* OFPIT_WRITE_METADATA *)
          set_ofp_instruction_write_metadata_len buf size;
          set_ofp_instruction_write_metadata_pad0 buf 0;
          set_ofp_instruction_write_metadata_pad1 buf 0;
          set_ofp_instruction_write_metadata_pad2 buf 0;
          set_ofp_instruction_write_metadata_pad3 buf 0;
          set_ofp_instruction_write_metadata_metadata buf metadata.m_value;
          set_ofp_instruction_write_metadata_metadata_mask buf (
            match metadata.m_mask with
              | None -> 0L
              | Some mask -> mask);
          size
        | Clear -> 
          set_ofp_instruction_actions_typ buf 5; (* OFPIT_CLEAR_ACTIONS *)
          set_ofp_instruction_actions_len buf size;
          set_ofp_instruction_actions_pad0 buf 0;
          set_ofp_instruction_actions_pad1 buf 0;
          set_ofp_instruction_actions_pad2 buf 0;
          set_ofp_instruction_actions_pad3 buf 0;
          size
        | Meter meterId->
          set_ofp_instruction_meter_typ buf 6; (* OFPIT_METER *)
          set_ofp_instruction_meter_len buf size;
          set_ofp_instruction_meter_meter_id buf meterId;
          size
        | Experimenter experimenterId->
          set_ofp_instruction_experimenter_typ buf 0xffff; (* OFPIT_EXPERIMENTER *)
          set_ofp_instruction_experimenter_len buf size;
          set_ofp_instruction_experimenter_experimenter buf experimenterId;
          size


  let parse (bits : Cstruct.t) : instruction =
    let typ = get_ofp_instruction_typ bits in
    let len = get_ofp_instruction_len bits in
      match (int_to_ofp_instruction_type typ) with
        | Some OFPIT_GOTO_TABLE -> GotoTable (
        get_ofp_instruction_goto_table_table_id bits)
        | Some OFPIT_WRITE_METADATA -> 
            let value = get_ofp_instruction_write_metadata_metadata bits in 
            let mask = get_ofp_instruction_write_metadata_metadata_mask bits in
            if mask <> 0L then
              WriteMetadata ({m_value = value; m_mask = Some mask})
            else
              WriteMetadata ({m_value = value; m_mask = None})
        | Some OFPIT_WRITE_ACTIONS -> WriteActions (
        Action.parse_sequence (Cstruct.sub bits sizeof_ofp_instruction_actions (len-sizeof_ofp_instruction_actions)))
        | Some OFPIT_APPLY_ACTIONS -> ApplyActions (
        Action.parse_sequence (Cstruct.sub bits sizeof_ofp_instruction_actions (len-sizeof_ofp_instruction_actions))) 
        | Some OFPIT_CLEAR_ACTIONS -> Clear
        | Some OFPIT_METER -> Meter (get_ofp_instruction_meter_meter_id bits)
        | Some OFPIT_EXPERIMENTER -> Experimenter (
        get_ofp_instruction_experimenter_experimenter bits)
        | _ -> raise (Unparsable (sprintf "Unkown instruction message"))
        
end

module Instructions = struct

  let sizeof (inss : instruction list) : int =
    sum (map Instruction.sizeof inss)

  let marshal (buf : Cstruct.t) (inss : instruction list) : int =
    if sizeof inss <> 0 then
      marshal_fields buf inss Instruction.marshal
    else 0

  let rec parse_field (bits : Cstruct.t) : instruction list*Cstruct.t =
    if Cstruct.len bits < sizeof_ofp_instruction then [],bits
    else let field = Instruction.parse bits in
    let bits2 = Cstruct.shift bits (Instruction.sizeof field) in
    let fields, bits3 = parse_field bits2 in
    (List.append [field] fields, bits3)

  let to_string ins =
    "[ " ^ (String.concat "; " (map Instruction.to_string ins)) ^ " ]"
    

  let parse (bits : Cstruct.t) : instruction list =
    let field,_ = parse_field bits in
    field

end

module FlowMod = struct

  let sizeof (fm : flowMod) =
    sizeof_ofp_flow_mod + (OfpMatch.sizeof fm.mfOfp_match) + (Instructions.sizeof fm.mfInstructions)

  module Flags = struct
    
    let marshal (f : flowModFlags) =
      (if f.fmf_send_flow_rem then 1 lsl 0 else 0) lor
        (if f.fmf_check_overlap then 1 lsl 1 else 0) lor
          (if f.fmf_reset_counts then 1 lsl 2 else 0) lor
            (if f.fmf_no_pkt_counts then 1 lsl 3 else 0) lor
              (if f.fmf_no_byt_counts then 1 lsl 4 else 0)

    let parse bits : flowModFlags =
      { fmf_send_flow_rem = test_bit16  0 bits
      ; fmf_check_overlap = test_bit16  1 bits
      ; fmf_reset_counts = test_bit16  2 bits
      ; fmf_no_pkt_counts = test_bit16  3 bits
      ; fmf_no_byt_counts = test_bit16  4 bits
      }

    let to_string f =
      Format.sprintf "{ send_flow_rem = %B; check_overlap = %B; reset_counts = %B; \
                     no_pkt_counts = %B; no_byt_counts = %B }"
                     f.fmf_send_flow_rem
                     f.fmf_check_overlap
                     f.fmf_reset_counts
                     f.fmf_no_pkt_counts
                     f.fmf_no_byt_counts

  end 

  let marshal (buf : Cstruct.t) (fm : flowMod) : int =
    set_ofp_flow_mod_cookie buf fm.mfCookie.m_value;
    set_ofp_flow_mod_cookie_mask buf (
      match fm.mfCookie.m_mask with
        | None -> 0L
        | Some mask -> mask);
    set_ofp_flow_mod_table_id buf fm.mfTable_id;
    set_ofp_flow_mod_command buf (FlowModCommand.marshal fm.mfCommand);
    set_ofp_flow_mod_idle_timeout buf
      (match fm.mfIdle_timeout with
        | Permanent -> 0
        | ExpiresAfter value -> value);
    set_ofp_flow_mod_hard_timeout buf
      (match fm.mfHard_timeout with
        | Permanent -> 0
        | ExpiresAfter value -> value);
    set_ofp_flow_mod_priority buf fm.mfPriority;
    set_ofp_flow_mod_buffer_id buf
      (match fm.mfBuffer_id with
        | None -> ofp_no_buffer
        | Some bid -> bid);
    set_ofp_flow_mod_out_port buf
      (match fm.mfOut_port with
        | None -> 0l
        | Some port -> PseudoPort.marshal port);
    set_ofp_flow_mod_out_group buf
      (match fm.mfOut_group with
        | None -> 0l
        | Some gid -> gid);
    set_ofp_flow_mod_flags buf (Flags.marshal fm.mfFlags);
    set_ofp_flow_mod_pad0 buf 0;
    set_ofp_flow_mod_pad1 buf 0;

    let size = sizeof_ofp_flow_mod +
        OfpMatch.marshal 
         (Cstruct.sub buf sizeof_ofp_flow_mod (OfpMatch.sizeof fm.mfOfp_match))
         fm.mfOfp_match in
      size + Instructions.marshal (Cstruct.shift buf size) fm.mfInstructions

  let parse (bits : Cstruct.t) : flowMod =
    let mfMask = get_ofp_flow_mod_cookie_mask bits in
    let mfCookie =
      if mfMask <> 0L then
        {m_value = get_ofp_flow_mod_cookie bits;
        m_mask = (Some (get_ofp_flow_mod_cookie_mask bits))}
    else {m_value = get_ofp_flow_mod_cookie bits;
        m_mask = None}
      in
    let mfTable_id = get_ofp_flow_mod_table_id bits in
    let mfCommand = FlowModCommand.parse (get_ofp_flow_mod_command bits) in
    let mfIdle_timeout = match (get_ofp_flow_mod_idle_timeout bits) with
                         | 0 -> Permanent 
                         | n -> ExpiresAfter n in
    let mfHard_timeout = match (get_ofp_flow_mod_hard_timeout bits) with
                         | 0 -> Permanent 
                         | n -> ExpiresAfter n in
    let mfPriority = get_ofp_flow_mod_priority bits in
    let mfBuffer_id = match (get_ofp_flow_mod_buffer_id bits) with
        | 0xffffffffl -> None
        | n -> Some n in
    let mfOut_port = match (get_ofp_flow_mod_out_port bits) with
        | 0l -> None
        | _ -> Some (PseudoPort.make (get_ofp_flow_mod_out_port bits) 0) in
    let mfOut_group = match (get_ofp_flow_mod_out_group bits) with
        | 0l -> None
        | n -> Some n in
    let mfFlags = Flags.parse (get_ofp_flow_mod_flags bits) in
    let mfOfp_match,instructionsBits = OfpMatch.parse (Cstruct.shift bits sizeof_ofp_flow_mod) in
    let mfInstructions = Instructions.parse instructionsBits in
    { mfCookie; mfTable_id;
      mfCommand; mfIdle_timeout;
      mfHard_timeout; mfPriority;
      mfBuffer_id;
      mfOut_port;
      mfOut_group; mfFlags;
      mfOfp_match; mfInstructions}
  
  let to_string (flow : flowMod) =
    Format.sprintf "{ cookie = %s; table = %u; command = %s; idle_timeout = %s; \
                      hard_timeout = %s; priority = %u; bufferId = %s; out_port = %s; \
                      out_group = %s; flags = %s; match = %s; instructions = %s }"
    (match flow.mfCookie.m_mask with
        | None -> Int64.to_string flow.mfCookie.m_value
        | Some m -> Format.sprintf "%LX/%LX" flow.mfCookie.m_value m)
    flow.mfTable_id
    (FlowModCommand.to_string flow.mfCommand)
    (match flow.mfIdle_timeout with
        | Permanent -> "Permanent"
        | ExpiresAfter t-> string_of_int t)
    (match flow.mfHard_timeout with
        | Permanent -> "Permanent"
        | ExpiresAfter t-> string_of_int t)
    flow.mfPriority
    (match flow.mfBuffer_id with
        | None -> "None"
        | Some t -> Int32.to_string t)
    (match flow.mfOut_port with
        | None -> "None"
        | Some t -> PseudoPort.to_string t)
    (match flow.mfOut_group with
        | None -> "None"
        | Some t -> Int32.to_string t)
    (Flags.to_string flow.mfFlags)
    (OfpMatch.to_string flow.mfOfp_match)
    (Instructions.to_string flow.mfInstructions)
end

module Capabilities = struct

  let to_int32 (capa : capabilities) : int32 = 
    Int32.logor (if capa.flow_stats then (Int32.shift_left 1l 0) else 0l)
     (Int32.logor (if capa.table_stats then (Int32.shift_left 1l 1) else 0l)
      (Int32.logor (if capa.port_stats then (Int32.shift_left 1l 2) else 0l)
       (Int32.logor (if capa.group_stats then (Int32.shift_left 1l 3) else 0l)
        (Int32.logor (if capa.ip_reasm then (Int32.shift_left 1l 5) else 0l)
         (Int32.logor (if capa.queue_stats then (Int32.shift_left 1l 6) else 0l)
           (if capa.port_blocked then (Int32.shift_left 1l 7) else 0l))))))

  let to_string (cap : capabilities) : string =
      Format.sprintf "{ port_blocked = %B; queue_stats = %B; ip_reasm = %B; group_stats = %B; \
                        port_stats = %B; table_stats = %B; flow_stats = %B }"
      cap.port_blocked
      cap.queue_stats
      cap.ip_reasm
      cap.group_stats
      cap.port_stats
      cap.table_stats
      cap.flow_stats

  let parse (bits : int32) : capabilities =
    { port_blocked = Bits.test_bit 7 bits;
      queue_stats = Bits.test_bit 6 bits;
      ip_reasm = Bits.test_bit 5 bits;
      group_stats = Bits.test_bit 3 bits;
      port_stats = Bits.test_bit 2 bits;
      table_stats = Bits.test_bit 1 bits;
      flow_stats = Bits.test_bit 0 bits;
    }

end

module SwitchFeatures = struct

  type t = { datapath_id : int64; num_buffers : int32;
             num_tables : int8; aux_id : int8;
             supported_capabilities : capabilities }

  let sizeof (sw : t) : int =
      sizeof_ofp_switch_features

  let to_string (sw : t) : string =
      Format.sprintf "{ datapath_id = %Lu; num_buffers = %lu; num_Tables = %u; aux_id = %u; capabilities = %s }"
      sw.datapath_id
      sw.num_buffers
      sw.num_tables
      sw.aux_id
      (Capabilities.to_string sw.supported_capabilities)

  let marshal (buf : Cstruct.t) (features : t) : int =
    set_ofp_switch_features_datapath_id buf features.datapath_id;
    set_ofp_switch_features_n_buffers buf features.num_buffers;
    set_ofp_switch_features_n_tables buf features.num_tables;
    set_ofp_switch_features_auxiliary_id buf features.aux_id;
    set_ofp_switch_features_pad0 buf 0;
    set_ofp_switch_features_pad1 buf 0;
    set_ofp_switch_features_pad2 buf 0;
    set_ofp_switch_features_capabilities buf (Capabilities.to_int32 features.supported_capabilities); 
    sizeof_ofp_switch_features

  let parse (bits : Cstruct.t) : t =
    let datapath_id = get_ofp_switch_features_datapath_id bits in 
    let num_buffers = get_ofp_switch_features_n_buffers bits in
    let num_tables = get_ofp_switch_features_n_tables bits in
    let aux_id = get_ofp_switch_features_auxiliary_id bits in
    let supported_capabilities = Capabilities.parse
      (get_ofp_switch_features_capabilities bits) in
    { datapath_id; 
      num_buffers; 
      num_tables;
      aux_id; 
      supported_capabilities }

end

module PortDesc = struct

  let sizeof (_ : portDesc) =
  sizeof_ofp_port

  let marshal (buf : Cstruct.t) (desc : portDesc) : int =
    let size = sizeof_ofp_port in
    set_ofp_port_port_no buf desc.port_no;
    set_ofp_port_pad buf 0l;
    set_ofp_port_hw_addr (bytes_of_mac desc.hw_addr) 0 buf;
    set_ofp_port_pad2 buf 0;
    set_ofp_port_pad3 buf 0;
    set_ofp_port_name desc.name 0 buf;
    set_ofp_port_config buf (PortConfig.marshal desc.config);
    set_ofp_port_state buf (PortState.marshal desc.state);
    set_ofp_port_curr buf (PortFeatures.marshal desc.curr);
    set_ofp_port_advertised buf (PortFeatures.marshal desc.advertised);
    set_ofp_port_supported buf (PortFeatures.marshal desc.supported);
    set_ofp_port_peer buf (PortFeatures.marshal desc.peer);
    set_ofp_port_curr_speed buf desc.curr_speed;
    set_ofp_port_max_speed buf desc.max_speed;
    size
	    
  let parse (bits : Cstruct.t) : portDesc =
    let port_no = get_ofp_port_port_no bits in
    let hw_addr = mac_of_bytes (copy_ofp_port_hw_addr bits) in
    let name = copy_ofp_port_name bits in
    let state = PortState.parse (get_ofp_port_state bits) in
    let config = PortConfig.parse (get_ofp_port_config bits) in
    let curr = PortFeatures.parse (get_ofp_port_curr bits) in
    let advertised = PortFeatures.parse (get_ofp_port_advertised bits) in
    let supported = PortFeatures.parse (get_ofp_port_supported bits) in
    let peer = PortFeatures.parse (get_ofp_port_peer bits) in
    let curr_speed = get_ofp_port_curr_speed bits in
    let max_speed = get_ofp_port_max_speed bits in
    { port_no;
      hw_addr;
      name;
      config; 
      state;
      curr;
      advertised;
      supported;
      peer;
      curr_speed;
      max_speed }

  let to_string (port : portDesc) =
    Format.sprintf " { port_no = %lu; hw_addr = %s; name = %s; config = %s; \
                       state = %s; curr = %s; advertised = %s; \
                       supported = %s; peer = %s; curr_speed = %lu; max_speed = %lu }"
        port.port_no
        (string_of_mac port.hw_addr)
        port.name
        (PortConfig.to_string port.config)
        (PortState.to_string port.state)
        (PortFeatures.to_string port.curr)
        (PortFeatures.to_string port.advertised)
        (PortFeatures.to_string port.supported)
        (PortFeatures.to_string port.peer)
        port.curr_speed
        port.max_speed

  let length_func = (fun buf -> Some sizeof_ofp_port)
end

module PortStatus = struct

  let sizeof (_ : portStatus) : int = 
    sizeof_ofp_port_status + sizeof_ofp_port

  module Reason = struct 

    let marshal (pr : portReason) : int =
       match pr with
        | PortAdd -> ofp_port_reason_to_int OFPPR_ADD
        | PortDelete -> ofp_port_reason_to_int OFPPR_DELETE
        | PortModify -> ofp_port_reason_to_int OFPPR_MODIFY

    let to_string (pr : portReason) = 
      match pr with
        | PortAdd -> "PortAdd"
        | PortDelete -> "PortDelete"
        | PortModify -> "PortModify"

    let parse t : portReason = 
      match int_to_ofp_port_reason t with
        | Some OFPPR_ADD -> PortAdd
        | Some OFPPR_DELETE -> PortDelete
        | Some OFPPR_MODIFY -> PortModify
        | None -> raise (Unparsable (sprintf "unexpected port reason"))
  end

  let marshal (buf : Cstruct.t) (status : portStatus) : int =
    set_ofp_port_status_reason buf (Reason.marshal status.reason);
    let size = sizeof_ofp_port_status + 
        PortDesc.marshal (Cstruct.shift buf sizeof_ofp_port_status) status.desc in
    size

  let parse (bits : Cstruct.t) : portStatus =
    let reason = Reason.parse (get_ofp_port_status_reason bits)in 
    let bits = Cstruct.shift bits sizeof_ofp_port_status in
    let desc = PortDesc.parse bits in
    { reason;
      desc }
      
  let to_string (t : portStatus) = 
    Format.sprintf 
        "{ reason = %s; desc = %s }"
        (Reason.to_string t.reason)
        (PortDesc.to_string t.desc)
end

module PacketIn = struct

  module Reason = struct 

    cenum ofp_packet_in_reason {
      NO_MATCH = 0;
      ACTION = 1;
      INVALID_TTL = 2
    } as uint8_t

    type t = packetInReason

    let to_string t : string =
      match t with
        | NoMatch -> "NO_MATCH"
        | ExplicitSend -> "ACTION"
        | InvalidTTL -> "INVALID_TTL"

    let marshal t : int =
      match t with
         | NoMatch -> ofp_packet_in_reason_to_int NO_MATCH
         | ExplicitSend -> ofp_packet_in_reason_to_int ACTION
         | InvalidTTL -> ofp_packet_in_reason_to_int INVALID_TTL

    let parse t : packetInReason =
      match int_to_ofp_packet_in_reason t with
        | Some NO_MATCH -> NoMatch
        | Some ACTION -> ExplicitSend
        | Some INVALID_TTL -> InvalidTTL
        | None -> raise (Unparsable (sprintf "bad reason in packet_in (%d)" t))  
  end

  cstruct ofp_packet_in {
    uint32_t buffer_id;     
    uint16_t total_len;     
    uint8_t reason;         
    uint8_t table_id;
    uint64_t cookie
  } as big_endian

  let sizeof (pi : packetIn) : int = 
    pi.pi_total_len + (OfpMatch.sizeof pi.pi_ofp_match) + sizeof_ofp_packet_in + 2 (*2 bytes of pad*)

  let to_string (pi: packetIn) : string =
    Format.sprintf "{ total_len = %u; reason = %s; table_id = %u; cookie = %Lu; match = %s; payload = %s }"
    pi.pi_total_len
    (Reason.to_string pi.pi_reason)
    pi.pi_table_id
    pi.pi_cookie
    (OfpMatch.to_string pi.pi_ofp_match)
    (match pi.pi_payload with 
      | Buffered (n,bytes) -> Format.sprintf "Buffered<id=%lu>= %s; len = %u" n (Packet.to_string (Packet.parse bytes)) (Cstruct.len bytes)
      | NotBuffered bytes -> Format.sprintf "NotBuffered = %s; len = %u"  (Packet.to_string (Packet.parse bytes)) (Cstruct.len bytes))

  let marshal (buf : Cstruct.t) (pi : packetIn) : int = 
    let bufMatch = Cstruct.shift buf sizeof_ofp_packet_in in
    let size = pi.pi_total_len + (OfpMatch.marshal bufMatch pi.pi_ofp_match) + 
               sizeof_ofp_packet_in in
    let buffer_id,bytes = match pi.pi_payload with
     | Buffered (n,bytes) -> n, bytes
     | NotBuffered bytes -> -1l, bytes in
    set_ofp_uint8_value (Cstruct.shift bufMatch (OfpMatch.sizeof pi.pi_ofp_match)) 0; (*pad*)
    set_ofp_uint8_value (Cstruct.shift bufMatch (OfpMatch.sizeof pi.pi_ofp_match + 1)) 0; (*pad*)
    Cstruct.blit bytes 0 bufMatch (2 + OfpMatch.sizeof pi.pi_ofp_match) pi.pi_total_len;
    set_ofp_packet_in_buffer_id buf buffer_id;
    set_ofp_packet_in_total_len buf pi.pi_total_len;
    set_ofp_packet_in_reason buf (Reason.marshal pi.pi_reason);
    set_ofp_packet_in_table_id buf pi.pi_table_id;
    set_ofp_packet_in_cookie buf pi.pi_cookie;
    size

  let parse (bits : Cstruct.t) : packetIn =
    (* let oc = open_out "test-msg-1.3-msg3-bits" in *)
    (* let str = Cstruct.to_string bits in *)
    (* fprintf oc "%s" str; *)
    (* close_out oc; *)
    let bufId = match get_ofp_packet_in_buffer_id bits with
      | -1l -> None
      | n -> Some n in
    let total_len = get_ofp_packet_in_total_len bits in
    let reason_code = get_ofp_packet_in_reason bits in
    let reason = Reason.parse (reason_code) in
    let table_id = get_ofp_packet_in_table_id bits in
    let cookie = get_ofp_packet_in_cookie bits in
    let ofp_match_bits = Cstruct.shift bits sizeof_ofp_packet_in in
    let ofp_match, pkt_bits = OfpMatch.parse ofp_match_bits in
    let pkt_bits = Cstruct.sub pkt_bits 2 total_len in (* pad bytes *)
    let final_bits = Cstruct.create total_len in
    (* create a new Cstruct to set the offset to 0 *)
    Cstruct.blit pkt_bits 0 final_bits 0 total_len;
    (* printf "len = %d\n" (Cstruct.len pkt_bits); *)
    let pkt = match bufId with
      | None -> NotBuffered final_bits
      | Some n -> Buffered (n,final_bits)
    in
    { pi_total_len = total_len;
      pi_reason = reason;
      pi_table_id = table_id;
      pi_cookie = cookie;
      pi_ofp_match = ofp_match;
      pi_payload = pkt
    }
    
end

module PacketOut = struct

  cstruct ofp_packet_out {
      uint32_t buffer_id;           (* ID assigned by datapath (OFP_NO_BUFFER
                                       if none). *)
      uint32_t in_port;             (* Packet's input port or OFPP_CONTROLLER. *)
      uint16_t actions_len;         (* Size of action array in bytes. *)
      uint8_t pad0;
      uint8_t pad1;
      uint8_t pad2;
      uint8_t pad3;
      uint8_t pad4;
      uint8_t pad5
      (* struct ofp_action_header actions[0]; *) (* Action list. *)
      (* uint8_t data[0]; *)        (* Packet data.  The length is inferred
                                       from the length field in the header.
                                       (Only meaningful if buffer_id == -1.) *)
  } as big_endian

  type t = packetOut

  let sizeof (po : packetOut) =
    sizeof_ofp_packet_out + sum (map Action.sizeof po.po_actions) +
    (match po.po_payload with
      | Buffered _ -> 0
      | NotBuffered bytes -> Cstruct.len bytes)

  let to_string (po : packetOut) = 
    Format.sprintf "{ payload = %s; port_id = %s; actions = %s }"
    (match po.po_payload with 
      | Buffered (n,_) -> Format.sprintf "Buffered<id=%lu>" n
      | NotBuffered bytes -> Format.sprintf "NotBuffered = %s; len = %u" (Packet.to_string (Packet.parse bytes)) (Cstruct.len bytes))
    (match po.po_port_id with
      | Some n -> Int32.to_string n
      | None -> "No Port")
    ("[ " ^ (String.concat "; " (map Action.to_string po.po_actions)) ^ " ]")

  let marshal (buf : Cstruct.t) (po : packetOut) : int =
    let size = sizeof po in
    set_ofp_packet_out_buffer_id buf (
      match po.po_payload with
        | NotBuffered _ -> 0xffffffffl
        | Buffered (buffer_id, _) -> buffer_id);
    set_ofp_packet_out_in_port buf
      (match po.po_port_id with
        | None -> 0l
        | Some(port_id) -> port_id);
    set_ofp_packet_out_actions_len buf (sum (map Action.sizeof po.po_actions));
    set_ofp_packet_out_pad0 buf 0;
    set_ofp_packet_out_pad1 buf 0;
    set_ofp_packet_out_pad2 buf 0;
    set_ofp_packet_out_pad3 buf 0;
    set_ofp_packet_out_pad4 buf 0;
    set_ofp_packet_out_pad5 buf 0;
    let buf = Cstruct.shift buf sizeof_ofp_packet_out in
    let act_size = marshal_fields buf po.po_actions Action.marshal in
    match po.po_payload with
      | Buffered _ -> size
      | NotBuffered pkt_buf ->
        Cstruct.blit pkt_buf 0 buf act_size (Cstruct.len pkt_buf);
        size

  let parse (bits : Cstruct.t) : packetOut =
    let bufId = match get_ofp_packet_out_buffer_id bits with
      | -1l -> None
      | n -> Some n in
    let po_port_id = match get_ofp_packet_out_in_port bits with 
      | 0l -> None
      | n -> Some n in
    let actions_size = get_ofp_packet_out_actions_len bits in
    let bits = Cstruct.shift bits sizeof_ofp_packet_out in
    let po_actions = Action.parse_sequence (Cstruct.sub bits 0 actions_size) in
    let po_payload = match bufId with
      | None -> 
        let data_bits = Cstruct.shift bits actions_size in
        let final_bits = Cstruct.create (Cstruct.len data_bits) in
        Cstruct.blit data_bits 0 final_bits 0 (Cstruct.len data_bits);
        NotBuffered final_bits
      | Some n -> 
        let final_bits = Cstruct.create 0 in
        Buffered (n,final_bits) in
    { po_payload; po_port_id; po_actions }

end

module FlowRemoved = struct

  module RemovedReason = struct

    cenum ofp_flow_removed_reason {
      OFPRR_IDLE_TIMEOUT = 0;
      OFPRR_HARD_TIMEOUT = 1;
      OFPRR_DELETE = 2;
      OFPRR_GROUP_DELETE = 3
    } as uint8_t

    type t = flowReason

    let to_string (t : flowReason) : string =
      match t with
        | FlowIdleTimeout -> "IDLE_TIMEOUT"
        | FlowHardTiemout -> "HARD_TIMEOUT"
        | FlowDelete -> "DELETE"
        | FlowGroupDelete -> "GROUP_DELETE"

    let marshal (t : flowReason) : int8 =
      match t with
        | FlowIdleTimeout -> ofp_flow_removed_reason_to_int OFPRR_IDLE_TIMEOUT
        | FlowHardTiemout -> ofp_flow_removed_reason_to_int OFPRR_HARD_TIMEOUT
        | FlowDelete -> ofp_flow_removed_reason_to_int OFPRR_DELETE
        | FlowGroupDelete -> ofp_flow_removed_reason_to_int OFPRR_GROUP_DELETE

    let parse bits : flowReason =
      match (int_to_ofp_flow_removed_reason bits) with
        | Some OFPRR_IDLE_TIMEOUT -> FlowIdleTimeout
        | Some OFPRR_HARD_TIMEOUT -> FlowHardTiemout
        | Some OFPRR_DELETE -> FlowDelete
        | Some OFPRR_GROUP_DELETE -> FlowGroupDelete
        | None -> raise (Unparsable (sprintf "malformed reason"))
  
  end

  cstruct ofp_flow_removed {
    uint64_t cookie;
    uint16_t priority;
    uint8_t reason;
    uint8_t table_id;
    uint32_t duration_sec;
    uint32_t duration_nsec;
    uint16_t idle_timeout;
    uint16_t hard_timeout;
    uint64_t packet_count;
    uint64_t byte_count
  } as big_endian

  type t = flowRemoved

  let sizeof (f : flowRemoved) : int =
    sizeof_ofp_flow_removed + (OfpMatch.sizeof f.oxm)

  let to_string (f : flowRemoved) : string =
   Format.sprintf "{ cookie = %Lu; priotity = %u; reason = %s; table_id = %u;\
   duration s/ns = %lu/%lu; idle_timeout = %s; hard_timeout = %s; packet_count = %Lu;\
   byte_count = %Lu; match = %s }"
   f.cookie
   f.priority
   (RemovedReason.to_string f.reason)
   f.table_id
   f.duration_sec
   f.duration_nsec
   (match f.idle_timeout with
      | Permanent -> "Permanent"
      | ExpiresAfter t-> string_of_int t)
   (match f.hard_timeout with
      | Permanent -> "Permanent"
      | ExpiresAfter t-> string_of_int t)
   f.packet_count
   f.byte_count
   (OfpMatch.to_string f.oxm)

   let marshal (buf : Cstruct.t) (f : flowRemoved) : int =
     set_ofp_flow_removed_cookie buf f.cookie;
     set_ofp_flow_removed_priority buf f.priority;
     set_ofp_flow_removed_reason buf (RemovedReason.marshal f.reason);
     set_ofp_flow_removed_table_id buf f.table_id;
     set_ofp_flow_removed_duration_sec buf f.duration_sec;
     set_ofp_flow_removed_duration_nsec buf f.duration_nsec;
     set_ofp_flow_removed_idle_timeout buf (match f.idle_timeout with
                                              | Permanent -> 0
                                              | ExpiresAfter v -> v);
     set_ofp_flow_removed_hard_timeout buf (match f.hard_timeout with
                                              | Permanent -> 0
                                              | ExpiresAfter v -> v);
     set_ofp_flow_removed_packet_count buf f.packet_count;
     set_ofp_flow_removed_byte_count buf f.byte_count;
     let oxm_buf = Cstruct.shift buf sizeof_ofp_flow_removed in
     sizeof_ofp_flow_removed + (OfpMatch.marshal oxm_buf f.oxm)

   let parse (bits : Cstruct.t) : flowRemoved = 
     let cookie = get_ofp_flow_removed_cookie bits in
     let priority = get_ofp_flow_removed_priority bits in
     let reason = RemovedReason.parse (get_ofp_flow_removed_reason bits) in
     let table_id = get_ofp_flow_removed_table_id bits in
     let duration_sec = get_ofp_flow_removed_duration_sec bits in
     let duration_nsec = get_ofp_flow_removed_duration_nsec bits in
     let idle_timeout = match (get_ofp_flow_removed_idle_timeout bits) with
                         | 0 -> Permanent 
                         | n -> ExpiresAfter n in
     let hard_timeout = match (get_ofp_flow_removed_hard_timeout bits) with
                         | 0 -> Permanent 
                         | n -> ExpiresAfter n in
     let packet_count = get_ofp_flow_removed_packet_count bits in
     let byte_count = get_ofp_flow_removed_byte_count bits in
     let oxm,_ = OfpMatch.parse (Cstruct.shift bits sizeof_ofp_flow_removed) in
     { cookie; priority; reason; table_id; duration_sec; duration_nsec; idle_timeout;
       hard_timeout; packet_count; byte_count; oxm }
     

end

module FlowRequest = struct

    cstruct ofp_flow_stats_request {
      uint8_t table_id;
      uint8_t pad[3];
      uint32_t out_port;
      uint32_t out_group;
      uint8_t pad2[4];
      uint64_t cookie;
      uint64_t cookie_mask;
    } as big_endian

    type t = flowRequest

    let sizeof (fr : flowRequest) : int = 
    sizeof_ofp_flow_stats_request + (OfpMatch.sizeof fr.fr_match)

    let to_string (fr : flowRequest) : string =
      Format.sprintf "{ table_id = %u; out_port = %lu; out_group = %lu; cookie = %s; match = %s }"
      fr.fr_table_id
      fr.fr_out_port
      fr.fr_out_group
      (match fr.fr_cookie.m_mask with
        | None -> Int64.to_string fr.fr_cookie.m_value
        | Some m -> Format.sprintf "%Lu/%Lu" fr.fr_cookie.m_value m)
      (OfpMatch.to_string fr.fr_match)
  
    let marshal (buf : Cstruct.t) (fr : flowRequest) : int = 
      set_ofp_flow_stats_request_table_id buf fr.fr_table_id;
      set_ofp_flow_stats_request_out_port buf fr.fr_out_port;
      set_ofp_flow_stats_request_out_group buf fr.fr_out_group;
      set_ofp_flow_stats_request_cookie buf fr.fr_cookie.m_value;
      set_ofp_flow_stats_request_cookie_mask buf (
        match fr.fr_cookie.m_mask with
          | None -> 0L
          | Some mask -> mask);
      sizeof_ofp_flow_stats_request + (OfpMatch.marshal 
       (Cstruct.shift buf sizeof_ofp_flow_stats_request) fr.fr_match)
    
    
    let parse (bits : Cstruct.t) : flowRequest =
      let tableId = get_ofp_flow_stats_request_table_id bits in
      let out_port = get_ofp_flow_stats_request_out_port bits in
      let out_group = get_ofp_flow_stats_request_out_group bits in
      let cookie = get_ofp_flow_stats_request_cookie bits in
      let mask = get_ofp_flow_stats_request_cookie_mask bits in
      let fr_cookie = match mask with
                        | 0L -> {m_value = cookie; m_mask = None}
                        | n -> {m_value = cookie; m_mask = Some n} in
      let oxmMatch,_ = OfpMatch.parse (Cstruct.shift bits sizeof_ofp_flow_stats_request) in
      { fr_table_id = tableId
      ; fr_out_port = out_port
      ; fr_out_group = out_group
      ; fr_cookie = fr_cookie
      ; fr_match = oxmMatch}

end

module QueueRequest = struct

    type t = queueRequest

    let marshal (buf : Cstruct.t) (qr : t) : int =
      set_ofp_queue_stats_request_port_no buf qr.port_number;
      set_ofp_queue_stats_request_queue_id buf qr.queue_id;
      sizeof_ofp_queue_stats_request

    let parse (bits : Cstruct.t) : t = 
      let portNumber = get_ofp_queue_stats_request_port_no bits in
      let queueId = get_ofp_queue_stats_request_queue_id bits in
      { port_number = portNumber
      ; queue_id = queueId}

    let sizeof _ = 
        sizeof_ofp_queue_stats_request

    let to_string qr =
        Format.sprintf "{ port_no = %lu; queue_id = %lu }" qr.port_number qr.queue_id

end

module TableFeatureProp = struct

    cstruct ofp_table_feature_prop_experimenter {
        uint16_t typ;
        uint16_t length;
        uint32_t experimenter;
        uint32_t exp_typ
    } as big_endian

    type t = tableFeatureProp

    let sizeof tfp : int = 
      let size = sizeof_ofp_table_feature_prop_header + (match tfp with
        | TfpInstruction ins -> 
            Instructions.sizeof ins
        | TfpInstructionMiss ins -> 
            Instructions.sizeof ins
        | TfpNextTable t -> 
            List.length t
        | TfpNextTableMiss t -> 
            List.length t
        | TfpWriteAction act -> 
            sum (map Action.sizeof act)
        | TfpWriteActionMiss act -> 
            sum (map Action.sizeof act)
        | TfpApplyAction act -> 
            sum (map Action.sizeof act)
        | TfpApplyActionMiss act -> 
            sum (map Action.sizeof act)
        | TfpMatch ox -> 
            Oxm.sizeof_header ox
        | TfpWildcard ox -> 
            Oxm.sizeof_header ox
        | TfpWriteSetField ox-> 
            Oxm.sizeof_header ox
        | TfpWriteSetFieldMiss ox -> 
            Oxm.sizeof_header ox
        | TfpApplySetField ox -> 
            Oxm.sizeof_header ox
        | TfpApplySetFieldMiss ox -> 
            Oxm.sizeof_header ox
        | TfpExperimenter (_,by) -> 
            Cstruct.len by
        | TfpExperimenterMiss (_,by) -> 
            Cstruct.len by
            ) in
      pad_to_64bits size

    let marshal (buf : Cstruct.t) (tfp : tableFeatureProp) =
      let buf_payload = Cstruct.shift buf sizeof_ofp_table_feature_prop_header in
      let size = sizeof_ofp_table_feature_prop_header + 
      (match tfp with
        | TfpInstruction ins -> 
          set_ofp_table_feature_prop_header_typ buf (ofp_table_feature_prop_type_to_int OFPTFPT_INSTRUCTIONS);
          Instructions.marshal buf_payload ins
        | TfpInstructionMiss ins -> 
          set_ofp_table_feature_prop_header_typ buf (ofp_table_feature_prop_type_to_int OFPTFPT_INSTRUCTIONS_MISS);
          Instructions.marshal buf_payload ins
        | TfpNextTable t -> 
          set_ofp_table_feature_prop_header_typ buf (ofp_table_feature_prop_type_to_int OFPTFPT_NEXT_TABLES);
          let marsh (buf : Cstruct.t) (id : uint8) : int =
            set_uint8 buf 0 id;
            1 in
          marshal_fields buf_payload t marsh
        | TfpNextTableMiss t -> 
          set_ofp_table_feature_prop_header_typ buf (ofp_table_feature_prop_type_to_int OFPTFPT_NEXT_TABLES_MISS);
          let marsh (buf : Cstruct.t) (id : uint8) : int =
            set_uint8 buf 0 id;
            1 in
          marshal_fields buf_payload t marsh
        | TfpWriteAction act -> 
          set_ofp_table_feature_prop_header_typ buf (ofp_table_feature_prop_type_to_int OFPTFPT_WRITE_ACTIONS);
          marshal_fields buf_payload act Action.marshal
        | TfpWriteActionMiss act -> 
          set_ofp_table_feature_prop_header_typ buf (ofp_table_feature_prop_type_to_int OFPTFPT_WRITE_ACTIONS_MISS);
          marshal_fields buf_payload act Action.marshal
        | TfpApplyAction act -> 
          set_ofp_table_feature_prop_header_typ buf (ofp_table_feature_prop_type_to_int OFPTFPT_APPLY_ACTIONS);
          marshal_fields buf_payload act Action.marshal
        | TfpApplyActionMiss act -> 
          set_ofp_table_feature_prop_header_typ buf (ofp_table_feature_prop_type_to_int OFPTFPT_APPLY_ACTIONS_MISS);
          marshal_fields buf_payload act Action.marshal
        | TfpMatch ox -> 
          set_ofp_table_feature_prop_header_typ buf (ofp_table_feature_prop_type_to_int OFPTFPT_MATCH);
          marshal_fields buf_payload ox Oxm.marshal_header
        | TfpWildcard ox -> 
          set_ofp_table_feature_prop_header_typ buf (ofp_table_feature_prop_type_to_int OFPTFPT_WILDCARDS);
          marshal_fields buf_payload ox Oxm.marshal_header
        | TfpWriteSetField ox-> 
          set_ofp_table_feature_prop_header_typ buf (ofp_table_feature_prop_type_to_int OFPTFPT_WRITE_SETFIELD);
          marshal_fields buf_payload ox Oxm.marshal_header
        | TfpWriteSetFieldMiss ox -> 
          set_ofp_table_feature_prop_header_typ buf (ofp_table_feature_prop_type_to_int OFPTFPT_WRITE_SETFIELD_MISS);
          marshal_fields buf_payload ox Oxm.marshal_header
        | TfpApplySetField ox -> 
          set_ofp_table_feature_prop_header_typ buf (ofp_table_feature_prop_type_to_int OFPTFPT_APPLY_SETFIELD);
          marshal_fields buf_payload ox Oxm.marshal_header
        | TfpApplySetFieldMiss ox -> 
          set_ofp_table_feature_prop_header_typ buf (ofp_table_feature_prop_type_to_int OFPTFPT_APPLY_SETFIELD_MISS);
          marshal_fields buf_payload ox Oxm.marshal_header
        | TfpExperimenter (ex,by) -> 
          set_ofp_table_feature_prop_header_typ buf (ofp_table_feature_prop_type_to_int OFPTFPT_EXPERIMENTER);
          Cstruct.blit by 0 buf_payload 0 (Cstruct.len by);
          Cstruct.len by
        | TfpExperimenterMiss (ex,by) -> 
          set_ofp_table_feature_prop_header_typ buf (ofp_table_feature_prop_type_to_int OFPTFPT_EXPERIMENTER_MISS);
          Cstruct.blit by 0 buf_payload 0 (Cstruct.len by);
          Cstruct.len by) in
      set_ofp_table_feature_prop_header_length buf size;
      pad_to_64bits size

    let rec parse_tables (bits : Cstruct.t) len = 
      if Cstruct.len bits < 1 then ([], bits)
      else let field, bits2 = get_uint8 bits 0, Cstruct.shift bits 1 in
        let fields, bits3 = parse_tables bits2 (len -1) in
        (List.append [field] fields, bits3)

    let parse (bits : Cstruct.t) : tableFeatureProp =
     let tfpType = get_ofp_table_feature_prop_header_typ bits in
     let tfpLength = get_ofp_table_feature_prop_header_length bits in
     let tfpPayBits = Cstruct.sub bits sizeof_ofp_table_feature_prop_header (tfpLength - sizeof_ofp_table_feature_prop_header) in
     match int_to_ofp_table_feature_prop_type tfpType with
      | Some OFPTFPT_INSTRUCTIONS -> 
          TfpInstruction (Instructions.parse tfpPayBits)
      | Some OFPTFPT_INSTRUCTIONS_MISS -> 
          TfpInstructionMiss (Instructions.parse tfpPayBits)
      | Some OFPTFPT_NEXT_TABLES -> 
      let ids,_ = parse_tables tfpPayBits (tfpLength - sizeof_ofp_table_feature_prop_header) in
          TfpNextTable ids
      | Some OFPTFPT_NEXT_TABLES_MISS ->
          let ids,_ = parse_tables tfpPayBits (tfpLength - sizeof_ofp_table_feature_prop_header) in
          TfpNextTableMiss ids
      | Some OFPTFPT_WRITE_ACTIONS -> 
          TfpWriteAction (Action.parse_sequence tfpPayBits)
      | Some OFPTFPT_WRITE_ACTIONS_MISS -> 
          TfpWriteActionMiss (Action.parse_sequence tfpPayBits)
      | Some OFPTFPT_APPLY_ACTIONS -> 
          TfpApplyAction (Action.parse_sequence tfpPayBits)
      | Some OFPTFPT_APPLY_ACTIONS_MISS -> 
          TfpApplyActionMiss (Action.parse_sequence tfpPayBits)
      | Some OFPTFPT_MATCH -> 
          let fields,_ = Oxm.parse_headers tfpPayBits in 
          TfpMatch fields
      | Some OFPTFPT_WILDCARDS -> 
          let fields,_ = Oxm.parse_headers tfpPayBits in 
          TfpWildcard fields
      | Some OFPTFPT_WRITE_SETFIELD -> 
          let fields,_ = Oxm.parse_headers tfpPayBits in 
          TfpWriteSetField fields
      | Some OFPTFPT_WRITE_SETFIELD_MISS -> 
          let fields,_ = Oxm.parse_headers tfpPayBits in 
          TfpWriteSetFieldMiss fields
      | Some OFPTFPT_APPLY_SETFIELD -> 
          let fields,_ = Oxm.parse_headers tfpPayBits in 
          TfpApplySetField fields
      | Some OFPTFPT_APPLY_SETFIELD_MISS -> 
          let fields,_ = Oxm.parse_headers tfpPayBits in 
          TfpApplySetFieldMiss fields
      | Some OFPTFPT_EXPERIMENTER -> 
          let exp_id = get_ofp_table_feature_prop_experimenter_experimenter bits in
          let exp_type = get_ofp_table_feature_prop_experimenter_exp_typ bits in
          TfpExperimenter ({exp_id;exp_type},tfpPayBits)
      | Some OFPTFPT_EXPERIMENTER_MISS -> 
          let exp_id = get_ofp_table_feature_prop_experimenter_experimenter bits in
          let exp_type = get_ofp_table_feature_prop_experimenter_exp_typ bits in
          TfpExperimenterMiss ({exp_id;exp_type},tfpPayBits)
      | _ -> raise (Unparsable (sprintf "malformed type"))

    let to_string tfp =
      Format.sprintf "{ type = %s; len:%u }"
      (match tfp with
         | TfpInstruction i-> 
            (Format.sprintf "Instructions %s" (Instructions.to_string i))
         | TfpInstructionMiss i-> 
            (Format.sprintf "InstructionMiss %s" (Instructions.to_string i))
         | TfpNextTable n-> 
            (Format.sprintf "NextTable [ %s ]" 
            (String.concat "; " (map string_of_int n)))
         | TfpNextTableMiss n -> 
            (Format.sprintf "NextTableMiss [ %s ]" 
            (String.concat "; " (map string_of_int n)))
         | TfpWriteAction a -> 
            (Format.sprintf "WriteAction [ %s ]"
            (String.concat "; " (map Action.to_string a)))
         | TfpWriteActionMiss a -> 
            (Format.sprintf "WriteActionMiss [ %s ]"
            (String.concat "; " (map Action.to_string a)))
         | TfpApplyAction a -> 
            (Format.sprintf "ApplyActions [ %s ]"
            (String.concat "; " (map Action.to_string a)))
         | TfpApplyActionMiss a -> 
            (Format.sprintf "ApplyActionsMiss [ %s ]"
            (String.concat "; " (map Action.to_string a)))
         | TfpMatch s -> 
            (Format.sprintf "Match [ %s ]"
            (String.concat "; " (map Oxm.field_name s)))
         | TfpWildcard s -> 
            (Format.sprintf "MatchMiss [ %s ]"
            (String.concat "; " (map Oxm.field_name s)))
         | TfpWriteSetField s -> 
            (Format.sprintf "WriteSetField [ %s ]"
            (String.concat "; " (map Oxm.field_name s)))
         | TfpWriteSetFieldMiss s -> 
            (Format.sprintf "WriteSetFieldMiss [ %s ]"
            (String.concat "; " (map Oxm.field_name s)))
         | TfpApplySetField s -> 
            (Format.sprintf "ApplySetField [ %s ]"
            (String.concat "; " (map Oxm.field_name s)))
         | TfpApplySetFieldMiss s -> 
            (Format.sprintf "ApplySetFieldMiss [ %s ]"
            (String.concat "; " (map Oxm.field_name s)))
         | TfpExperimenter (e,_)-> 
            (Format.sprintf "Experimenter<id=%lu>; typ = %lu" e.exp_id e.exp_type)
         | TfpExperimenterMiss (e,_)-> 
            (Format.sprintf "ExperimenterMiss<id=%lu>; typ = %lu" e.exp_id e.exp_type)
           )
      (sizeof tfp)

end

module TableConfig = struct

  cenum ofp_table_config {
    OFPTC_DEPRECATED_MASK = 3
  } as uint32_t

  type t = tableConfig
  let marshal (tc : tableConfig) : int32 =
    match tc with
      | Deprecated -> ofp_table_config_to_int OFPTC_DEPRECATED_MASK

  let parse t : tableConfig = 
    match int_to_ofp_table_config t with
      | Some OFPTC_DEPRECATED_MASK -> Deprecated
      | _ -> raise (Unparsable (sprintf "unsupported config "))

  let to_string tc =
    match tc with
      | Deprecated -> "Deprecated"

end

module TableFeature = struct

    type t = tableFeatures

    let sizeof (tf : tableFeatures) =
      (* should be equal to tf.length *)
      pad_to_64bits (sizeof_ofp_table_features + (TableFeatureProp.sizeof tf.feature_prop))

    let marshal (buf : Cstruct.t) (tf : tableFeatures) : int =
      set_ofp_table_features_length buf tf.length;
      set_ofp_table_features_table_id buf tf.table_id;
      set_ofp_table_features_pad (Cstruct.to_string (Cstruct.create 5)) 0 buf;
      set_ofp_table_features_name tf.name 0 buf;
      set_ofp_table_features_metadata_match buf tf.metadata_match;
      set_ofp_table_features_metadata_write buf tf.metadata_write;
      set_ofp_table_features_config buf (TableConfig.marshal tf.config);
      set_ofp_table_features_max_entries buf tf.max_entries;
      sizeof_ofp_table_features + (
        TableFeatureProp.marshal (Cstruct.shift buf sizeof_ofp_table_features) tf.feature_prop)

    let parse (bits : Cstruct.t) : tableFeatures*Cstruct.t = 
      let length = get_ofp_table_features_length bits in
      let tableId = get_ofp_table_features_table_id bits in
      let name = Cstruct.to_string (get_ofp_table_features_name bits) in
      let metadataMatch = get_ofp_table_features_metadata_match bits in
      let metadataWrite = get_ofp_table_features_metadata_write bits in
      let config = TableConfig.parse (get_ofp_table_features_config bits) in
      let maxEntries = get_ofp_table_features_max_entries bits in
      let featureProp = TableFeatureProp.parse (Cstruct.sub bits sizeof_ofp_table_features (length-sizeof_ofp_table_features)) in
      { length = length;
        table_id = tableId;
        name = name;
        metadata_match = metadataMatch; 
        metadata_write = metadataWrite;
        config = config; 
        max_entries = maxEntries;
        feature_prop = featureProp},(Cstruct.shift bits length)
    
    let to_string (tf : tableFeatures) =
      Format.sprintf "{ table_id = %u; name = %s; metadata_match = %Lu; \
                      metadata_write = %Lu; config = %s; max_entries = %lu;
                      feature_prop = %s }"
      tf.table_id
      tf.name
      tf.metadata_match
      tf.metadata_write
      (TableConfig.to_string tf.config)
      tf.max_entries
      (TableFeatureProp.to_string tf.feature_prop)

end

module TableFeatures = struct

    type t = tableFeatures list

    let sizeof (tfr : tableFeatures list) =
      sum (map TableFeature.sizeof tfr)

    let marshal (buf : Cstruct.t) (tfr : tableFeatures list) =
      marshal_fields buf tfr TableFeature.marshal
      

    let rec parse_fields (bits : Cstruct.t) len cumul : tableFeatures list*Cstruct.t = 
      if len = cumul then [],bits
      else (
        let field,nextBits = TableFeature.parse bits in
        let fields,bits3 = parse_fields nextBits len (cumul + (TableFeature.sizeof field)) in
        (List.append [field] fields,bits3)
      )    

    let parse (bits : Cstruct.t) : tableFeatures list = 
      let length = Cstruct.len bits in
      let body,_ = parse_fields bits length 0 in
      body

    let to_string tfr = 
      "[ " ^ (String.concat "\n" (map TableFeature.to_string tfr)) ^ " ]"
      
end

module MultipartReq = struct

  cstruct ofp_multipart_request {
    uint16_t typ; (* One of the OFPMP_* constants. *)
    uint16_t flags; (* OFPMPF_REQ_* flags. *)
    uint8_t pad0;
    uint8_t pad1;
    uint8_t pad2;
    uint8_t pad3
  } as big_endian

  cstruct ofp_experimenter_multipart_header {
    uint32_t experimenter;
    uint32_t exp_type
  } as big_endian

  type t = multipartRequest

  let msg_code_of_request mpr = match mpr with
    | SwitchDescReq -> OFPMP_DESC
    | PortsDescReq -> OFPMP_PORT_DESC
    | FlowStatsReq _ -> OFPMP_FLOW
    | AggregFlowStatsReq _ -> OFPMP_AGGREGATE
    | TableStatsReq -> OFPMP_TABLE
    | PortStatsReq _ -> OFPMP_PORT_STATS
    | QueueStatsReq _ -> OFPMP_QUEUE
    | GroupStatsReq _ -> OFPMP_GROUP
    | GroupDescReq -> OFPMP_GROUP_DESC
    | GroupFeatReq -> OFPMP_GROUP_FEATURES
    | MeterStatsReq _ -> OFPMP_METER
    | MeterConfReq _ -> OFPMP_METER_CONFIG
    | MeterFeatReq -> OFPMP_METER_FEATURES
    | TableFeatReq _ -> OFPMP_TABLE_FEATURES
    | ExperimentReq _ -> OFPMP_EXPERIMENTER

  let sizeof (mpr : multipartRequest) =
    sizeof_ofp_multipart_request + 
    (match mpr.mpr_type with 
       | SwitchDescReq | PortsDescReq | TableStatsReq | MeterFeatReq | GroupDescReq
       | GroupFeatReq -> 0
       | FlowStatsReq fr -> FlowRequest.sizeof fr 
       | AggregFlowStatsReq fr -> FlowRequest.sizeof fr
       | PortStatsReq _ -> sizeof_ofp_port_stats_request 
       | QueueStatsReq _ -> sizeof_ofp_queue_stats_request
       | GroupStatsReq _ -> sizeof_ofp_group_stats_request 
       | MeterStatsReq _  | MeterConfReq _ -> sizeof_ofp_meter_multipart_request
       | TableFeatReq tfr -> (match tfr with
          | None -> 0
          | Some t -> TableFeatures.sizeof t)
       | ExperimentReq _ -> sizeof_ofp_experimenter_multipart_header)

  let to_string (mpr : multipartRequest) : string =
    Format.sprintf "{ more = %B; typ = %s }"
    mpr.mpr_flags
    (match mpr.mpr_type with
      | SwitchDescReq -> "SwitchDesc Req"
      | PortsDescReq -> "PortDesc Req"
      | FlowStatsReq f -> 
          Format.sprintf "FlowStats Req %s" (FlowRequest.to_string f)
      | AggregFlowStatsReq f -> 
          Format.sprintf "AggregFlowStats %s Req" (FlowRequest.to_string f)
      | TableStatsReq -> "TableStats Req"
      | PortStatsReq p -> 
          Format.sprintf "PortStats Req %lu" p
      | QueueStatsReq q -> 
          Format.sprintf "QueueStats Req %s" (QueueRequest.to_string q)
      | GroupStatsReq g -> Format.sprintf "GroupStats Req %lu" g
      | GroupDescReq -> "GroupDesc Req"
      | GroupFeatReq -> "GroupFeat Req"
      | MeterStatsReq m -> Format.sprintf "MeterStats Req %lu " m
      | MeterConfReq m -> Format.sprintf "MeterConf Req %lu" m
      | MeterFeatReq -> "MeterFeat Req"
      | TableFeatReq t-> Format.sprintf "TableFeat Req %s" (match t with
        | Some v -> TableFeatures.to_string v
        | None -> "None" )
      | ExperimentReq e-> Format.sprintf "Experimenter Req: id: %lu; type: %lu" e.exp_id e.exp_type)

  let marshal (buf : Cstruct.t) (mpr : multipartRequest) : int =
    let size = sizeof_ofp_multipart_request in
    set_ofp_multipart_request_typ buf (ofp_multipart_types_to_int (msg_code_of_request mpr.mpr_type));
    set_ofp_multipart_request_flags buf (
      match mpr.mpr_flags with
        | true -> ofp_multipart_request_flags_to_int OFPMPF_REQ_MORE
        | false -> 0);
    set_ofp_multipart_request_pad0 buf 0;
    set_ofp_multipart_request_pad1 buf 0;
    set_ofp_multipart_request_pad2 buf 0;
    set_ofp_multipart_request_pad3 buf 0;
    let pay_buf = Cstruct.shift buf sizeof_ofp_multipart_request in
    match mpr.mpr_type with
      | SwitchDescReq
      | PortsDescReq -> size
      | FlowStatsReq f -> size + (FlowRequest.marshal pay_buf f)
      | AggregFlowStatsReq f -> size + (FlowRequest.marshal pay_buf f)
      | TableStatsReq -> size
      | PortStatsReq p -> set_ofp_port_stats_request_port_no pay_buf p;
                          size + sizeof_ofp_port_stats_request
      | QueueStatsReq q -> size + (QueueRequest.marshal pay_buf q)
      | GroupStatsReq g -> set_ofp_port_stats_request_port_no pay_buf g;
                           size + sizeof_ofp_port_stats_request
      | GroupDescReq
      | GroupFeatReq -> size
      | MeterStatsReq m -> set_ofp_meter_multipart_request_meter_id pay_buf m;
                           size + sizeof_ofp_meter_multipart_request
      | MeterConfReq m -> set_ofp_meter_multipart_request_meter_id pay_buf m;
                          size + sizeof_ofp_meter_multipart_request
      | MeterFeatReq -> size
      | TableFeatReq t -> 
        (match t with
          | None -> 0
          | Some v -> size + (TableFeatures.marshal pay_buf v))
      | ExperimentReq _ -> size

  let parse (bits : Cstruct.t) : multipartRequest =
    let mprType = int_to_ofp_multipart_types (get_ofp_multipart_request_typ bits) in
    let mpr_flags = (
      match int_to_ofp_multipart_request_flags (get_ofp_multipart_request_flags bits) with
        | Some OFPMPF_REQ_MORE -> true
        | _ -> false) in
    let mpr_type = match mprType with
      | Some OFPMP_DESC -> SwitchDescReq
      | Some OFPMP_PORT_DESC -> PortsDescReq
      | Some OFPMP_FLOW -> FlowStatsReq (
        FlowRequest.parse (Cstruct.shift bits sizeof_ofp_multipart_request))
      | Some OFPMP_AGGREGATE -> AggregFlowStatsReq (
        FlowRequest.parse (Cstruct.shift bits sizeof_ofp_multipart_request))
      | Some OFPMP_TABLE -> TableStatsReq
      | Some OFPMP_PORT_STATS -> PortStatsReq (
        get_ofp_port_stats_request_port_no (Cstruct.shift bits sizeof_ofp_multipart_request))
      | Some OFPMP_QUEUE -> QueueStatsReq (
        QueueRequest.parse (Cstruct.shift bits sizeof_ofp_multipart_request))
      | Some OFPMP_GROUP -> GroupStatsReq (
        get_ofp_group_stats_request_group_id (Cstruct.shift bits sizeof_ofp_multipart_request))
      | Some OFPMP_GROUP_DESC -> GroupDescReq
      | Some OFPMP_GROUP_FEATURES -> GroupFeatReq
      | Some OFPMP_METER -> MeterStatsReq (
        get_ofp_meter_multipart_request_meter_id (Cstruct.shift bits sizeof_ofp_multipart_request))
      | Some OFPMP_METER_CONFIG -> MeterConfReq (
        get_ofp_meter_multipart_request_meter_id (Cstruct.shift bits sizeof_ofp_multipart_request))
      | Some OFPMP_METER_FEATURES -> MeterFeatReq
      | Some OFPMP_TABLE_FEATURES -> TableFeatReq (
      if Cstruct.len bits <= sizeof_ofp_multipart_request then None
      else Some (
        TableFeatures.parse (Cstruct.shift bits sizeof_ofp_multipart_request)
      ))
      | Some OFPMP_EXPERIMENTER -> ExperimentReq (
      let exp_bits = Cstruct.shift bits sizeof_ofp_multipart_request in
      let exp_id = get_ofp_experimenter_multipart_header_experimenter exp_bits in
      let exp_type = get_ofp_experimenter_multipart_header_exp_type exp_bits in
      {exp_id; exp_type})
      | _ -> raise (Unparsable (sprintf "bad ofp_multipart_types number"))
    in {mpr_type; mpr_flags}


end

module SwitchDescriptionReply = struct

  type t = switchDesc

  let sizeof (sdr : switchDesc) : int = 
    sizeof_ofp_desc
  
  let to_string (sdr : switchDesc) : string =
    Format.sprintf "{ mfr_desc = %s; hw_desc = %s; sw_desc = %s; serial_num = %s }"
    sdr.mfr_desc
    sdr.hw_desc
    sdr.sw_desc
    sdr.serial_num

  let marshal (buf : Cstruct.t) (sdr : switchDesc) : int =
    set_ofp_desc_mfr_desc sdr.mfr_desc 0 buf;
    set_ofp_desc_hw_desc sdr.hw_desc 0 buf;
    set_ofp_desc_sw_desc sdr.sw_desc 0 buf;
    set_ofp_desc_serial_num sdr.serial_num 0 buf;
    sizeof_ofp_desc

  let parse (bits : Cstruct.t) : switchDesc = 
    let mfr_desc = copy_ofp_desc_mfr_desc bits in
    let hw_desc = copy_ofp_desc_hw_desc bits in
    let sw_desc = copy_ofp_desc_sw_desc bits in
    let serial_num = copy_ofp_desc_serial_num bits in
    { mfr_desc;
      hw_desc;
      sw_desc;
      serial_num}

end

module FlowStats = struct

  cstruct ofp_flow_stats {
    uint16_t length;
    uint8_t table_id;
    uint8_t pad0;
    uint32_t duration_sec;
    uint32_t duration_nsec;
    uint16_t priority;
    uint16_t idle_timeout;
    uint16_t hard_timeout;
    uint16_t flags;
    uint8_t pad1[4];
    uint64_t cookie;
    uint64_t packet_count;
    uint64_t byte_count;
  } as big_endian

  type t = flowStats

  let sizeof (fs : flowStats) = 
    sizeof_ofp_flow_stats + 
    (OfpMatch.sizeof fs.ofp_match)+
    (Instructions.sizeof fs.instructions)

  let to_string f =
    Format.sprintf "{ length = %u; tableId = %u; duration = %lus/%luns; priority = %u; \
                      idle_timeout = %s; hard_timeout = %s; flags = %s; cookie = %Lu; pkt_count = %Lu; \
                      byte_count = %Lu; match = %s; instructions = %s }"
    (sizeof f)
    f.table_id
    f.duration_sec
    f.duration_nsec
    f.priority
    (match f.idle_timeout with
       | Permanent -> "Permanent"
       | ExpiresAfter v -> string_of_int v)
    (match f.hard_timeout with
       | Permanent -> "Permanent"
       | ExpiresAfter v -> string_of_int v)
    (FlowMod.Flags.to_string f.flags)
    f.cookie
    f.packet_count
    f.byte_count
    (OfpMatch.to_string f.ofp_match)
    (Instructions.to_string f.instructions)

  let marshal (buf : Cstruct.t) (fs : flowStats) : int =
    set_ofp_flow_stats_length buf (sizeof fs);
    set_ofp_flow_stats_table_id buf fs.table_id;
    set_ofp_flow_stats_pad0 buf 0;
    set_ofp_flow_stats_duration_sec buf fs.duration_sec;
    set_ofp_flow_stats_duration_nsec buf fs.duration_nsec;
    set_ofp_flow_stats_priority buf fs.priority;
    set_ofp_flow_stats_idle_timeout buf 
      (match fs.idle_timeout with
         | Permanent -> 0
         | ExpiresAfter  v -> v);
    set_ofp_flow_stats_hard_timeout buf 
      (match fs.hard_timeout with
         | Permanent -> 0
         | ExpiresAfter  v -> v);     
    set_ofp_flow_stats_flags buf (FlowMod.Flags.marshal fs.flags);
    set_ofp_flow_stats_pad1 (Cstruct.to_string (Cstruct.create 4)) 0 buf;
    set_ofp_flow_stats_cookie buf fs.cookie;
    set_ofp_flow_stats_packet_count buf fs.packet_count;
    set_ofp_flow_stats_byte_count buf fs.byte_count;
    let size = sizeof_ofp_flow_stats + 
      OfpMatch.marshal (Cstruct.shift buf sizeof_ofp_flow_stats) fs.ofp_match in
     size + Instructions.marshal (Cstruct.shift buf size) fs.instructions

  let parse (bits : Cstruct.t) : flowStats =
    let table_id = get_ofp_flow_stats_table_id bits in
    let duration_sec = get_ofp_flow_stats_duration_sec bits in
    let duration_nsec = get_ofp_flow_stats_duration_nsec bits in
    let priority = get_ofp_flow_stats_priority bits in
    let idle_timeout = match (get_ofp_flow_stats_idle_timeout bits) with
                         | 0 -> Permanent 
                         | n -> ExpiresAfter n in
    let hard_timeout = match (get_ofp_flow_stats_hard_timeout bits) with
                         | 0 -> Permanent
                         | n -> ExpiresAfter n in
    let flagsBits = get_ofp_flow_stats_flags bits in
    let flags = FlowMod.Flags.parse flagsBits in
    let cookie = get_ofp_flow_stats_cookie bits in
    let packet_count = get_ofp_flow_stats_packet_count bits in
    let byte_count = get_ofp_flow_stats_byte_count bits in
    let ofp_match_bits = Cstruct.shift bits sizeof_ofp_flow_stats in
    let ofp_match, instruction_bits = OfpMatch.parse ofp_match_bits in
    let instructions = Instructions.parse instruction_bits in
    { table_id
    ; duration_sec
    ; duration_nsec
    ; priority
    ; idle_timeout
    ; hard_timeout
    ; flags
    ; cookie
    ; packet_count
    ; byte_count
    ; ofp_match
    ; instructions}

  let length_func (buf :  Cstruct.t) : int option =
    if Cstruct.len buf < sizeof_ofp_flow_stats then None
    else Some (get_ofp_flow_stats_length buf)

end

module AggregateStats = struct
  
  cstruct ofp_aggregate_stats_reply {
    uint64_t packet_count;
    uint64_t byte_count;
    uint32_t flow_count;
    uint8_t pad[4];
  } as big_endian

  type t = aggregStats

  let sizeof ag = 
    sizeof_ofp_aggregate_stats_reply

  let to_string (ag : aggregStats) =
    Format.sprintf "{ packet_count = %Lu; byte = %Lu; flow_count = %lu }"
    ag.packet_count
    ag.byte_count
    ag.flow_count

  let marshal (buf : Cstruct.t) (ag : aggregStats) : int =
    set_ofp_aggregate_stats_reply_packet_count buf ag.packet_count;
    set_ofp_aggregate_stats_reply_byte_count buf ag.byte_count;
    set_ofp_aggregate_stats_reply_flow_count buf ag.flow_count;
    set_ofp_aggregate_stats_reply_pad (Cstruct.to_string (Cstruct.create 4)) 0 buf;
    sizeof_ofp_aggregate_stats_reply

  let parse (bits : Cstruct.t) : aggregStats =
    { packet_count = (get_ofp_aggregate_stats_reply_packet_count bits)
    ; byte_count = (get_ofp_aggregate_stats_reply_byte_count bits)
    ; flow_count = (get_ofp_aggregate_stats_reply_flow_count bits)}

end

module TableStats = struct
  cstruct ofp_table_stats {
    uint8_t table_id; 
    uint8_t pad[3]; 
    uint32_t active_count;
    uint64_t lookup_count;
    uint64_t matched_count;
  } as big_endian

  type t = tableStats

  let sizeof (ts : tableStats) = 
    sizeof_ofp_table_stats


  let to_string (ts : tableStats) =
    Format.sprintf "{ table_id = %u; active_count = %lu; lookup_count = %Lu; matched_count = %Lu }"
    ts.table_id
    ts.active_count
    ts.lookup_count
    ts.matched_count

  let marshal (buf : Cstruct.t) (ts : tableStats) : int =
    set_ofp_table_stats_table_id buf ts.table_id;
    set_ofp_table_stats_pad (Cstruct.to_string (Cstruct.create 3)) 0 buf;
    set_ofp_table_stats_active_count buf ts.active_count;
    set_ofp_table_stats_lookup_count buf ts.lookup_count;
    set_ofp_table_stats_matched_count buf ts.matched_count;
    sizeof_ofp_table_stats

  let parse (bits : Cstruct.t) : tableStats =
    { table_id = get_ofp_table_stats_table_id bits
    ; active_count = get_ofp_table_stats_active_count bits
    ; lookup_count = get_ofp_table_stats_lookup_count bits
    ; matched_count = get_ofp_table_stats_matched_count bits}

  let length_func = (fun buf -> Some sizeof_ofp_table_stats)

end

module PortStats = struct
  
  type t = portStats

  let sizeof (ps : portStats) = 
    sizeof_ofp_port_stats
  
  let to_string ps =
    Format.sprintf "{ port_no = %lu; rx/tx pkt = %Lu/%Lu; rx/tx byt = %Lu/%Lu; \
                      rx/tx dropped = %Lu/%Lu; rx/tx error = %Lu/%Lu; rx frame \
                      erro = %Lu; rx_over_err = %Lu; rx_crc_err = %Lu; \
                      collisisions = %Lu; duration (s/ns) = %lu/%lu }"
    ps.psPort_no
    ps.rx_packets
    ps.tx_packets
    ps.rx_bytes
    ps.tx_bytes
    ps.rx_dropped
    ps.tx_dropped
    ps.rx_errors
    ps.tx_errors
    ps.rx_frame_err
    ps.rx_over_err
    ps.rx_crc_err
    ps.collisions
    ps.duration_sec
    ps.duration_nsec

  let marshal (buf : Cstruct.t) (ps : portStats) : int =
    set_ofp_port_stats_port_no buf ps.psPort_no;
    set_ofp_port_stats_pad (Cstruct.to_string (Cstruct.create 4)) 0 buf;
    set_ofp_port_stats_rx_packets buf ps.rx_packets;
    set_ofp_port_stats_tx_packets buf ps.tx_packets;
    set_ofp_port_stats_rx_bytes buf ps.rx_bytes;
    set_ofp_port_stats_tx_bytes buf ps.tx_bytes;
    set_ofp_port_stats_rx_dropped buf ps.rx_dropped;
    set_ofp_port_stats_tx_dropped buf ps.tx_dropped;
    set_ofp_port_stats_rx_errors buf ps.rx_errors;
    set_ofp_port_stats_tx_errors buf ps.tx_errors;
    set_ofp_port_stats_rx_frame_err buf ps.rx_frame_err;
    set_ofp_port_stats_rx_over_err buf ps.rx_over_err;
    set_ofp_port_stats_rx_crc_err buf ps.rx_crc_err;
    set_ofp_port_stats_collisions buf ps.collisions;
    set_ofp_port_stats_duration_sec buf ps.duration_sec;
    set_ofp_port_stats_duration_nsec buf ps.duration_nsec;
    sizeof_ofp_port_stats

  let parse (bits : Cstruct.t) : portStats =
    { psPort_no     = get_ofp_port_stats_port_no bits;
      rx_packets    = get_ofp_port_stats_rx_packets bits;
      tx_packets    = get_ofp_port_stats_tx_packets bits;
      rx_bytes      = get_ofp_port_stats_rx_bytes bits;
      tx_bytes      = get_ofp_port_stats_tx_bytes bits;
      rx_dropped    = get_ofp_port_stats_rx_dropped bits;
      tx_dropped    = get_ofp_port_stats_tx_dropped bits;
      rx_errors     = get_ofp_port_stats_rx_errors bits;
      tx_errors     = get_ofp_port_stats_tx_errors bits;
      rx_frame_err  = get_ofp_port_stats_rx_frame_err bits;
      rx_over_err   = get_ofp_port_stats_rx_over_err bits;
      rx_crc_err    = get_ofp_port_stats_rx_crc_err bits;
      collisions    = get_ofp_port_stats_collisions bits;
      duration_sec  = get_ofp_port_stats_duration_sec bits;
      duration_nsec = get_ofp_port_stats_duration_nsec bits
    }

  let length_func = (fun buf -> Some sizeof_ofp_port_stats)

end

module QueueStats = struct

    cstruct ofp_queue_stats {
      uint32_t port_no;
      uint32_t queue_id;
      uint64_t tx_bytes;
      uint64_t tx_packets;
      uint64_t tx_errors;
      uint32_t duration_sec;
      uint32_t duration_nsec
    } as big_endian

    type t = queueStats

    let sizeof (qs : queueStats) : int =
      sizeof_ofp_queue_stats

    let to_string (qs : queueStats) : string =
      Format.sprintf "{ port no = %lu; queue_id = %lu; tx bytes = %Lu; tx pkt = %Lu; tx errors = %Lu; duration (s/ns) = %lu/%lu }"
      qs.qsPort_no
      qs.queue_id
      qs.tx_bytes
      qs.tx_packets
      qs.tx_errors
      qs.duration_sec
      qs.duration_nsec

    let marshal (buf : Cstruct.t) (qs : queueStats) : int = 
      set_ofp_queue_stats_port_no buf qs.qsPort_no;
      set_ofp_queue_stats_queue_id buf qs.queue_id;
      set_ofp_queue_stats_tx_bytes buf qs.tx_bytes;
      set_ofp_queue_stats_tx_packets buf qs.tx_packets;
      set_ofp_queue_stats_tx_errors buf qs.tx_errors;
      set_ofp_queue_stats_duration_sec buf qs.duration_sec;
      set_ofp_queue_stats_duration_nsec buf qs.duration_nsec;
      sizeof_ofp_queue_stats

    let parse (bits : Cstruct.t) : queueStats =
      { qsPort_no = get_ofp_queue_stats_port_no bits
      ; queue_id = get_ofp_queue_stats_queue_id bits
      ; tx_bytes = get_ofp_queue_stats_tx_bytes bits
      ; tx_packets = get_ofp_queue_stats_tx_packets bits
      ; tx_errors = get_ofp_queue_stats_tx_errors bits
      ; duration_sec = get_ofp_queue_stats_duration_sec bits
      ; duration_nsec = get_ofp_queue_stats_duration_nsec bits
      }

    let length_func = (fun buf -> Some sizeof_ofp_queue_stats)

end

module GroupStats = struct

  cstruct ofp_group_stats {
    uint16_t length;
    uint8_t pad[2];
    uint32_t group_id;
    uint32_t ref_count;
    uint8_t pad2[4];
    uint64_t packet_count;
    uint64_t byte_count;
    uint32_t duration_sec;
    uint32_t duration_nsec
  } as big_endian

  module BucketStats = struct

    cstruct ofp_bucket_counter {
    uint64_t packet_count;
    uint64_t byte_count
    } as big_endian

    type t = bucketStats

    let sizeof (gs : bucketStats) : int =
      sizeof_ofp_bucket_counter

    let to_string (bs : bucketStats) : string =
      Format.sprintf "{ packet_count = %Lu; byte_count = %Lu }"
      bs.packet_count
      bs.byte_count

    let marshal (buf : Cstruct.t) (bs : bucketStats) : int =
      set_ofp_bucket_counter_packet_count buf bs.packet_count;
      set_ofp_bucket_counter_byte_count buf bs.byte_count;
      sizeof_ofp_bucket_counter

    let parse (bits : Cstruct.t) : bucketStats =
      { packet_count = get_ofp_bucket_counter_packet_count bits
      ; byte_count = get_ofp_bucket_counter_byte_count bits }

    let length_func = (fun buf -> Some sizeof_ofp_bucket_counter)

  end

  type t = groupStats

  let sizeof (gs : groupStats) : int =
    gs.length

  let to_string (gs : groupStats) : string =
    Format.sprintf "{ length =  %u; group_id = %lu; ref_count: = %lu; packet_count = %Lu; \
                      byte_count = %Lu; duration (s/ns) = %lu/%lu; bucket stats = %s }"
    gs.length
    gs.group_id
    gs.ref_count
    gs.packet_count
    gs.byte_count
    gs.duration_sec
    gs.duration_nsec
    ("[ " ^ (String.concat ";" (map BucketStats.to_string gs.bucket_stats)) ^ " ]")

  let marshal (buf : Cstruct.t) (gs : groupStats) : int = 
    set_ofp_group_stats_length buf gs.length;
    set_ofp_group_stats_group_id buf gs.group_id;
    set_ofp_group_stats_ref_count buf gs.ref_count;
    set_ofp_group_stats_packet_count buf gs.packet_count;
    set_ofp_group_stats_byte_count buf gs.byte_count;
    set_ofp_group_stats_duration_sec buf gs.duration_sec;
    set_ofp_group_stats_duration_nsec buf gs.duration_nsec;
    sizeof_ofp_group_stats + (marshal_fields (Cstruct.shift buf sizeof_ofp_group_stats) gs.bucket_stats BucketStats.marshal)
    
  let parse (bits : Cstruct.t) : groupStats =
    { length = get_ofp_group_stats_length bits
    ; group_id = get_ofp_group_stats_group_id bits
    ; ref_count = get_ofp_group_stats_ref_count bits
    ; packet_count = get_ofp_group_stats_packet_count bits
    ; byte_count = get_ofp_group_stats_byte_count bits
    ; duration_sec = get_ofp_group_stats_duration_sec bits
    ; duration_nsec = get_ofp_group_stats_duration_nsec bits
    ; bucket_stats = parse_fields (Cstruct.shift bits sizeof_ofp_group_stats) BucketStats.parse BucketStats.length_func
    }

  let length_func (buf :  Cstruct.t) : int option =
    if Cstruct.len buf < sizeof_ofp_group_stats then None
    else Some (get_ofp_group_stats_length buf)

end

module GroupDesc = struct

  cstruct ofp_group_desc {
    uint16_t length;
    uint8_t typ;
    uint8_t pad;
    uint32_t group_id;
  } as big_endian

  type t = groupDesc

  let sizeof (gd : groupDesc) : int =
    sizeof_ofp_group_desc + sum (map Bucket.sizeof gd.bucket)

  let to_string (gd : groupDesc) : string =
    Format.sprintf "{ length = %u; group_type = %s; group_id = %lu; bucket = %s }"
    gd.length
    (GroupType.to_string gd.typ)
    gd.group_id
    ( "[ " ^(String.concat "; " (map Bucket.to_string gd.bucket)) ^ " ]")

  let marshal (buf : Cstruct.t) (gd : groupDesc) : int =
    set_ofp_group_desc_length buf gd.length;
    set_ofp_group_desc_typ buf (GroupType.marshal gd.typ);
    set_ofp_group_desc_group_id buf gd.group_id;
    let size_bucket = 
      (marshal_fields (Cstruct.shift buf sizeof_ofp_group_desc) gd.bucket Bucket.marshal) in
    sizeof_ofp_group_desc + size_bucket

  let parse (bits : Cstruct.t) : groupDesc =
    let len = get_ofp_group_desc_length bits in
    let typ = GroupType.parse (get_ofp_group_desc_typ bits) in
    let group_id = get_ofp_group_desc_group_id bits in
    let bucket_bits = Cstruct.sub bits sizeof_ofp_group_desc (len - sizeof_ofp_group_desc) in
    let bucket = parse_fields bucket_bits Bucket.parse Bucket.length_func in
    { length = len
    ; typ = typ
    ; group_id = group_id
    ; bucket = bucket}

  let length_func buf = 
    if Cstruct.len buf < sizeof_ofp_group_desc  then None
    else Some (get_ofp_group_desc_length buf)

end

module GroupFeatures = struct

  cstruct ofp_group_features {
    uint32_t typ;
    uint32_t capabilities;
    uint32_t max_groups_all;
    uint32_t max_groups_select;
    uint32_t max_groups_indirect;
    uint32_t max_groups_fastfailover;
    uint32_t actions_all;
    uint32_t actions_select;
    uint32_t actions_indirect;
    uint32_t actions_fastfailover
  } as big_endian

  module GroupType = struct

    type t = groupTypeMap

    let marshal (gtm : groupTypeMap) : int32 =
      Int32.logor (if gtm.all then (Int32.shift_left 1l 0) else 0l) 
       (Int32.logor (if gtm.select then (Int32.shift_left 1l 1) else 0l)
        (Int32.logor (if gtm.indirect then (Int32.shift_left 1l 2) else 0l)
         (if gtm.ff then (Int32.shift_left 1l 3) else 0l)))

    let parse bits : groupTypeMap = 
      { all = Bits.test_bit 0 bits
      ; select = Bits.test_bit 1 bits
      ; indirect = Bits.test_bit 2 bits
      ; ff = Bits.test_bit 3 bits }

    let to_string (gtm : groupTypeMap) : string =
      Format.sprintf "{ all = %B; select = %B; indirect = %B; ff = %B }"
      gtm.all
      gtm.select
      gtm.indirect
      gtm.ff

  end 

  module Capabilities = struct

    type t = groupCapabilities

    let marshal (gc : groupCapabilities) : int32 =
      Int32.logor (if gc.select_weight then (Int32.shift_left 1l 0) else 0l) 
       (Int32.logor (if gc.select_liveness then (Int32.shift_left 1l 1) else 0l)
        (Int32.logor (if gc.chaining then (Int32.shift_left 1l 2) else 0l)
         (if gc.chaining_checks then (Int32.shift_left 1l 3) else 0l)))

    let parse bits : groupCapabilities = 
      { select_weight = Bits.test_bit 0 bits
      ; select_liveness = Bits.test_bit 1 bits
      ; chaining = Bits.test_bit 2 bits
      ; chaining_checks = Bits.test_bit 3 bits }

    let to_string (gc : groupCapabilities) : string =
      Format.sprintf "{ select_weight = %B; select_liveness = %B; chaining = %B; chaining_checks = %B }"
      gc.select_weight
      gc.select_liveness
      gc.chaining
      gc.chaining_checks

  end

  module ActionType = struct

    type t = actionTypeMap

    let marshal (atm : actionTypeMap) : int32 =
      Int32.logor (if atm.output then (Int32.shift_left 1l 0) else 0l) 
       (Int32.logor (if atm.copy_ttl_out then (Int32.shift_left 1l 11) else 0l)
        (Int32.logor (if atm.copy_ttl_in then (Int32.shift_left 1l 12) else 0l)
         (Int32.logor (if atm.set_mpls_ttl then (Int32.shift_left 1l 15) else 0l)
          (Int32.logor (if atm.dec_mpls_ttl then (Int32.shift_left 1l 16) else 0l)
           (Int32.logor (if atm.push_vlan then (Int32.shift_left 1l 17) else 0l)
            (Int32.logor (if atm.pop_vlan then (Int32.shift_left 1l 18) else 0l)
             (Int32.logor (if atm.push_mpls then (Int32.shift_left 1l 19) else 0l)
              (Int32.logor (if atm.pop_mpls then (Int32.shift_left 1l 20) else 0l)
               (Int32.logor (if atm.set_queue then (Int32.shift_left 1l 21) else 0l)
                (Int32.logor (if atm.group then (Int32.shift_left 1l 22) else 0l)
                 (Int32.logor (if atm.set_nw_ttl then (Int32.shift_left 1l 23) else 0l)
                  (Int32.logor (if atm.dec_nw_ttl then (Int32.shift_left 1l 24) else 0l)
                   (Int32.logor (if atm.set_field then (Int32.shift_left 1l 25) else 0l)
                    (Int32.logor (if atm.push_pbb then (Int32.shift_left 1l 26) else 0l)
                     (if atm.pop_pbb then (Int32.shift_left 1l 27) else 0l)))))))))))))))

    let parse bits : actionTypeMap = 
      { output = Bits.test_bit 0 bits
      ; copy_ttl_out = Bits.test_bit 11 bits
      ; copy_ttl_in = Bits.test_bit 12 bits
      ; set_mpls_ttl = Bits.test_bit 15 bits
      ; dec_mpls_ttl = Bits.test_bit 16 bits
      ; push_vlan = Bits.test_bit 17 bits
      ; pop_vlan = Bits.test_bit 18 bits
      ; push_mpls = Bits.test_bit 19 bits
      ; pop_mpls = Bits.test_bit 20 bits
      ; set_queue = Bits.test_bit 21 bits
      ; group = Bits.test_bit 22 bits
      ; set_nw_ttl = Bits.test_bit 23 bits
      ; dec_nw_ttl = Bits.test_bit 24 bits
      ; set_field = Bits.test_bit 25 bits
      ; push_pbb = Bits.test_bit 26 bits
      ; pop_pbb = Bits.test_bit 27 bits }

    let to_string (atm : actionTypeMap) : string =
      Format.sprintf "{ output = %B; copy_ttl_out = %B; copy_ttl_in = %B; set_mpls ttl = %B; \
      dec_mpls_ttl = %B; push_vlan = %B; pop_vlan = %B; push_mpls = %B; pop_mpls = %B; \
      set_queue = %B; group = %B; set_nw_ttl = %B; dec_nw_ttl = %B; set_field = %B; \
      push_pbb = %B; pop_pbb = %B }"
      atm.output
      atm.copy_ttl_out
      atm.copy_ttl_in
      atm.set_mpls_ttl
      atm.dec_mpls_ttl
      atm.push_vlan
      atm.pop_vlan
      atm.push_mpls
      atm.pop_mpls
      atm.set_queue
      atm.group
      atm.set_nw_ttl
      atm.dec_nw_ttl
      atm.set_field
      atm.push_pbb
      atm.pop_pbb

  end

  type t = groupFeatures

  let sizeof (gf : groupFeatures) : int =
    sizeof_ofp_group_features

  let to_string (gf : groupFeatures) : string =
    Format.sprintf "{ type =  %s; capbailities =  %s; max group = {\
    all =  %lu; select =  %lu; indirect =  %lu; fastfailover =  %lu }; actions = {
    all =  %s; select =  %s; indirect =  %s; fastfailover =  %s } }"
    (GroupType.to_string gf.typ)
    (Capabilities.to_string gf.capabilities)
    gf.max_groups_all
    gf.max_groups_select
    gf.max_groups_indirect
    gf.max_groups_ff
    (ActionType.to_string gf.actions_all)
    (ActionType.to_string gf.actions_select)
    (ActionType.to_string gf.actions_indirect)
    (ActionType.to_string gf.actions_ff)

  let marshal (buf : Cstruct.t) (gf : groupFeatures) : int =
    set_ofp_group_features_typ buf (GroupType.marshal gf.typ);
    set_ofp_group_features_capabilities buf (Capabilities.marshal gf.capabilities);
    set_ofp_group_features_max_groups_all buf gf.max_groups_all;
    set_ofp_group_features_max_groups_select buf gf.max_groups_select;
    set_ofp_group_features_max_groups_indirect buf gf.max_groups_indirect;
    set_ofp_group_features_max_groups_fastfailover buf gf.max_groups_ff;
    set_ofp_group_features_actions_all buf (ActionType.marshal gf.actions_all);
    set_ofp_group_features_actions_select buf (ActionType.marshal gf.actions_select);
    set_ofp_group_features_actions_indirect buf (ActionType.marshal gf.actions_indirect);
    set_ofp_group_features_actions_fastfailover buf (ActionType.marshal gf.actions_ff);
    sizeof_ofp_group_features

  let parse (bits : Cstruct.t) : groupFeatures =
  { typ = GroupType.parse (get_ofp_group_features_typ bits)
  ; capabilities = Capabilities.parse (get_ofp_group_features_capabilities bits)
  ; max_groups_all = get_ofp_group_features_max_groups_all bits
  ; max_groups_select = get_ofp_group_features_max_groups_select bits
  ; max_groups_indirect = get_ofp_group_features_max_groups_indirect bits
  ; max_groups_ff = get_ofp_group_features_max_groups_fastfailover bits
  ; actions_all = ActionType.parse (get_ofp_group_features_actions_all bits)
  ; actions_select = ActionType.parse (get_ofp_group_features_actions_select bits)
  ; actions_indirect = ActionType.parse (get_ofp_group_features_actions_indirect bits)
  ; actions_ff = ActionType.parse (get_ofp_group_features_actions_fastfailover bits)
  }

end

module MeterStats = struct

  cstruct ofp_meter_stats {
    uint32_t meter_id;
    uint16_t len;
    uint8_t pad[6];
    uint32_t flow_count;
    uint64_t packet_in_count;
    uint64_t byte_in_count;
    uint32_t duration_sec;
    uint32_t duration_nsec
  } as big_endian

  module Band = struct

    cstruct ofp_meter_band_stats {
      uint64_t packet_band_count;
      uint64_t byte_band_count
    } as big_endian

    type t = meterBandStats

    let length_func = fun buf -> Some sizeof_ofp_meter_band_stats
      
    let marshal (buf : Cstruct.t) (mbs : meterBandStats) : int =
      set_ofp_meter_band_stats_packet_band_count buf mbs.packet_band_count;
      set_ofp_meter_band_stats_byte_band_count buf mbs.byte_band_count;
      sizeof_ofp_meter_band_stats

    let parse (bits : Cstruct.t) : meterBandStats =
      { packet_band_count = get_ofp_meter_band_stats_packet_band_count bits
      ; byte_band_count = get_ofp_meter_band_stats_byte_band_count bits}

    let to_string (mbs : meterBandStats) : string =
      Format.sprintf "{ packet_count:%Lu; byte_count = %Lu }"
      mbs.packet_band_count
      mbs.byte_band_count

  end

  type t = meterStats

  let sizeof (ms : meterStats) : int =
    ms.len

  let to_string (ms : meterStats) : string =
    Format.sprintf "{ meter_id = %lu; len = %u; flow_count = %lu; packet_in_count = %Lu\
    byte_in_count = %Lu; duration (s/ns) = %lu/%lu; band = %s }"
    ms.meter_id
    ms.len
    ms.flow_count
    ms.packet_in_count
    ms.byte_in_count
    ms.duration_sec
    ms.duration_nsec
    ("[ " ^ (String.concat ";" (map Band.to_string ms.band)) ^ " ]")

  let marshal (buf : Cstruct.t) (ms : meterStats) =
    set_ofp_meter_stats_meter_id buf ms.meter_id;
    set_ofp_meter_stats_len buf ms.len;
    set_ofp_meter_stats_flow_count buf ms.flow_count;
    set_ofp_meter_stats_packet_in_count buf ms.packet_in_count;
    set_ofp_meter_stats_byte_in_count buf ms.byte_in_count;
    set_ofp_meter_stats_duration_sec buf ms.duration_sec;
    set_ofp_meter_stats_duration_nsec buf ms.duration_nsec;
    let band_buf = Cstruct.sub buf sizeof_ofp_meter_stats (ms.len - sizeof_ofp_meter_stats) in
    sizeof_ofp_meter_stats + (marshal_fields band_buf ms.band Band.marshal)

  let parse (bits : Cstruct.t) : meterStats = 
    let meter_id = get_ofp_meter_stats_meter_id bits in
    let len = get_ofp_meter_stats_len bits in
    let flow_count = get_ofp_meter_stats_flow_count bits in
    let packet_in_count = get_ofp_meter_stats_packet_in_count bits in
    let byte_in_count = get_ofp_meter_stats_byte_in_count bits in
    let duration_sec = get_ofp_meter_stats_duration_sec bits in
    let duration_nsec = get_ofp_meter_stats_duration_nsec bits in
    let band_bits = Cstruct.sub bits sizeof_ofp_meter_stats (len - sizeof_ofp_meter_stats) in
    let band = parse_fields band_bits Band.parse Band.length_func in
    { meter_id; len; flow_count; packet_in_count; byte_in_count; duration_sec; duration_nsec; band }

  let length_func buf = 
    if Cstruct.len buf < sizeof_ofp_meter_stats  then None
    else Some (get_ofp_meter_stats_len buf)

end

module MeterConfig = struct

  cstruct ofp_meter_config {
    uint16_t length;
    uint16_t flags;
    uint32_t meter_id
  } as big_endian

  type t = meterConfig

  let sizeof (mc : meterConfig) : int =
    sizeof_ofp_meter_config + sum (map MeterBand.sizeof mc.bands)

  let to_string (mc : meterConfig) : string =
    Format.sprintf "{ len = %u; flags = %s; meter_id = %lu; bands = %s }"
    mc.length
    (MeterFlags.to_string mc.flags)
    mc.meter_id
    ( "[ " ^ (String.concat "; " (map MeterBand.to_string mc.bands)) ^ " ]")

  let marshal (buf : Cstruct.t) (mc : meterConfig) : int =
    set_ofp_meter_config_length buf mc.length;
    set_ofp_meter_config_flags buf (MeterFlags.marshal mc.flags);
    set_ofp_meter_config_meter_id buf mc.meter_id;
    sizeof_ofp_meter_config + (marshal_fields (Cstruct.shift buf sizeof_ofp_meter_config) mc.bands MeterBand.marshal)

  let parse (bits : Cstruct.t) : meterConfig =
    let length = get_ofp_meter_config_length bits in
    let flags = MeterFlags.parse (get_ofp_meter_config_flags bits) in
    let meter_id = get_ofp_meter_config_meter_id bits in
    let bands_bits = Cstruct.sub bits sizeof_ofp_meter_config (length-sizeof_ofp_meter_config) in
    let bands = parse_fields bands_bits MeterBand.parse MeterBand.length_fun in
    { length
    ; flags
    ; meter_id
    ; bands
    }

  let length_func (buf : Cstruct.t) : int option =
    if Cstruct.len buf < sizeof_ofp_meter_config then None
    else Some (get_ofp_meter_config_length buf)

end

module MeterFeaturesStats = struct

  cstruct ofp_meter_features {
    uint32_t max_meter;
    uint32_t band_types;
    uint32_t capabilities;
    uint8_t max_bands;
    uint8_t max_color;
    uint8_t pad[2]
  } as big_endian

  module Bands = struct
    type t = meterBandMaps

    let marshal (mbm : meterBandMaps) : int32 =
      Int32.logor (if mbm.drop then (Int32.shift_left 1l 1) else 0l) 
       (if mbm.dscpRemark then (Int32.shift_left 1l 2) else 0l)

    let parse bits : meterBandMaps = 
      { drop = Bits.test_bit 1 bits
      ; dscpRemark = Bits.test_bit 2 bits }

    let to_string (mbm : meterBandMaps) : string =
      Format.sprintf "{ drop = %B; dscp_remark =  %B }"
      mbm.drop
      mbm.dscpRemark

  end

  type t = meterFeaturesStats

  let sizeof (mfs : meterFeaturesStats) : int =
    sizeof_ofp_meter_features

  let to_string (mfs : meterFeaturesStats) : string =
    Format.sprintf "{ max_meter = %lu; band_typ = %s; capabilities = %s; max_band = %u; max_color = %u }"
    mfs.max_meter
    (Bands.to_string mfs.band_typ)
    (MeterFlags.to_string mfs.capabilities)
    mfs.max_band
    mfs.max_color
  
  let marshal (buf : Cstruct.t) (mfs : meterFeaturesStats) : int =
    set_ofp_meter_features_max_meter buf mfs.max_meter;
    set_ofp_meter_features_band_types buf (Bands.marshal mfs.band_typ);
    (* int -> int32 fix, before release of OF1.3.5 *)
    set_ofp_meter_features_capabilities buf (Int32.of_int (MeterFlags.marshal mfs.capabilities));
    set_ofp_meter_features_max_bands buf mfs.max_band;
    set_ofp_meter_features_max_color buf mfs.max_color;
    sizeof_ofp_meter_features
  
  let parse (bits : Cstruct.t) : meterFeaturesStats =
    { max_meter = get_ofp_meter_features_max_meter bits
    ; band_typ = Bands.parse (get_ofp_meter_features_band_types bits)
    (* int32 -> int fix, before release of OF1.3.5 *)
    ; capabilities = MeterFlags.parse (Int32.to_int (get_ofp_meter_features_capabilities bits))
    ; max_band = get_ofp_meter_features_max_bands bits
    ; max_color = get_ofp_meter_features_max_color bits
    }
end

module MultipartReply = struct

  type t = multipartReply

  let sizeof (mpr : multipartReply) =
    sizeof_ofp_multipart_reply +
    match mpr.mpreply_typ with
      | PortsDescReply pdr -> sum (map PortDesc.sizeof pdr)
      | SwitchDescReply _ -> sizeof_ofp_desc
      | FlowStatsReply fsr -> sum (map FlowStats.sizeof fsr)
      | AggregateReply ag -> AggregateStats.sizeof ag
      | TableReply tr -> sum (map TableStats.sizeof tr)
      | TableFeaturesReply tf -> TableFeatures.sizeof tf
      | PortStatsReply psr -> sum (map PortStats.sizeof psr)
      | QueueStatsReply qsr -> sum (map QueueStats.sizeof qsr)
      | GroupStatsReply gs -> sum (map GroupStats.sizeof gs)
      | GroupDescReply gd -> sum (map GroupDesc.sizeof gd)
      | GroupFeaturesReply gf -> GroupFeatures.sizeof gf
      | MeterReply mr -> sum (map MeterStats.sizeof mr)
      | MeterConfig mc -> sum (map MeterConfig.sizeof mc)
      | MeterFeaturesReply mf -> MeterFeaturesStats.sizeof mf

  let to_string (mpr : multipartReply) =
    match mpr.mpreply_typ with
      | PortsDescReply pdr -> Format.sprintf "PortsDescReply { %s }" (String.concat "; " (map PortDesc.to_string pdr))
      | SwitchDescReply sdc -> Format.sprintf "SwitchDescReply %s" (SwitchDescriptionReply.to_string sdc)
      | FlowStatsReply fsr -> Format.sprintf "Flow { %s }" (String.concat "; " (map FlowStats.to_string fsr))
      | AggregateReply ag -> Format.sprintf "Aggregate Flow %s" (AggregateStats.to_string ag)
      | TableReply tr -> Format.sprintf "TableReply { %s }" (String.concat "; " (map TableStats.to_string tr))
      | TableFeaturesReply tf -> Format.sprintf "TableFeaturesReply %s" (TableFeatures.to_string tf)
      | PortStatsReply psr -> Format.sprintf "PortStatsReply { %s }" (String.concat "; " (map PortStats.to_string psr))
      | QueueStatsReply qsr -> Format.sprintf "QueueStats { %s }" (String.concat "; " (map QueueStats.to_string qsr))
      | GroupStatsReply gs -> Format.sprintf "GroupStats { %s }" (String.concat "; " (map GroupStats.to_string gs))
      | GroupDescReply gd -> Format.sprintf "GroupSDesc { %s }" (String.concat "; " (map GroupDesc.to_string gd))
      | GroupFeaturesReply gf -> Format.sprintf "GroupFeatures %s" (GroupFeatures.to_string gf)
      | MeterReply mr -> Format.sprintf "MeterStats { %s }" (String.concat "; " (map MeterStats.to_string mr))
      | MeterConfig mc -> Format.sprintf "MeterConfig { %s }" (String.concat "; " (map MeterConfig.to_string mc))
      | MeterFeaturesReply mf -> Format.sprintf "MeterFeaturesStats %s" (MeterFeaturesStats.to_string mf)

  let marshal (buf : Cstruct.t) (mpr : multipartReply) : int =
    let ofp_body_bits = Cstruct.shift buf sizeof_ofp_multipart_reply in
    set_ofp_multipart_reply_flags buf (
      match mpr.mpreply_flags with
        | true -> ofp_multipart_request_flags_to_int OFPMPF_REQ_MORE
        | false -> 0);
    sizeof_ofp_multipart_reply + (match mpr.mpreply_typ with
      | PortsDescReply pdr -> 
          set_ofp_multipart_reply_typ buf (ofp_multipart_types_to_int OFPMP_PORT_DESC);
          marshal_fields ofp_body_bits pdr PortDesc.marshal
      | SwitchDescReply sdr -> 
          set_ofp_multipart_reply_typ buf (ofp_multipart_types_to_int OFPMP_DESC);
          SwitchDescriptionReply.marshal ofp_body_bits sdr
      | FlowStatsReply fsr -> 
          set_ofp_multipart_reply_typ buf (ofp_multipart_types_to_int OFPMP_FLOW);
          marshal_fields ofp_body_bits fsr FlowStats.marshal
      | AggregateReply ar -> 
          set_ofp_multipart_reply_typ buf (ofp_multipart_types_to_int OFPMP_AGGREGATE);
          AggregateStats.marshal ofp_body_bits ar
      | TableReply tr ->
          set_ofp_multipart_reply_typ buf (ofp_multipart_types_to_int OFPMP_TABLE);
          marshal_fields ofp_body_bits tr TableStats.marshal
      | TableFeaturesReply tf ->
          set_ofp_multipart_reply_typ buf (ofp_multipart_types_to_int OFPMP_TABLE_FEATURES);
          TableFeatures.marshal ofp_body_bits tf
      | PortStatsReply psr ->
          set_ofp_multipart_reply_typ buf (ofp_multipart_types_to_int OFPMP_PORT_STATS);
          marshal_fields ofp_body_bits psr PortStats.marshal
      | QueueStatsReply qsr ->
          set_ofp_multipart_reply_typ buf (ofp_multipart_types_to_int OFPMP_QUEUE);
          marshal_fields ofp_body_bits qsr QueueStats.marshal
      | GroupStatsReply gs ->
          set_ofp_multipart_reply_typ buf (ofp_multipart_types_to_int OFPMP_GROUP);
          marshal_fields ofp_body_bits gs GroupStats.marshal
      | GroupDescReply gd ->
          set_ofp_multipart_reply_typ buf (ofp_multipart_types_to_int OFPMP_GROUP_DESC);
          marshal_fields ofp_body_bits gd GroupDesc.marshal
      | GroupFeaturesReply gf ->
          set_ofp_multipart_reply_typ buf (ofp_multipart_types_to_int OFPMP_GROUP_FEATURES);
          GroupFeatures.marshal ofp_body_bits gf
      | MeterReply mr ->
          set_ofp_multipart_reply_typ buf (ofp_multipart_types_to_int OFPMP_METER);
          marshal_fields ofp_body_bits mr MeterStats.marshal
      | MeterConfig mc ->
          set_ofp_multipart_reply_typ buf (ofp_multipart_types_to_int OFPMP_METER_CONFIG);
          marshal_fields ofp_body_bits mc MeterConfig.marshal
      | MeterFeaturesReply mfr ->
          set_ofp_multipart_reply_typ buf (ofp_multipart_types_to_int OFPMP_METER_FEATURES);
          MeterFeaturesStats.marshal ofp_body_bits mfr
          )
    
  let parse (bits : Cstruct.t) : multipartReply =
    let ofp_body_bits = Cstruct.shift bits sizeof_ofp_multipart_reply in
    let typ = (match int_to_ofp_multipart_types (get_ofp_multipart_reply_typ bits) with
      | Some OFPMP_PORT_DESC -> 
          PortsDescReply (parse_fields ofp_body_bits PortDesc.parse PortDesc.length_func)
      | Some OFPMP_DESC -> 
          SwitchDescReply (SwitchDescriptionReply.parse ofp_body_bits)
      | Some OFPMP_FLOW -> 
          FlowStatsReply (parse_fields ofp_body_bits FlowStats.parse FlowStats.length_func)
      | Some OFPMP_AGGREGATE -> 
          AggregateReply (AggregateStats.parse ofp_body_bits)
      | Some OFPMP_TABLE -> 
          TableReply (parse_fields ofp_body_bits TableStats.parse TableStats.length_func)
      | Some OFPMP_TABLE_FEATURES ->
          TableFeaturesReply (TableFeatures.parse ofp_body_bits)
      | Some OFPMP_PORT_STATS -> 
          PortStatsReply (parse_fields ofp_body_bits PortStats.parse PortStats.length_func)
      | Some OFPMP_QUEUE ->
          QueueStatsReply (parse_fields ofp_body_bits QueueStats.parse QueueStats.length_func)
      | Some OFPMP_GROUP ->
          GroupStatsReply (parse_fields ofp_body_bits GroupStats.parse GroupStats.length_func)
      | Some OFPMP_GROUP_DESC ->
          GroupDescReply (parse_fields ofp_body_bits GroupDesc.parse GroupDesc.length_func)
      | Some OFPMP_GROUP_FEATURES ->
          GroupFeaturesReply (GroupFeatures.parse ofp_body_bits)
      | Some OFPMP_METER ->
          MeterReply (parse_fields ofp_body_bits MeterStats.parse MeterStats.length_func)
      | Some OFPMP_METER_CONFIG ->
          MeterConfig (parse_fields ofp_body_bits MeterConfig.parse MeterConfig.length_func)
      | Some OFPMP_METER_FEATURES ->
          MeterFeaturesReply (MeterFeaturesStats.parse ofp_body_bits)
      | _ -> raise (Unparsable (sprintf "NYI: can't parse this multipart reply"))) in
    let flags = (
      match int_to_ofp_multipart_request_flags (get_ofp_multipart_request_flags bits) with
        | Some OFPMPF_REQ_MORE -> true
        | _ -> false) in
    {mpreply_typ = typ; mpreply_flags = flags}

end

module TableMod = struct

  cstruct ofp_table_mod {
    uint8_t table_id;
    uint8_t pad[3];
    uint32_t config
  } as big_endian

  type t = tableMod

  let sizeof (tab : tableMod) : int =
    sizeof_ofp_table_mod

  let to_string (tab : tableMod) : string =
    Format.sprintf "{ tabled_id = %u; config = %s }"
    tab.table_id
    (TableConfig.to_string tab.config)

  let marshal (buf : Cstruct.t) (tab : tableMod) : int =
    set_ofp_table_mod_table_id buf tab.table_id;
    set_ofp_table_mod_config buf (TableConfig.marshal tab.config);
    sizeof_ofp_table_mod

  let parse (bits : Cstruct.t) : tableMod =
    let table_id = get_ofp_table_mod_table_id bits in
    let config = TableConfig.parse (get_ofp_table_mod_config bits) in
    { table_id; config }

end

module QueueConfReq = struct

  cstruct ofp_queue_get_config_request {
    uint32_t port;
    uint8_t pad[4]
  } as big_endian

  type t = queueConfReq

  let sizeof (qr : t) : int = 
    sizeof_ofp_queue_get_config_request

  let to_string (qr : t) : string =
    Format.sprintf "{ port = %lu }" qr.port

  let marshal (buf : Cstruct.t) (qr : t) : int =
    set_ofp_queue_get_config_request_port buf qr.port;
    sizeof_ofp_queue_get_config_request

  let parse (bits : Cstruct.t) : t = 
    let port = get_ofp_queue_get_config_request_port bits in
    { port }
end

module QueueConfReply = struct

  cstruct ofp_queue_get_config_reply {
    uint32_t port;
    uint8_t pad[4];
  } as big_endian

  type t = queueConfReply

  let sizeof (qr : t) : int = 
    sizeof_ofp_queue_get_config_reply + sum (map QueueDesc.sizeof qr.queues)

  let to_string (qr : t) : string =
    Format.sprintf "{ port = %lu; queue = %s }" 
    qr.port 
    ("[ " ^ (String.concat "; " (map QueueDesc.to_string qr.queues)) ^ " ]")

  let marshal (buf : Cstruct.t) (qr : t) : int =
    set_ofp_queue_get_config_reply_port buf qr.port;
    let queueBuf = Cstruct.shift buf sizeof_ofp_queue_get_config_reply in
    sizeof_ofp_queue_get_config_reply + (marshal_fields queueBuf qr.queues QueueDesc.marshal)

  let parse (bits : Cstruct.t) : t = 
    let port = get_ofp_queue_get_config_reply_port bits in
    let queuesBits = Cstruct.shift bits sizeof_ofp_queue_get_config_reply in
    let queues = parse_fields queuesBits QueueDesc.parse QueueDesc.length_func in
    { port; queues}

end

module Error = struct

  type t = {
    err : errorTyp;
    data : bytes;
  }

  cstruct ofp_error_msg {
    uint16_t typ;
    uint16_t code
  } as big_endian

  cenum ofp_error_type {
    OFPET_HELLO_FAILED = 0;
    OFPET_BAD_REQUEST = 1;
    OFPET_BAD_ACTION = 2;
    OFPET_BAD_INSTRUCTION = 3;
    OFPET_BAD_MATCH = 4;
    OFPET_FLOW_MOD_FAILED = 5;
    OFPET_GROUP_MOD_FAILED = 6;
    OFPET_PORT_MOD_FAILED = 7;
    OFPET_TABLE_MOD_FAILED = 8;
    OFPET_QUEUE_OP_FAILED = 9;
    OFPET_SWITCH_CONFIG_FAILED = 10;
    OFPET_ROLE_REQUEST_FAILED = 11;
    OFPET_METER_MOD_FAILED = 12;
    OFPET_TABLE_FEATURES_FAILED = 13;
    OFPET_EXPERIMENTER = 0xffff
  } as uint16_t

  module HelloFailed = struct 
    
    cenum ofp_hello_failed_code {
      OFPHFC_INCOMPATIBLE = 0;
      OFPHFC_EPERM = 1
    } as uint16_t

    type t = helloFailed

    let to_string (cod : helloFailed) =
      match cod with
        | HelloIncompatible -> "INCOMPATIBLE"
        | HelloPermError -> "Permission_Error"

    let marshal (cod : helloFailed) : int =
      match cod with
        | HelloIncompatible -> ofp_hello_failed_code_to_int OFPHFC_INCOMPATIBLE
        | HelloPermError -> ofp_hello_failed_code_to_int OFPHFC_EPERM

    let parse t : helloFailed =
      match int_to_ofp_hello_failed_code t with
        | Some OFPHFC_INCOMPATIBLE -> HelloIncompatible
        | Some OFPHFC_EPERM -> HelloPermError
        | None -> raise (Unparsable (sprintf "malfomed hello_failed code"))

  end

  module BadRequest = struct

    cenum ofp_bad_request_code {
      OFPBRC_BAD_VERSION = 0;
      OFPBRC_BAD_TYPE = 1;
      OFPBRC_BAD_MULTIPART = 2;
      OFPBRC_BAD_EXPERIMENTER = 3;
      OFPBRC_BAD_EXP_TYPE = 4;
      OFPBRC_EPERM = 5;
      OFPBRC_BAD_LEN = 6;
      OFPBRC_BUFFER_EMPTY = 7;
      OFPBRC_BUFFER_UNKNOWN = 8;
      OFPBRC_BAD_TABLE_ID = 9;
      OFPBRC_IS_SLAVE = 10;
      OFPBRC_BAD_PORT = 11;
      OFPBRC_BAD_PACKET = 12;
      OFPBRC_MULTIPART_BUFFER_OVERFLOW = 13
    } as uint16_t

    type t = badRequest

    let to_string (cod : badRequest) : string =
      match cod with
        | ReqBadVersion -> "BadVersion"
        | ReqBadType -> "BadTyp"
        | ReqBadMultipart -> "BadMultipart"
        | ReqBadExp -> "BadExp"
        | ReqBadExpType -> "BadExpType"
        | ReqPermError -> "Permission_Error"
        | ReqBadLen -> "BadLen"
        | ReqBufferEmpty -> "BufferEmpty"
        | ReqBufferUnknown -> "BufferUnknown"
        | ReqBadTableId -> "BadTableId"
        | ReqIsSlave -> "IsSlave"
        | ReqBadPort -> "BadPort"
        | ReqBadPacket -> "BadPacket"
        | ReqMultipartBufOverflow -> "MultipartBufOverflow"

    let marshal (cod : badRequest) : int =
      match cod with
        | ReqBadVersion -> ofp_bad_request_code_to_int OFPBRC_BAD_VERSION
        | ReqBadType -> ofp_bad_request_code_to_int OFPBRC_BAD_TYPE
        | ReqBadMultipart -> ofp_bad_request_code_to_int OFPBRC_BAD_MULTIPART
        | ReqBadExp -> ofp_bad_request_code_to_int OFPBRC_BAD_EXPERIMENTER
        | ReqBadExpType -> ofp_bad_request_code_to_int OFPBRC_BAD_EXP_TYPE
        | ReqPermError -> ofp_bad_request_code_to_int OFPBRC_EPERM
        | ReqBadLen -> ofp_bad_request_code_to_int OFPBRC_BAD_LEN
        | ReqBufferEmpty -> ofp_bad_request_code_to_int OFPBRC_BUFFER_EMPTY
        | ReqBufferUnknown -> ofp_bad_request_code_to_int OFPBRC_BUFFER_UNKNOWN
        | ReqBadTableId -> ofp_bad_request_code_to_int OFPBRC_BAD_TABLE_ID
        | ReqIsSlave -> ofp_bad_request_code_to_int OFPBRC_IS_SLAVE
        | ReqBadPort -> ofp_bad_request_code_to_int OFPBRC_BAD_PORT
        | ReqBadPacket -> ofp_bad_request_code_to_int OFPBRC_BAD_PACKET
        | ReqMultipartBufOverflow -> ofp_bad_request_code_to_int OFPBRC_MULTIPART_BUFFER_OVERFLOW

    let parse t : badRequest = 
      match int_to_ofp_bad_request_code t with
        | Some OFPBRC_BAD_VERSION -> ReqBadVersion
        | Some OFPBRC_BAD_TYPE -> ReqBadType
        | Some OFPBRC_BAD_MULTIPART -> ReqBadMultipart
        | Some OFPBRC_BAD_EXPERIMENTER -> ReqBadExp
        | Some OFPBRC_BAD_EXP_TYPE -> ReqBadExpType
        | Some OFPBRC_EPERM -> ReqPermError
        | Some OFPBRC_BAD_LEN -> ReqBadLen
        | Some OFPBRC_BUFFER_EMPTY -> ReqBufferEmpty
        | Some OFPBRC_BUFFER_UNKNOWN -> ReqBufferUnknown
        | Some OFPBRC_BAD_TABLE_ID -> ReqBadTableId
        | Some OFPBRC_IS_SLAVE -> ReqIsSlave
        | Some OFPBRC_BAD_PORT -> ReqBadPort
        | Some OFPBRC_BAD_PACKET -> ReqBadPacket
        | Some OFPBRC_MULTIPART_BUFFER_OVERFLOW -> ReqMultipartBufOverflow
        | None -> raise (Unparsable (sprintf "malfomed bad_request code"))

  end

  module BadAction = struct

    cenum ofp_bad_action_code {
      OFPBAC_BAD_TYPE = 0;
      OFPBAC_BAD_LEN = 1;
      OFPBAC_BAD_EXPERIMENTER = 2;
      OFPBAC_BAD_EXP_TYPE = 3;
      OFPBAC_BAD_OUT_PORT = 4;
      OFPBAC_BAD_ARGUMENT = 5;
      OFPBAC_EPERM = 6;
      OFPBAC_TOO_MANY = 7;
      OFPBAC_BAD_QUEUE = 8;
      OFPBAC_BAD_OUT_GROUP = 9;
      OFPBAC_MATCH_INCONSISTENT = 10;
      OFPBAC_UNSUPPORTED_ORDER = 11;
      OFPBAC_BAD_TAG = 12;
      OFPBAC_BAD_SET_TYPE = 13;
      OFPBAC_BAD_SET_LEN = 14;
      OFPBAC_BAD_SET_ARGUMENT = 15
    } as uint16_t

    type t = badAction

    let to_string (cod : badAction) : string =
      match cod with
        | ActBadType -> "BadType"
        | ActBadLen -> "BadLen"
        | ActBadExp -> "Unknown experimenter id specified"
        | ActBadExpType -> "BadExp"
        | ActBadOutPort -> "BadOutPort"
        | ActBadArg -> "BadArg"
        | ActPermError -> "Permission_Error"
        | ActTooMany -> "TooMany"
        | ActBadQueue ->  "BadQueue"
        | ActBadOutGroup ->  "BadOutGroup"
        | ActMatchInconsistent -> "MatchInconsistent"
        | ActUnsupportedOrder -> "UnsupportedOrder"
        | ActBadTag -> "BadTag"
        | ActBadSetTyp -> "BadSetTyp"
        | ActBadSetLen -> "BadSetLen"
        | ActBadSetArg -> "BadSetArg"

    let marshal (cod : badAction) : int =
      match cod with
        | ActBadType -> ofp_bad_action_code_to_int OFPBAC_BAD_TYPE
        | ActBadLen -> ofp_bad_action_code_to_int OFPBAC_BAD_LEN
        | ActBadExp -> ofp_bad_action_code_to_int OFPBAC_BAD_EXPERIMENTER
        | ActBadExpType -> ofp_bad_action_code_to_int OFPBAC_BAD_EXP_TYPE
        | ActBadOutPort -> ofp_bad_action_code_to_int OFPBAC_BAD_OUT_PORT
        | ActBadArg -> ofp_bad_action_code_to_int OFPBAC_BAD_ARGUMENT
        | ActPermError -> ofp_bad_action_code_to_int OFPBAC_EPERM
        | ActTooMany -> ofp_bad_action_code_to_int OFPBAC_TOO_MANY
        | ActBadQueue -> ofp_bad_action_code_to_int OFPBAC_BAD_QUEUE
        | ActBadOutGroup -> ofp_bad_action_code_to_int OFPBAC_BAD_OUT_GROUP
        | ActMatchInconsistent -> ofp_bad_action_code_to_int OFPBAC_MATCH_INCONSISTENT
        | ActUnsupportedOrder -> ofp_bad_action_code_to_int OFPBAC_UNSUPPORTED_ORDER
        | ActBadTag -> ofp_bad_action_code_to_int OFPBAC_BAD_TAG
        | ActBadSetTyp -> ofp_bad_action_code_to_int OFPBAC_BAD_SET_TYPE
        | ActBadSetLen -> ofp_bad_action_code_to_int OFPBAC_BAD_SET_LEN
        | ActBadSetArg -> ofp_bad_action_code_to_int OFPBAC_BAD_SET_ARGUMENT

    let parse t : badAction =
      match int_to_ofp_bad_action_code t with
        | Some OFPBAC_BAD_TYPE -> ActBadType
        | Some OFPBAC_BAD_LEN -> ActBadLen
        | Some OFPBAC_BAD_EXPERIMENTER -> ActBadExp
        | Some OFPBAC_BAD_EXP_TYPE -> ActBadExpType
        | Some OFPBAC_BAD_OUT_PORT -> ActBadOutPort
        | Some OFPBAC_BAD_ARGUMENT -> ActBadArg
        | Some OFPBAC_EPERM -> ActPermError
        | Some OFPBAC_TOO_MANY -> ActTooMany
        | Some OFPBAC_BAD_QUEUE -> ActBadQueue
        | Some OFPBAC_BAD_OUT_GROUP -> ActBadOutGroup
        | Some OFPBAC_MATCH_INCONSISTENT -> ActMatchInconsistent
        | Some OFPBAC_UNSUPPORTED_ORDER -> ActUnsupportedOrder
        | Some OFPBAC_BAD_TAG -> ActBadTag
        | Some OFPBAC_BAD_SET_TYPE -> ActBadSetTyp
        | Some OFPBAC_BAD_SET_LEN -> ActBadSetLen
        | Some OFPBAC_BAD_SET_ARGUMENT -> ActBadSetArg
        | None -> raise (Unparsable (sprintf "malfomed bad_action code"))

  end

  module BadInstruction = struct

    cenum ofp_bad_instruction_code {
      OFPBIC_UNKNOWN_INST = 0;
      OFPBIC_UNSUP_INST = 1;
      OFPBIC_BAD_TABLE_ID = 2;
      OFPBIC_UNSUP_METADATA = 3;
      OFPBIC_UNSUP_METADATA_MASK = 4;
      OFPBIC_BAD_EXPERIMENTER = 5;
      OFPBIC_BAD_EXP_TYPE = 6;
      OFPBIC_BAD_LEN = 7;
      OFPBIC_EPERM = 8
    } as uint16_t

    type t = badInstruction

    let to_string (cod : badInstruction) : string =
      match cod with
        | InstUnknownInst -> "UnknownInst"
        | InstUnsupInst -> "UnsupInst"
        | InstBadTableId -> "BadTableId"
        | InstUnsupMeta -> "UnsupMeta"
        | InstUnsupMetaMask -> "UnsupMetaMask"
        | InstBadExp -> "BadExp"
        | InstBadExpTyp -> "BadExpTyp"
        | InstBadLen -> "BadLen"
        | InstPermError -> "Permission_Error"

     let marshal (cod : badInstruction) : int =
      match cod with
        | InstUnknownInst -> ofp_bad_instruction_code_to_int OFPBIC_UNKNOWN_INST
        | InstBadTableId -> ofp_bad_instruction_code_to_int OFPBIC_BAD_TABLE_ID
        | InstUnsupInst -> ofp_bad_instruction_code_to_int OFPBIC_UNSUP_INST
        | InstUnsupMeta -> ofp_bad_instruction_code_to_int OFPBIC_UNSUP_METADATA
        | InstUnsupMetaMask -> ofp_bad_instruction_code_to_int OFPBIC_UNSUP_METADATA_MASK
        | InstBadExp -> ofp_bad_instruction_code_to_int OFPBIC_BAD_EXPERIMENTER
        | InstBadExpTyp -> ofp_bad_instruction_code_to_int OFPBIC_BAD_EXP_TYPE
        | InstBadLen -> ofp_bad_instruction_code_to_int OFPBIC_BAD_LEN
        | InstPermError -> ofp_bad_instruction_code_to_int OFPBIC_EPERM

    let parse t : badInstruction =
      match int_to_ofp_bad_instruction_code t with
        | Some OFPBIC_UNKNOWN_INST -> InstUnknownInst
        | Some OFPBIC_BAD_TABLE_ID -> InstBadTableId
        | Some OFPBIC_UNSUP_INST -> InstUnsupInst
        | Some OFPBIC_UNSUP_METADATA -> InstUnsupMeta
        | Some OFPBIC_UNSUP_METADATA_MASK -> InstUnsupMetaMask
        | Some OFPBIC_BAD_EXPERIMENTER -> InstBadExp
        | Some OFPBIC_BAD_EXP_TYPE -> InstBadExpTyp
        | Some OFPBIC_BAD_LEN -> InstBadLen
        | Some OFPBIC_EPERM -> InstPermError
        | None -> raise (Unparsable (sprintf "malfomed bad_instruction code"))

  end

  module BadMatch = struct

    cenum ofp_bad_match_code {
      OFPBMC_BAD_TYPE = 0;
      OFPBMC_BAD_LEN = 1;
      OFPBMC_BAD_TAG = 2;
      OFPBMC_BAD_DL_ADDR_MASK = 3;
      OFPBMC_BAD_NW_ADDR_MASK = 4;
      OFPBMC_BAD_WILDCARDS = 5;
      OFPBMC_BAD_FIELD = 6;
      OFPBMC_BAD_VALUE = 7;
      OFPBMC_BAD_MASK = 8;
      OFPBMC_BAD_PREREQ = 9;
      OFPBMC_DUP_FIELD = 10;
      OFPBMC_EPERM = 11
    } as uint16_t

    type t = badMatch

    let to_string (cod : badMatch) : string =
      match cod with
        | MatBadTyp -> "BadTyp"
        | MatBadLen -> "BadLen"
        | MatBadTag -> "BadTag"
        | MatBadDlAddrMask -> "BadDlAddrMask"
        | MatBadNwAddrMask -> "BadNwAddrMask"
        | MatBadWildcards -> "BadWildcards"
        | MatBadField -> "BadField"
        | MatBadValue -> "BadValue"
        | MatBadMask -> "BadMask"
        | MatBadPrereq -> "BadPrereq"
        | MatDupField -> "DupField"
        | MatPermError -> "Permission_Error"

    let marshal (cod : badMatch) : int =
      match cod with
        | MatBadTyp -> ofp_bad_match_code_to_int OFPBMC_BAD_TYPE
        | MatBadLen -> ofp_bad_match_code_to_int OFPBMC_BAD_LEN
        | MatBadTag -> ofp_bad_match_code_to_int OFPBMC_BAD_TAG
        | MatBadDlAddrMask -> ofp_bad_match_code_to_int OFPBMC_BAD_DL_ADDR_MASK
        | MatBadNwAddrMask -> ofp_bad_match_code_to_int OFPBMC_BAD_NW_ADDR_MASK
        | MatBadWildcards -> ofp_bad_match_code_to_int OFPBMC_BAD_WILDCARDS
        | MatBadField -> ofp_bad_match_code_to_int OFPBMC_BAD_FIELD
        | MatBadValue -> ofp_bad_match_code_to_int OFPBMC_BAD_VALUE
        | MatBadMask -> ofp_bad_match_code_to_int OFPBMC_BAD_MASK
        | MatBadPrereq -> ofp_bad_match_code_to_int OFPBMC_BAD_PREREQ
        | MatDupField -> ofp_bad_match_code_to_int OFPBMC_DUP_FIELD
        | MatPermError -> ofp_bad_match_code_to_int OFPBMC_EPERM

    let parse t : badMatch =
      match int_to_ofp_bad_match_code t with
        | Some OFPBMC_BAD_TYPE -> MatBadTyp
        | Some OFPBMC_BAD_LEN -> MatBadLen
        | Some OFPBMC_BAD_TAG -> MatBadTag
        | Some OFPBMC_BAD_DL_ADDR_MASK -> MatBadDlAddrMask
        | Some OFPBMC_BAD_NW_ADDR_MASK -> MatBadNwAddrMask
        | Some OFPBMC_BAD_WILDCARDS -> MatBadWildcards
        | Some OFPBMC_BAD_FIELD -> MatBadField
        | Some OFPBMC_BAD_VALUE -> MatBadValue
        | Some OFPBMC_BAD_MASK -> MatBadMask
        | Some OFPBMC_BAD_PREREQ -> MatBadPrereq
        | Some OFPBMC_DUP_FIELD -> MatDupField
        | Some OFPBMC_EPERM -> MatPermError
        | None -> raise (Unparsable (sprintf "malfomed bad_match code"))

  end

  module FlowModFailed = struct 

    cenum ofp_flow_mod_failed_code {
      OFPFMFC_UNKNOWN = 0;
      OFPFMFC_TABLE_FULL = 1;
      OFPFMFC_BAD_TABLE_ID = 2;
      OFPFMFC_OVERLAP = 3;
      OFPFMFC_EPERM = 4;
      OFPFMFC_BAD_TIMEOUT = 5;
      OFPFMFC_BAD_COMMAND = 6;
      OFPFMFC_BAD_FLAGS = 7
    } as uint16_t

    type t = flowModFailed

    let to_string (cod : flowModFailed) : string =
      match cod with
        | FlUnknown -> "Unknown"
        | FlTableFull -> "TableFull"
        | FlBadTableId -> "BadTableId"
        | FlOverlap -> "Overlap"
        | FlPermError -> "Permission_Error"
        | FlBadTimeout -> "BadTimeout"
        | FlBadCommand -> "BadCommand"
        | FlBadFlags  -> "BadFlags"

    let marshal (cod : flowModFailed) : int =
      match cod with
        | FlUnknown -> ofp_flow_mod_failed_code_to_int OFPFMFC_UNKNOWN
        | FlTableFull -> ofp_flow_mod_failed_code_to_int OFPFMFC_TABLE_FULL
        | FlBadTableId -> ofp_flow_mod_failed_code_to_int OFPFMFC_BAD_TABLE_ID
        | FlOverlap -> ofp_flow_mod_failed_code_to_int OFPFMFC_OVERLAP
        | FlPermError -> ofp_flow_mod_failed_code_to_int OFPFMFC_EPERM
        | FlBadTimeout -> ofp_flow_mod_failed_code_to_int OFPFMFC_BAD_TIMEOUT
        | FlBadCommand -> ofp_flow_mod_failed_code_to_int OFPFMFC_BAD_COMMAND
        | FlBadFlags  -> ofp_flow_mod_failed_code_to_int OFPFMFC_BAD_FLAGS

    let parse t : flowModFailed = 
      match int_to_ofp_flow_mod_failed_code t with
        | Some OFPFMFC_UNKNOWN -> FlUnknown
        | Some OFPFMFC_TABLE_FULL -> FlTableFull
        | Some OFPFMFC_BAD_TABLE_ID -> FlBadTableId
        | Some OFPFMFC_OVERLAP -> FlOverlap
        | Some OFPFMFC_EPERM -> FlPermError
        | Some OFPFMFC_BAD_TIMEOUT -> FlBadTimeout
        | Some OFPFMFC_BAD_COMMAND -> FlBadCommand
        | Some OFPFMFC_BAD_FLAGS -> FlBadFlags
        | None -> raise (Unparsable (sprintf "malfomed flow mod failed code"))

  end

  module GroupModFailed = struct

    cenum ofp_group_mod_failed_code {
      OFPGMFC_GROUP_EXISTS = 0;
      OFPGMFC_INVALID_GROUP = 1;
      OFPGMFC_WEIGHT_UNSUPPORTED = 2;
      OFPGMFC_OUT_OF_GROUPS = 3;
      OFPGMFC_OUT_OF_BUCKETS = 4;
      OFPGMFC_CHAINING_UNSUPPORTED = 5;
      OFPGMFC_WATCH_UNSUPPORTED = 6;
      OFPGMFC_LOOP = 7;
      OFPGMFC_UNKNOWN_GROUP = 8;
      OFPGMFC_CHAINED_GROUP = 9;
      OFPGMFC_BAD_TYPE = 10;
      OFPGMFC_BAD_COMMAND = 11;
      OFPGMFC_BAD_BUCKET = 12;
      OFPGMFC_BAD_WATCH = 13;
      OFPGMFC_EPERM = 14
    } as uint16_t

    type t = groupModFailed

    let to_string (cod : groupModFailed) : string =
      match cod with
        | GrGroupExists -> "GroupExists"
        | GrInvalidGroup -> "InvalidGroup"
        | GrWeightUnsupported -> "WeightUnsupported"
        | GrOutOfGroups -> "OutOfGroups"
        | GrOutOfBuckets -> "OutOfBuckets"
        | GrChainingUnsupported -> "ChainingUnsupported"
        | GrWatcHUnsupported -> "WatcHUnsupported"
        | GrLoop -> "Loop"
        | GrUnknownGroup -> "UnknownGroup"
        | GrChainedGroup -> "ChainedGroup"
        | GrBadTyp -> "BadTyp"
        | GrBadCommand -> "BadCommand"
        | GrBadBucket -> "BadBucket"
        | GrBadWatch -> "BadWatch"
        | GrPermError -> "Permission_Error"
   
    let marshal (cod : groupModFailed) : int =
      match cod with
        | GrGroupExists -> ofp_group_mod_failed_code_to_int OFPGMFC_GROUP_EXISTS
        | GrInvalidGroup -> ofp_group_mod_failed_code_to_int OFPGMFC_INVALID_GROUP
        | GrWeightUnsupported -> ofp_group_mod_failed_code_to_int OFPGMFC_WEIGHT_UNSUPPORTED
        | GrOutOfGroups -> ofp_group_mod_failed_code_to_int OFPGMFC_OUT_OF_GROUPS
        | GrOutOfBuckets -> ofp_group_mod_failed_code_to_int OFPGMFC_OUT_OF_BUCKETS
        | GrChainingUnsupported -> ofp_group_mod_failed_code_to_int OFPGMFC_CHAINING_UNSUPPORTED
        | GrWatcHUnsupported -> ofp_group_mod_failed_code_to_int OFPGMFC_WATCH_UNSUPPORTED
        | GrLoop -> ofp_group_mod_failed_code_to_int OFPGMFC_LOOP
        | GrUnknownGroup -> ofp_group_mod_failed_code_to_int OFPGMFC_UNKNOWN_GROUP
        | GrChainedGroup -> ofp_group_mod_failed_code_to_int OFPGMFC_CHAINED_GROUP
        | GrBadTyp -> ofp_group_mod_failed_code_to_int OFPGMFC_BAD_TYPE
        | GrBadCommand -> ofp_group_mod_failed_code_to_int OFPGMFC_BAD_COMMAND
        | GrBadBucket -> ofp_group_mod_failed_code_to_int OFPGMFC_BAD_BUCKET
        | GrBadWatch -> ofp_group_mod_failed_code_to_int OFPGMFC_BAD_WATCH
        | GrPermError -> ofp_group_mod_failed_code_to_int OFPGMFC_EPERM

    let parse t : groupModFailed =
      match int_to_ofp_group_mod_failed_code t with
        | Some OFPGMFC_GROUP_EXISTS -> GrGroupExists
        | Some OFPGMFC_INVALID_GROUP -> GrInvalidGroup
        | Some OFPGMFC_WEIGHT_UNSUPPORTED -> GrWeightUnsupported
        | Some OFPGMFC_OUT_OF_GROUPS -> GrOutOfGroups
        | Some OFPGMFC_OUT_OF_BUCKETS -> GrOutOfBuckets
        | Some OFPGMFC_CHAINING_UNSUPPORTED -> GrChainingUnsupported
        | Some OFPGMFC_WATCH_UNSUPPORTED -> GrWatcHUnsupported
        | Some OFPGMFC_LOOP -> GrLoop
        | Some OFPGMFC_UNKNOWN_GROUP -> GrUnknownGroup
        | Some OFPGMFC_CHAINED_GROUP -> GrChainedGroup
        | Some OFPGMFC_BAD_TYPE -> GrBadTyp
        | Some OFPGMFC_BAD_COMMAND -> GrBadCommand
        | Some OFPGMFC_BAD_BUCKET -> GrBadBucket
        | Some OFPGMFC_BAD_WATCH -> GrBadWatch
        | Some OFPGMFC_EPERM -> GrPermError
        | None -> raise (Unparsable (sprintf "malfomed group mod failed code"))

  end

  module PortModFailed = struct

    cenum ofp_port_mod_failed_code {
      OFPPMFC_BAD_PORT = 0;
      OFPPMFC_BAD_HW_ADDR = 1;
      OFPPMFC_BAD_CONFIG = 2;
      OFPPMFC_BAD_ADVERTISE = 3;
      OFPPMFC_EPERM = 4
    } as uint16_t

    type t = portModFailed

    let to_string (cod : portModFailed) : string =
      match cod with 
        | PoBadPort -> "BadPort"
        | PoBadHwAddr -> "BadHwAddr"
        | PoBadConfig -> "BadConfig"
        | PoBadAdvertise -> "BadAdvertise"
        | PoPermError -> "Permission_Error"

    let marshal (cod : portModFailed) : int =
      match cod with 
        | PoBadPort -> ofp_port_mod_failed_code_to_int OFPPMFC_BAD_PORT
        | PoBadHwAddr -> ofp_port_mod_failed_code_to_int OFPPMFC_BAD_HW_ADDR
        | PoBadConfig -> ofp_port_mod_failed_code_to_int OFPPMFC_BAD_CONFIG
        | PoBadAdvertise -> ofp_port_mod_failed_code_to_int OFPPMFC_BAD_ADVERTISE
        | PoPermError -> ofp_port_mod_failed_code_to_int OFPPMFC_EPERM

    let parse t : portModFailed = 
      match int_to_ofp_port_mod_failed_code t with
        | Some OFPPMFC_BAD_PORT -> PoBadPort
        | Some OFPPMFC_BAD_HW_ADDR -> PoBadHwAddr
        | Some OFPPMFC_BAD_CONFIG -> PoBadConfig
        | Some OFPPMFC_BAD_ADVERTISE -> PoBadAdvertise
        | Some OFPPMFC_EPERM -> PoPermError
        | None -> raise (Unparsable (sprintf "malfomed port mod failed code"))

  end

  module TableModFailed = struct

    cenum ofp_table_mod_failed_code {
      OFPTMFC_BAD_TABLE = 0;
      OFPTMFC_BAD_CONFIG = 1;
      OFPTMFC_EPERM = 2
    } as uint16_t

    type t = tableModFailed

    let to_string (cod : tableModFailed) : string =
      match cod with
        | TaBadTable -> "BadTable"
        | TaBadConfig -> "BadConfig"
        | TaPermError -> "Permission_Error"

    let marshal (cod : tableModFailed) : int =
      match cod with
        | TaBadTable -> ofp_table_mod_failed_code_to_int OFPTMFC_BAD_TABLE
        | TaBadConfig -> ofp_table_mod_failed_code_to_int OFPTMFC_BAD_CONFIG
        | TaPermError -> ofp_table_mod_failed_code_to_int OFPTMFC_EPERM

    let parse t : tableModFailed = 
      match int_to_ofp_table_mod_failed_code t with
        | Some OFPTMFC_BAD_TABLE -> TaBadTable
        | Some OFPTMFC_BAD_CONFIG -> TaBadConfig
        | Some OFPTMFC_EPERM -> TaPermError
        | None -> raise (Unparsable (sprintf "malfomed table mod failed code"))

  end

  module QueueOpFailed = struct

    cenum ofp_queue_op_failed_code {
      OFPQOFC_BAD_PORT = 0;
      OFPQOFC_BAD_QUEUE = 1;
      OFPQOFC_EPERM = 2
    } as uint16_t

    type t = queueOpFailed

    let to_string (cod : queueOpFailed) : string =
      match cod with
        | QuBadPort -> "BadPort"
        | QuBadQUeue -> "BadQUeue"
        | QuPermError -> "Permission_Error"

    let marshal (cod : queueOpFailed) : int =
      match cod with
        | QuBadPort -> ofp_queue_op_failed_code_to_int OFPQOFC_BAD_PORT
        | QuBadQUeue -> ofp_queue_op_failed_code_to_int OFPQOFC_BAD_QUEUE
        | QuPermError -> ofp_queue_op_failed_code_to_int OFPQOFC_EPERM

    let parse t : queueOpFailed = 
      match int_to_ofp_queue_op_failed_code t with
        | Some OFPQOFC_BAD_PORT -> QuBadPort
        | Some OFPQOFC_BAD_QUEUE -> QuBadQUeue
        | Some OFPQOFC_EPERM -> QuPermError
        | None -> raise (Unparsable (sprintf "malfomed queue op failed code"))

  end 

  module SwitchConfigFailed = struct

    cenum ofp_switch_config_failed_code {
      OFPSCFC_BAD_FLAGS = 0;
      OFPSCFC_BAD_LEN = 1;
      OFPSCFC_EPERM = 2
    } as uint16_t

    type t = switchConfigFailed

    let to_string (cod : switchConfigFailed) : string =
      match cod with 
        | ScBadFlags ->  "BadFlags"
        | ScBadLen -> "BadLen"
        | ScPermError -> "Permission_Error"

    let marshal (cod : switchConfigFailed) : int =
      match cod with 
        | ScBadFlags ->  ofp_switch_config_failed_code_to_int OFPSCFC_BAD_FLAGS
        | ScBadLen -> ofp_switch_config_failed_code_to_int OFPSCFC_BAD_LEN
        | ScPermError -> ofp_switch_config_failed_code_to_int OFPSCFC_EPERM

    let parse t : switchConfigFailed =
      match int_to_ofp_switch_config_failed_code t with
        | Some OFPSCFC_BAD_FLAGS -> ScBadFlags
        | Some OFPSCFC_BAD_LEN -> ScBadLen
        | Some OFPSCFC_EPERM -> ScPermError
        | None -> raise (Unparsable (sprintf "malfomed switch config failed code"))

  end

  module RoleReqFailed = struct

    cenum ofp_role_request_failed_code {
      OFPRRFC_STALE = 0;
      OFPRRFC_UNSUP = 1;
      OFPRRFC_BAD_ROLE = 2
    } as uint16_t

    type t = roleReqFailed

    let to_string (cod : roleReqFailed) : string =
      match cod with
        | RoStale -> "Stale"
        | RoUnsup -> "Unsup"
        | RoBadRole -> "BadRole"

    let marshal (cod : roleReqFailed) : int =
      match cod with
        | RoStale -> ofp_role_request_failed_code_to_int OFPRRFC_STALE
        | RoUnsup -> ofp_role_request_failed_code_to_int OFPRRFC_UNSUP
        | RoBadRole -> ofp_role_request_failed_code_to_int OFPRRFC_BAD_ROLE

    let parse t : roleReqFailed =
      match int_to_ofp_role_request_failed_code t with
        | Some OFPRRFC_STALE -> RoStale
        | Some OFPRRFC_UNSUP -> RoUnsup
        | Some OFPRRFC_BAD_ROLE -> RoBadRole
        | None -> raise (Unparsable (sprintf "malfomed role request failed code"))

  end

  module MeterModFailed = struct

    cenum ofp_meter_mod_failed_code {
      OFPMMFC_UNKNOWN = 0;
      OFPMMFC_METER_EXISTS = 1;
      OFPMMFC_INVALID_METER = 2;
      OFPMMFC_UNKNOWN_METER = 3;
      OFPMMFC_BAD_COMMAND = 4;
      OFPMMFC_BAD_FLAGS = 5;
      OFPMMFC_BAD_RATE = 6;
      OFPMMFC_BAD_BURST = 7;
      OFPMMFC_BAD_BAND = 8;
      OFPMMFC_BAD_BAND_VALUE = 9;
      OFPMMFC_OUT_OF_METERS = 10;
      OFPMMFC_OUT_OF_BANDS = 11
    } as uint16_t

    type t = meterModFailed

    let to_string (cod : meterModFailed) : string =
      match cod with
        | MeUnknown -> "Unknown"
        | MeMeterExists -> "MeterExists"
        | MeInvalidMeter -> "InvalidMeter"
        | MeUnknownMeter -> "UnknownMeter"
        | MeBadCommand -> "BadCommand"
        | MeBadFlags -> "BadFlags"
        | MeBadRate -> "BadRate"
        | MeBadBurst -> "BadBurst"
        | MeBadBand -> "BadBand"
        | MeBadBandValue -> "BadBandValue"
        | MeOutOfMeters -> "OutOfMeters"
        | MeOutOfBands -> "OutOfBands"

    let marshal (cod : meterModFailed) : int =
      match cod with
        | MeUnknown -> ofp_meter_mod_failed_code_to_int OFPMMFC_UNKNOWN
        | MeMeterExists -> ofp_meter_mod_failed_code_to_int OFPMMFC_METER_EXISTS
        | MeInvalidMeter -> ofp_meter_mod_failed_code_to_int OFPMMFC_INVALID_METER
        | MeUnknownMeter -> ofp_meter_mod_failed_code_to_int OFPMMFC_UNKNOWN_METER
        | MeBadCommand -> ofp_meter_mod_failed_code_to_int OFPMMFC_BAD_COMMAND
        | MeBadFlags -> ofp_meter_mod_failed_code_to_int OFPMMFC_BAD_FLAGS
        | MeBadRate -> ofp_meter_mod_failed_code_to_int OFPMMFC_BAD_RATE
        | MeBadBurst -> ofp_meter_mod_failed_code_to_int OFPMMFC_BAD_BURST
        | MeBadBand -> ofp_meter_mod_failed_code_to_int OFPMMFC_BAD_BAND
        | MeBadBandValue -> ofp_meter_mod_failed_code_to_int OFPMMFC_BAD_BAND_VALUE
        | MeOutOfMeters -> ofp_meter_mod_failed_code_to_int OFPMMFC_OUT_OF_METERS
        | MeOutOfBands -> ofp_meter_mod_failed_code_to_int OFPMMFC_OUT_OF_BANDS

    let parse t : meterModFailed = 
      match int_to_ofp_meter_mod_failed_code t with
        | Some OFPMMFC_UNKNOWN -> MeUnknown
        | Some OFPMMFC_METER_EXISTS -> MeMeterExists
        | Some OFPMMFC_INVALID_METER -> MeInvalidMeter
        | Some OFPMMFC_UNKNOWN_METER -> MeUnknownMeter
        | Some OFPMMFC_BAD_COMMAND -> MeBadCommand
        | Some OFPMMFC_BAD_FLAGS -> MeBadFlags
        | Some OFPMMFC_BAD_RATE -> MeBadRate
        | Some OFPMMFC_BAD_BURST -> MeBadBurst
        | Some OFPMMFC_BAD_BAND -> MeBadBand
        | Some OFPMMFC_BAD_BAND_VALUE -> MeBadBandValue
        | Some OFPMMFC_OUT_OF_METERS -> MeOutOfMeters
        | Some OFPMMFC_OUT_OF_BANDS -> MeOutOfBands
        | None -> raise (Unparsable (sprintf "malfomed meter mod failed code"))

  end

  module TableFeatFailed = struct

    cenum ofp_table_features_failed_code {
      OFPTFFC_BAD_TABLE = 0;
      OFPTFFC_BAD_METADATA = 1;
      OFPTFFC_BAD_TYPE = 2;
      OFPTFFC_BAD_LEN = 3;
      OFPTFFC_BAD_ARGUMENT = 4;
      OFPTFFC_EPERM = 5
    } as uint16_t 

    type t = tableFeatFailed

    let to_string (cod : tableFeatFailed) : string =
      match cod with
        | TfBadTable -> "BadTable"
        | TfBadMeta -> "BadMeta"
        | TfBadType -> "BadType"
        | TfBadLen -> "BadLen"
        | TfBadArg -> "BadArg"
        | TfPermError -> "Permission_Error"

    let marshal (cod : tableFeatFailed) : int =
      match cod with
        | TfBadTable -> ofp_table_features_failed_code_to_int OFPTFFC_BAD_TABLE
        | TfBadMeta -> ofp_table_features_failed_code_to_int OFPTFFC_BAD_METADATA
        | TfBadType -> ofp_table_features_failed_code_to_int OFPTFFC_BAD_TYPE
        | TfBadLen -> ofp_table_features_failed_code_to_int OFPTFFC_BAD_LEN
        | TfBadArg -> ofp_table_features_failed_code_to_int OFPTFFC_BAD_ARGUMENT
        | TfPermError -> ofp_table_features_failed_code_to_int OFPTFFC_EPERM

    let parse t : tableFeatFailed = 
      match int_to_ofp_table_features_failed_code t with
        | Some OFPTFFC_BAD_TABLE -> TfBadTable
        | Some OFPTFFC_BAD_METADATA -> TfBadMeta
        | Some OFPTFFC_BAD_TYPE -> TfBadType
        | Some OFPTFFC_BAD_LEN -> TfBadLen
        | Some OFPTFFC_BAD_ARGUMENT -> TfBadArg
        | Some OFPTFFC_EPERM -> TfPermError
        | None -> raise (Unparsable (sprintf "malfomed table features failed code"))

  end

  cstruct ofp_error_experimenter_msg {
    uint16_t typ;
    uint16_t exp_type;
    uint32_t experimenter
  } as big_endian

  let experimenterFailed_to_string (exp : experimenterFailed) : string =
    Format.sprintf "Exp type : %u; exp ID: %lu"
    exp.exp_typ
    exp.exp_id

  let to_string (t : t) : string =
    match t.err with
      | HelloFailed h -> Format.sprintf "Hello Failed error, code: %s" (HelloFailed.to_string h)
      | BadRequest br -> Format.sprintf "Bad Request error, code: %s" (BadRequest.to_string br)
      | BadAction ba -> Format.sprintf "Bad Action error, code: %s" (BadAction.to_string ba)
      | BadInstruction bi -> Format.sprintf "Bad Instruction error, code: %s" (BadInstruction.to_string bi)
      | BadMatch bm -> Format.sprintf "Bad Match error, code: %s" (BadMatch.to_string bm)
      | FlowModFailed fm -> Format.sprintf "Flow Mod Failed error, code: %s" (FlowModFailed.to_string fm)
      | GroupModFailed gm -> Format.sprintf "Group Mod Failed error, code: %s" (GroupModFailed.to_string gm)
      | PortModFailed pm -> Format.sprintf "Port Mod Failed error, code: %s" (PortModFailed.to_string pm)
      | TableModFailed tm -> Format.sprintf "Table Mod Failed error, code: %s" (TableModFailed.to_string tm)
      | QueueOpFailed qo -> Format.sprintf "Queue Op Failed error, code: %s" (QueueOpFailed.to_string qo)
      | SwitchConfigFailed sc -> Format.sprintf "Switch Config Failed error, code: %s" (SwitchConfigFailed.to_string sc)
      | RoleReqFailed rr -> Format.sprintf "Role Request Failed error, code: %s" (RoleReqFailed.to_string rr)
      | MeterModFailed mm -> Format.sprintf "Meter Mod Failed error, code: %s" (MeterModFailed.to_string mm)
      | TableFeatFailed tf -> Format.sprintf "Table Features Failed error, code: %s" (TableFeatFailed.to_string tf)
      | ExperimenterFailed e -> Format.sprintf "Experimenter Failed error, code: %s" (experimenterFailed_to_string e)

  let sizeof (t : t) : int =
    match t.err with
      | ExperimenterFailed _ -> sizeof_ofp_error_experimenter_msg + (Cstruct.len t.data)
      | _ -> sizeof_ofp_error_msg + (Cstruct.len t.data)

  let marshal (buf : Cstruct.t) (t : t) : int =
    match t.err with
      | HelloFailed h ->
        set_ofp_error_msg_typ buf (ofp_error_type_to_int OFPET_HELLO_FAILED);
        set_ofp_error_msg_code buf (HelloFailed.marshal h);
        let dataBuf = Cstruct.shift buf sizeof_ofp_error_msg in
        Cstruct.blit t.data 0 dataBuf 0 (Cstruct.len t.data);
        sizeof_ofp_error_msg + (Cstruct.len t.data)
      | BadRequest br ->
        set_ofp_error_msg_typ buf (ofp_error_type_to_int OFPET_BAD_REQUEST);
        set_ofp_error_msg_code buf (BadRequest.marshal br);
        let dataBuf = Cstruct.shift buf sizeof_ofp_error_msg in
        Cstruct.blit t.data 0 dataBuf 0 (Cstruct.len t.data);
        sizeof_ofp_error_msg + (Cstruct.len t.data)
      | BadAction ba ->
        set_ofp_error_msg_typ buf (ofp_error_type_to_int OFPET_BAD_ACTION);
        set_ofp_error_msg_code buf (BadAction.marshal ba);
        let dataBuf = Cstruct.shift buf sizeof_ofp_error_msg in
        Cstruct.blit t.data 0 dataBuf 0 (Cstruct.len t.data);
        sizeof_ofp_error_msg + (Cstruct.len t.data)
      | BadInstruction bi ->
        set_ofp_error_msg_typ buf (ofp_error_type_to_int OFPET_BAD_INSTRUCTION);
        set_ofp_error_msg_code buf (BadInstruction.marshal bi);
        let dataBuf = Cstruct.shift buf sizeof_ofp_error_msg in
        Cstruct.blit t.data 0 dataBuf 0 (Cstruct.len t.data);
        sizeof_ofp_error_msg + (Cstruct.len t.data)
      | BadMatch bm ->
        set_ofp_error_msg_typ buf (ofp_error_type_to_int OFPET_BAD_MATCH);
        set_ofp_error_msg_code buf (BadMatch.marshal bm);
        let dataBuf = Cstruct.shift buf sizeof_ofp_error_msg in
        Cstruct.blit t.data 0 dataBuf 0 (Cstruct.len t.data);
        sizeof_ofp_error_msg + (Cstruct.len t.data)
      | FlowModFailed fm ->
        set_ofp_error_msg_typ buf (ofp_error_type_to_int OFPET_FLOW_MOD_FAILED);
        set_ofp_error_msg_code buf (FlowModFailed.marshal fm);
        let dataBuf = Cstruct.shift buf sizeof_ofp_error_msg in
        Cstruct.blit t.data 0 dataBuf 0 (Cstruct.len t.data);
        sizeof_ofp_error_msg + (Cstruct.len t.data)
      | GroupModFailed gm ->
        set_ofp_error_msg_typ buf (ofp_error_type_to_int OFPET_GROUP_MOD_FAILED);
        set_ofp_error_msg_code buf (GroupModFailed.marshal gm);
        let dataBuf = Cstruct.shift buf sizeof_ofp_error_msg in
        Cstruct.blit t.data 0 dataBuf 0 (Cstruct.len t.data);
        sizeof_ofp_error_msg + (Cstruct.len t.data)
      | PortModFailed pm ->
        set_ofp_error_msg_typ buf (ofp_error_type_to_int OFPET_PORT_MOD_FAILED);
        set_ofp_error_msg_code buf (PortModFailed.marshal pm);
        let dataBuf = Cstruct.shift buf sizeof_ofp_error_msg in
        Cstruct.blit t.data 0 dataBuf 0 (Cstruct.len t.data);
        sizeof_ofp_error_msg + (Cstruct.len t.data)
      | TableModFailed tm ->
        set_ofp_error_msg_typ buf (ofp_error_type_to_int OFPET_TABLE_MOD_FAILED);
        set_ofp_error_msg_code buf (TableModFailed.marshal tm);
        let dataBuf = Cstruct.shift buf sizeof_ofp_error_msg in
        Cstruct.blit t.data 0 dataBuf 0 (Cstruct.len t.data);
        sizeof_ofp_error_msg + (Cstruct.len t.data)
      | QueueOpFailed qo ->
        set_ofp_error_msg_typ buf (ofp_error_type_to_int OFPET_QUEUE_OP_FAILED);
        set_ofp_error_msg_code buf (QueueOpFailed.marshal qo);
        let dataBuf = Cstruct.shift buf sizeof_ofp_error_msg in
        Cstruct.blit t.data 0 dataBuf 0 (Cstruct.len t.data);
        sizeof_ofp_error_msg + (Cstruct.len t.data)
      | SwitchConfigFailed sc -> 
        set_ofp_error_msg_typ buf (ofp_error_type_to_int OFPET_SWITCH_CONFIG_FAILED);
        set_ofp_error_msg_code buf (SwitchConfigFailed.marshal sc);
        let dataBuf = Cstruct.shift buf sizeof_ofp_error_msg in
        Cstruct.blit t.data 0 dataBuf 0 (Cstruct.len t.data);
        sizeof_ofp_error_msg + (Cstruct.len t.data)
      | RoleReqFailed rr -> 
        set_ofp_error_msg_typ buf (ofp_error_type_to_int OFPET_ROLE_REQUEST_FAILED);
        set_ofp_error_msg_code buf (RoleReqFailed.marshal rr);
        let dataBuf = Cstruct.shift buf sizeof_ofp_error_msg in
        Cstruct.blit t.data 0 dataBuf 0 (Cstruct.len t.data);
        sizeof_ofp_error_msg + (Cstruct.len t.data)
      | MeterModFailed mm -> 
        set_ofp_error_msg_typ buf (ofp_error_type_to_int OFPET_METER_MOD_FAILED);
        set_ofp_error_msg_code buf (MeterModFailed.marshal mm);
        let dataBuf = Cstruct.shift buf sizeof_ofp_error_msg in
        Cstruct.blit t.data 0 dataBuf 0 (Cstruct.len t.data);
        sizeof_ofp_error_msg + (Cstruct.len t.data)
      | TableFeatFailed tf -> 
        set_ofp_error_msg_typ buf (ofp_error_type_to_int OFPET_TABLE_FEATURES_FAILED);
        set_ofp_error_msg_code buf (TableFeatFailed.marshal tf);
        let dataBuf = Cstruct.shift buf sizeof_ofp_error_msg in
        Cstruct.blit t.data 0 dataBuf 0 (Cstruct.len t.data);
        sizeof_ofp_error_msg + (Cstruct.len t.data)
      | ExperimenterFailed e -> 
        set_ofp_error_experimenter_msg_typ buf (ofp_error_type_to_int OFPET_EXPERIMENTER);
        set_ofp_error_experimenter_msg_exp_type buf e.exp_typ;
        set_ofp_error_experimenter_msg_experimenter buf e.exp_id;
        let dataBuf = Cstruct.shift buf sizeof_ofp_error_experimenter_msg in
        Cstruct.blit t.data 0 dataBuf 0 (Cstruct.len t.data);
        sizeof_ofp_error_experimenter_msg + (Cstruct.len t.data)

  let parse (bits : Cstruct.t) : t =
    let typ = get_ofp_error_msg_typ bits in
    let code = get_ofp_error_msg_code bits in
    let err =  match int_to_ofp_error_type typ with
      | Some OFPET_HELLO_FAILED -> HelloFailed (HelloFailed.parse code)
      | Some OFPET_BAD_REQUEST -> BadRequest (BadRequest.parse code)
      | Some OFPET_BAD_ACTION -> BadAction (BadAction.parse code)
      | Some OFPET_BAD_INSTRUCTION -> BadInstruction (BadInstruction.parse code)
      | Some OFPET_BAD_MATCH -> BadMatch (BadMatch.parse code)
      | Some OFPET_FLOW_MOD_FAILED -> FlowModFailed (FlowModFailed.parse code)
      | Some OFPET_GROUP_MOD_FAILED -> GroupModFailed (GroupModFailed.parse code)
      | Some OFPET_PORT_MOD_FAILED -> PortModFailed (PortModFailed.parse code)
      | Some OFPET_TABLE_MOD_FAILED -> TableModFailed (TableModFailed.parse code)
      | Some OFPET_QUEUE_OP_FAILED -> QueueOpFailed (QueueOpFailed.parse code)
      | Some OFPET_SWITCH_CONFIG_FAILED -> SwitchConfigFailed (SwitchConfigFailed.parse code)
      | Some OFPET_ROLE_REQUEST_FAILED -> RoleReqFailed (RoleReqFailed.parse code)
      | Some OFPET_METER_MOD_FAILED -> MeterModFailed (MeterModFailed.parse code)
      | Some OFPET_TABLE_FEATURES_FAILED -> TableFeatFailed (TableFeatFailed.parse code)
      | Some OFPET_EXPERIMENTER -> (
        let exp_typ = get_ofp_error_experimenter_msg_exp_type bits in
        let exp_id = get_ofp_error_experimenter_msg_experimenter bits in
        ExperimenterFailed ({exp_typ; exp_id}) )
      | None -> raise (Unparsable (sprintf "malfomed type error")) in
    let err_bits = match err with 
      | ExperimenterFailed _ -> Cstruct.shift bits sizeof_ofp_error_experimenter_msg
      | _ -> Cstruct.shift bits sizeof_ofp_error_msg in
    let data = Cstruct.create (Cstruct.len err_bits) in
    (* create a new Cstruct to set the offset to 0 *)
    Cstruct.blit err_bits 0 data 0 (Cstruct.len err_bits);
    { err; data }

end

module Hello = struct

  module Element = struct

    cstruct ofp_hello_elem_header {
      uint16_t typ;
      uint16_t len
    } as big_endian

    cenum ofp_hello_elem_type {
      OFPHET_VERSIONBITMAP = 1
    } as uint16_t

    module VersionBitMap = struct
    
      type t = supportedList

      let sizeof (l : supportedList) : int = 
        match l with 
            | [] -> 0
            | t::q -> ((t / 32 ) + 1 ) * 4

      let to_string (l : supportedList) : string =
        let rec printVersion ls =
          match ls with
            | [] -> ""
            | t::q -> Format.sprintf "0x%x;%s" t (printVersion q) in
        printVersion l

      let marshal (buf : Cstruct.t) (t : supportedList) : int =
        let rec marshal_bitmap (ls : supportedList) acc curr =
          match ls,curr with 
            | [],0 -> 
              set_ofp_uint32_value buf acc;
            | [],n-> 
              set_ofp_uint32_value (Cstruct.shift buf (4*n)) acc;
              marshal_bitmap [] 0l (n-1)
            | t::q,n -> 
              if t / 32 <> n then (
                set_ofp_uint32_value (Cstruct.shift buf (4*n)) acc;
                marshal_bitmap ls 0l (n-1))
              else (
                let acc = Int32.logor (Int32.shift_left 1l (t mod 32)) acc in
                marshal_bitmap q acc n
              ) in
        marshal_bitmap t 0l (List.hd t / 32);
        ((List.hd t / 32) + 1) * 4

      let parse (bits : Cstruct.t) : supportedList =
        let rec parse_uint32 (bits : Cstruct.t) index curr (acc : supportedList) : supportedList =
          if Cstruct.len bits < sizeof_ofp_uint32 then acc
          else (
            let acc = if Bits.test_bit index (get_ofp_uint32_value bits) then 
              (index+(curr*32))::acc
              else acc in
            if index = 31 then 
              parse_uint32 (Cstruct.shift bits 4) 0 (curr+1) acc
            else
              parse_uint32 bits (index+1) (curr) acc) in
        parse_uint32 bits 0 0 []

    end
    type t = element

    let sizeof (t : element) : int = 
      let size = sizeof_ofp_hello_elem_header + (
      match t with
        | VersionBitMap v ->
          VersionBitMap.sizeof v) in
      pad_to_64bits size

    let to_string (t : element) : string =
      match t with 
        | VersionBitMap v ->
          Format.sprintf "version bitmap: %s" (VersionBitMap.to_string v)

    let length_func (buf : Cstruct.t) : int option = 
      if Cstruct.len buf < sizeof_ofp_hello_elem_header then None
      else Some (pad_to_64bits (get_ofp_hello_elem_header_len buf))

    let marshal (buf : Cstruct.t) (t : element) : int =
      match t with
        | VersionBitMap v ->
          set_ofp_hello_elem_header_typ buf (ofp_hello_elem_type_to_int OFPHET_VERSIONBITMAP);
          set_ofp_hello_elem_header_len buf (sizeof_ofp_hello_elem_header + 
          VersionBitMap.marshal (Cstruct.shift buf sizeof_ofp_hello_elem_header) v);
          sizeof t

    let parse (bits : Cstruct.t) : element = 
      let typ = get_ofp_hello_elem_header_typ bits in
      let len = get_ofp_hello_elem_header_len bits in
      let payBits = Cstruct.sub bits sizeof_ofp_hello_elem_header (len - sizeof_ofp_hello_elem_header) in
      match int_to_ofp_hello_elem_type typ with 
        | Some OFPHET_VERSIONBITMAP -> VersionBitMap (VersionBitMap.parse payBits)
        | None -> raise (Unparsable (sprintf "malformed type"))
    
  end

  type t = helloElement

  let sizeof (t : helloElement) : int =
    sum (map Element.sizeof t)

  let to_string (t : helloElement) : string =
    String.concat "\n" (map Element.to_string t)

  let marshal (buf : Cstruct.t) (t : helloElement) : int =
    marshal_fields buf t Element.marshal
  
  let parse (bits : Cstruct.t) : helloElement =
    parse_fields bits Element.parse Element.length_func 

end

module AsyncConfig = struct

  cstruct ofp_async_config {
    uint32_t packet_in_mask0;
    uint32_t packet_in_mask1;
    uint32_t port_status_mask0;
    uint32_t port_status_mask1;
    uint32_t flow_removed_mask0;
    uint32_t flow_removed_mask1;
  } as big_endian

  type t = asyncConfig

  let sizeof (async : asyncConfig) : int = 
    sizeof_ofp_async_config

  let to_string (async : asyncConfig) : string =
    Format.sprintf "{ packet_in reason (master/slave) = %s/%s; \
    port_status reason (master/slave) = %s/%s; \
    flow_removed reason (master/slave) = %s/%s }"
    (PacketIn.Reason.to_string async.packet_in.m_master)
    (PacketIn.Reason.to_string async.packet_in.m_slave)
    (PortStatus.Reason.to_string async.port_status.m_master)
    (PortStatus.Reason.to_string async.port_status.m_slave)
    (FlowRemoved.RemovedReason.to_string async.flow_removed.m_master)
    (FlowRemoved.RemovedReason.to_string async.flow_removed.m_slave)

  let marshal (buf : Cstruct.t) (async : asyncConfig) : int =
    set_ofp_async_config_packet_in_mask0 buf (Int32.of_int (PacketIn.Reason.marshal async.packet_in.m_master));
    set_ofp_async_config_packet_in_mask1 buf (Int32.of_int (PacketIn.Reason.marshal async.packet_in.m_slave));
    set_ofp_async_config_port_status_mask0 buf (Int32.of_int (PortStatus.Reason.marshal async.port_status.m_master));
    set_ofp_async_config_port_status_mask1 buf (Int32.of_int (PortStatus.Reason.marshal async.port_status.m_slave));
    set_ofp_async_config_flow_removed_mask0 buf (Int32.of_int (FlowRemoved.RemovedReason.marshal async.flow_removed.m_master));
    set_ofp_async_config_flow_removed_mask1 buf (Int32.of_int (FlowRemoved.RemovedReason.marshal async.flow_removed.m_slave));
    sizeof_ofp_async_config

  let parse (bits : Cstruct.t) : asyncConfig = 
    let packet_in = { m_master = PacketIn.Reason.parse (Int32.to_int (get_ofp_async_config_packet_in_mask0 bits));
                      m_slave = PacketIn.Reason.parse (Int32.to_int (get_ofp_async_config_packet_in_mask1 bits))} in
    let port_status = { m_master = PortStatus.Reason.parse (Int32.to_int (get_ofp_async_config_port_status_mask0 bits));
                        m_slave = PortStatus.Reason.parse (Int32.to_int (get_ofp_async_config_port_status_mask1 bits))} in
    let flow_removed = { m_master = FlowRemoved.RemovedReason.parse (Int32.to_int (get_ofp_async_config_flow_removed_mask0 bits));
                         m_slave = FlowRemoved.RemovedReason.parse (Int32.to_int (get_ofp_async_config_flow_removed_mask1 bits))} in
    { packet_in; port_status; flow_removed }
  
end

module Message = struct

  type t =
    | Hello of element list
    | EchoRequest of bytes
    | EchoReply of bytes
    | FeaturesRequest
    | FeaturesReply of SwitchFeatures.t
    | FlowModMsg of flowMod
    | GroupModMsg of groupMod
    | PortModMsg of portMod
    | MeterModMsg of meterMod
    | PacketInMsg of packetIn
    | FlowRemoved of flowRemoved
    | PacketOutMsg of packetOut
    | PortStatusMsg of portStatus
    | MultipartReq of multipartRequest
    | MultipartReply of multipartReply
    | BarrierRequest
    | BarrierReply
<<<<<<< HEAD
    | QueueGetConfigReq of queueConfReq
    | QueueGetConfigReply of queueConfReply
=======
    | GetConfigRequestMsg of SwitchConfig.t
    | GetConfigReplyMsg of SwitchConfig.t
    | SetConfigMsg of SwitchConfig.t
    | TableModMsg of tableMod
    | GetAsyncRequest
    | GetAsyncReply of asyncConfig
    | SetAsync of asyncConfig
>>>>>>> de9e11f5
    | Error of Error.t


  let string_of_msg_code (msg : msg_code) : string = match msg with
    | HELLO -> "HELLO"
    | ECHO_REQ -> "ECHO_REQ"
    | ECHO_RESP -> "ECHO_RESP"
    | FEATURES_REQ -> "FEATURES_REQ"
    | FEATURES_RESP -> "FEATURES_RESP"
    | FLOW_MOD -> "FLOW_MOD"
    | GROUP_MOD -> "GROUP_MOD"
    | PACKET_IN -> "PACKET_IN"
    | PACKET_OUT -> "PACKET_OUT"
    | PORT_STATUS -> "PORT_STATUS"
    | MULTIPART_REQ -> "MULTIPART_REQ"
    | MULTIPART_RESP -> "MULTIPART_RESP"
    | BARRIER_REQ -> "BARRIER_REQ"
    | BARRIER_RESP -> "BARRIER_RESP"
    | ERROR -> "ERROR"
    | VENDOR -> "VENDOR"
    | GET_CONFIG_REQ -> "GET_CONFIG_REQ"
    | GET_CONFIG_RESP -> "GET_CONFIG_RESP"
    | SET_CONFIG -> "SET_CONFIG"
    | FLOW_REMOVED -> "FLOW_REMOVED"
    | PORT_MOD -> "PORT_MOD"
    | TABLE_MOD -> "TABLE_MOD"
    | QUEUE_GET_CONFIG_REQ -> "QUEUE_GET_CONFIG_REQ"
    | QUEUE_GET_CONFIG_RESP -> "QUEUE_GET_CONFIG_RESP"
    | ROLE_REQ -> "ROLE_REQ"
    | ROLE_RESP -> "ROLE_RESP"
    | GET_ASYNC_REQ -> "GET_ASYNC_REQ"
    | GET_ASYNC_REP -> "GET_ASYNC_REP"
    | SET_ASYNC -> "SET_ASYNC"
    | METER_MOD -> "METER_MOD"

  module Header = OpenFlow_Header

  let msg_code_of_message (msg : t) : msg_code = match msg with
    | Hello _ -> HELLO
    | EchoRequest _ -> ECHO_REQ
    | EchoReply _ -> ECHO_RESP
    | FeaturesRequest -> FEATURES_REQ
    | FeaturesReply _ -> FEATURES_RESP
    | FlowModMsg _ -> FLOW_MOD
    | GroupModMsg _ -> GROUP_MOD
    | PortModMsg _ -> PORT_MOD
    | MeterModMsg _ -> METER_MOD
    | PacketInMsg _ -> PACKET_IN
    | FlowRemoved _ -> FLOW_REMOVED
    | PacketOutMsg _ -> PACKET_OUT
    | PortStatusMsg _ ->   PORT_STATUS
    | MultipartReq _ -> MULTIPART_REQ
    | MultipartReply _ -> MULTIPART_RESP
    | BarrierRequest ->   BARRIER_REQ
    | BarrierReply ->   BARRIER_RESP
<<<<<<< HEAD
    | QueueGetConfigReq _ -> QUEUE_GET_CONFIG_REQ
    | QueueGetConfigReply _ -> QUEUE_GET_CONFIG_RESP
=======
    | GetConfigRequestMsg _ -> GET_CONFIG_REQ
    | GetConfigReplyMsg _ -> GET_CONFIG_RESP
    | SetConfigMsg _ -> SET_CONFIG
    | TableModMsg _ -> TABLE_MOD
    | GetAsyncRequest -> GET_ASYNC_REQ
    | GetAsyncReply _ -> GET_ASYNC_REP
    | SetAsync _ -> SET_ASYNC
>>>>>>> de9e11f5
    | Error _ -> ERROR

  let sizeof (msg : t) : int = match msg with
    | Hello e -> Header.size + Hello.sizeof e
    | EchoRequest bytes -> Header.size + (String.length (Cstruct.to_string bytes))
    | EchoReply bytes -> Header.size + (String.length (Cstruct.to_string bytes))
    | FeaturesRequest -> Header.size
    | FeaturesReply _ -> Header.size + sizeof_ofp_switch_features
    | FlowModMsg fm -> Header.size + FlowMod.sizeof fm
    | GroupModMsg gm -> Header.size + GroupMod.sizeof gm
    | PortModMsg pm -> Header.size + PortMod.sizeof pm
    | MeterModMsg mm -> Header.size + MeterMod.sizeof mm 
    | PacketInMsg pi -> Header.size + PacketIn.sizeof pi
    | FlowRemoved fr -> Header.size + FlowRemoved.sizeof fr
    | PacketOutMsg po -> Header.size + PacketOut.sizeof po
    | PortStatusMsg _ -> Header.size + sizeof_ofp_port_status + sizeof_ofp_port
    | MultipartReq req -> Header.size + MultipartReq.sizeof req
    | MultipartReply rep -> Header.size + MultipartReply.sizeof rep
<<<<<<< HEAD
    | BarrierRequest -> failwith "NYI: sizeof BarrierRequest"
    | BarrierReply -> failwith "NYI: sizeof BarrierReply"
    | QueueGetConfigReq qc -> Header.size + QueueConfReq.sizeof qc
    | QueueGetConfigReply qc -> Header.size + QueueConfReply.sizeof qc
=======
    | GetConfigRequestMsg conf -> Header.size + SwitchConfig.sizeof conf
    | GetConfigReplyMsg conf -> Header.size + SwitchConfig.sizeof conf
    | SetConfigMsg conf -> Header.size + SwitchConfig.sizeof conf
    | TableModMsg tm -> Header.size + TableMod.sizeof tm
    | BarrierRequest -> Header.size
    | BarrierReply -> Header.size
    | GetAsyncRequest -> Header.size
    | GetAsyncReply async -> Header.size + AsyncConfig.sizeof async
    | SetAsync async -> Header.size + AsyncConfig.sizeof async
>>>>>>> de9e11f5
    | Error _ -> failwith "NYI: sizeof Error"

  let to_string (msg : t) : string = match msg with
    | Hello _ -> "Hello"
    | Error _ -> "Error"
    | EchoRequest _ -> "EchoRequest"
    | EchoReply _ -> "EchoReply"
    | FeaturesRequest -> "FeaturesRequest"
    | FeaturesReply _ -> "FeaturesReply"
    | FlowModMsg _ -> "FlowMod"
    | GroupModMsg _ -> "GroupMod"
    | PortModMsg _ -> "PortMod"
    | MeterModMsg _ -> "MeterMod"
    | PacketInMsg _ -> "PacketIn"
    | FlowRemoved _ -> "FlowRemoved"
    | PacketOutMsg _ -> "PacketOut"
    | PortStatusMsg _ -> "PortStatus"
    | MultipartReq _ -> "MultipartRequest"
    | MultipartReply _ -> "MultipartReply"
    | BarrierRequest -> "BarrierRequest"
    | BarrierReply -> "BarrierReply"
<<<<<<< HEAD
    | QueueGetConfigReq _ -> "QueueGetConfigReq"
    | QueueGetConfigReply _ -> "QueueGetConfigReply"
=======
    | GetConfigRequestMsg _ -> "GetConfigRequest"
    | GetConfigReplyMsg _ -> "GetConfigReply"
    | SetConfigMsg _ -> "SetConfig"
    | TableModMsg _ -> "TableMod"
    | GetAsyncRequest -> "GetAsyncRequest"
    | GetAsyncReply _ -> "GetAsyncReply"
    | SetAsync _ -> "SetAsync"
>>>>>>> de9e11f5

  (* let marshal (buf : Cstruct.t) (msg : message) : int = *)
  (*   let buf2 = (Cstruct.shift buf Header.size) in *)
  (*   set_ofp_header_version buf 0x04; *)
  (*   set_ofp_header_typ buf (msg_code_to_int (msg_code_of_message msg)); *)
  (*   set_ofp_header_length buf (sizeof msg); *)

  let blit_message (msg : t) (out : Cstruct.t) =
    match msg with
      | Hello e ->
        Header.size + Hello.marshal out e
      | EchoRequest bytes
      | EchoReply bytes ->
        Cstruct.blit_from_string (Cstruct.to_string bytes) 0 out 0 (String.length (Cstruct.to_string bytes));
        Header.size + String.length (Cstruct.to_string bytes)
      | FeaturesRequest ->
        Header.size
      | FeaturesReply fr ->
        Header.size + SwitchFeatures.marshal out fr
      | FlowModMsg fm ->
        Header.size + FlowMod.marshal out fm
      | GroupModMsg gm ->
        Header.size + GroupMod.marshal out gm
      | PortModMsg pm ->
        Header.size + PortMod.marshal out pm
      | MeterModMsg mm ->
        Header.size + MeterMod.marshal out mm
      | PacketOutMsg po ->
        Header.size + PacketOut.marshal out po
      | MultipartReq mpr ->
        Header.size + MultipartReq.marshal out mpr
      | BarrierRequest -> 
        Header.size
      | BarrierReply -> 
        Header.size
      | MultipartReply mpr -> 
        Header.size + MultipartReply.marshal out mpr
<<<<<<< HEAD
      | BarrierRequest -> failwith "NYI: marshal BarrierRequest"
      | BarrierReply -> failwith "NYI: marshal BarrierReply"
      | QueueGetConfigReq qr -> 
        Header.size + QueueConfReq.marshal out qr
      | QueueGetConfigReply qr ->
        Header.size + QueueConfReply.marshal out qr
=======
>>>>>>> de9e11f5
      | PacketInMsg pi ->
        Header.size + PacketIn.marshal out pi
      | PortStatusMsg ps -> 
        Header.size + PortStatus.marshal out ps
      | GetConfigRequestMsg conf ->
        Header.size + SwitchConfig.marshal out conf
      | GetConfigReplyMsg conf ->
        Header.size + SwitchConfig.marshal out conf
      | SetConfigMsg conf ->
        Header.size + SwitchConfig.marshal out conf
      | TableModMsg tm ->
        Header.size + TableMod.marshal out tm
      | FlowRemoved fr ->
        Header.size + FlowRemoved.marshal out fr
      | GetAsyncRequest -> 
        Header.size
      | GetAsyncReply async -> 
        Header.size + AsyncConfig.marshal out async
      | SetAsync async -> 
        Header.size + AsyncConfig.marshal out async
      | Error err -> 
        Header.size + Error.marshal out err


  let header_of xid msg =
    let open Header in
    { version = 0x04; type_code = msg_code_to_int (msg_code_of_message msg);
      length = sizeof msg; xid = xid }

  let marshal_body (msg : t) (buf : Cstruct.t) =
    let _ = blit_message msg buf in
    ()
    
  let marshal (xid : xid) (msg : t) : string =
    let sizeof_buf = sizeof msg in
    let hdr = header_of xid msg in
    let buf = Cstruct.create sizeof_buf in
    Header.marshal buf hdr;
    let _ = blit_message msg (Cstruct.shift buf Header.size) in
    Cstruct.to_string buf

  let parse (hdr : Header.t) (body_buf : string) : (xid * t) =
    let body_bits = Cstruct.of_string body_buf in
    let typ = match int_to_msg_code hdr.Header.type_code with
      | Some code -> code
      | None -> raise (Unparsable "unknown message code") in
    let msg = match typ with
      | HELLO -> Hello (Hello.parse body_bits)
      | ECHO_RESP -> EchoReply body_bits
      | FEATURES_RESP -> FeaturesReply (SwitchFeatures.parse body_bits)
      | FLOW_MOD -> FlowModMsg (FlowMod.parse body_bits)
      | GROUP_MOD -> GroupModMsg (GroupMod.parse body_bits)
      | PORT_MOD -> PortModMsg (PortMod.parse body_bits)
      | METER_MOD -> MeterModMsg (MeterMod.parse body_bits)
      | PACKET_IN -> PacketInMsg (PacketIn.parse body_bits)
      | PACKET_OUT -> PacketOutMsg (PacketOut.parse body_bits)
      | ECHO_REQ -> EchoRequest body_bits
      | PORT_STATUS -> PortStatusMsg (PortStatus.parse body_bits)
      | MULTIPART_REQ -> MultipartReq (MultipartReq.parse body_bits)
      | MULTIPART_RESP -> MultipartReply (MultipartReply.parse body_bits)
<<<<<<< HEAD
      | QUEUE_GET_CONFIG_REQ -> QueueGetConfigReq (QueueConfReq.parse body_bits)
      | QUEUE_GET_CONFIG_RESP -> QueueGetConfigReply (QueueConfReply.parse body_bits)
=======
      | BARRIER_REQ -> BarrierRequest
      | BARRIER_RESP -> BarrierReply
>>>>>>> de9e11f5
      | ERROR -> Error (Error.parse body_bits)
      | GET_CONFIG_REQ -> GetConfigRequestMsg (SwitchConfig.parse body_bits)
      | GET_CONFIG_RESP -> GetConfigReplyMsg (SwitchConfig.parse body_bits)
      | SET_CONFIG -> SetConfigMsg (SwitchConfig.parse body_bits)
      | TABLE_MOD -> TableModMsg (TableMod.parse body_bits)
      | FLOW_REMOVED -> FlowRemoved (FlowRemoved.parse body_bits)
      | GET_ASYNC_REQ -> GetAsyncRequest 
      | GET_ASYNC_REP -> GetAsyncReply (AsyncConfig.parse body_bits)
      | SET_ASYNC -> SetAsync (AsyncConfig.parse body_bits)
      | code -> raise (Unparsable (Printf.sprintf "unexpected message type %s" (string_of_msg_code typ))) in
    (hdr.Header.xid, msg)
end

let portsDescRequest = Message.MultipartReq portDescReq<|MERGE_RESOLUTION|>--- conflicted
+++ resolved
@@ -2067,7 +2067,6 @@
 
 end
 
-<<<<<<< HEAD
 module QueueDesc = struct
 
   cstruct ofp_packet_queue {
@@ -2215,7 +2214,8 @@
     let properties = parse_fields propBits QueueProp.parse QueueProp.length_func in
     { queue_id; port; len; properties}
 
-=======
+end
+
 module SwitchConfig = struct
 
   cstruct ofp_switch_config {
@@ -2275,7 +2275,6 @@
     let miss_send_len = get_ofp_switch_config_miss_send_len bits in 
     { flags; miss_send_len }
     
->>>>>>> de9e11f5
 end
 
 module OfpMatch = struct
@@ -6393,10 +6392,8 @@
     | MultipartReply of multipartReply
     | BarrierRequest
     | BarrierReply
-<<<<<<< HEAD
     | QueueGetConfigReq of queueConfReq
     | QueueGetConfigReply of queueConfReply
-=======
     | GetConfigRequestMsg of SwitchConfig.t
     | GetConfigReplyMsg of SwitchConfig.t
     | SetConfigMsg of SwitchConfig.t
@@ -6404,7 +6401,6 @@
     | GetAsyncRequest
     | GetAsyncReply of asyncConfig
     | SetAsync of asyncConfig
->>>>>>> de9e11f5
     | Error of Error.t
 
 
@@ -6460,10 +6456,8 @@
     | MultipartReply _ -> MULTIPART_RESP
     | BarrierRequest ->   BARRIER_REQ
     | BarrierReply ->   BARRIER_RESP
-<<<<<<< HEAD
     | QueueGetConfigReq _ -> QUEUE_GET_CONFIG_REQ
     | QueueGetConfigReply _ -> QUEUE_GET_CONFIG_RESP
-=======
     | GetConfigRequestMsg _ -> GET_CONFIG_REQ
     | GetConfigReplyMsg _ -> GET_CONFIG_RESP
     | SetConfigMsg _ -> SET_CONFIG
@@ -6471,7 +6465,6 @@
     | GetAsyncRequest -> GET_ASYNC_REQ
     | GetAsyncReply _ -> GET_ASYNC_REP
     | SetAsync _ -> SET_ASYNC
->>>>>>> de9e11f5
     | Error _ -> ERROR
 
   let sizeof (msg : t) : int = match msg with
@@ -6490,12 +6483,8 @@
     | PortStatusMsg _ -> Header.size + sizeof_ofp_port_status + sizeof_ofp_port
     | MultipartReq req -> Header.size + MultipartReq.sizeof req
     | MultipartReply rep -> Header.size + MultipartReply.sizeof rep
-<<<<<<< HEAD
-    | BarrierRequest -> failwith "NYI: sizeof BarrierRequest"
-    | BarrierReply -> failwith "NYI: sizeof BarrierReply"
     | QueueGetConfigReq qc -> Header.size + QueueConfReq.sizeof qc
     | QueueGetConfigReply qc -> Header.size + QueueConfReply.sizeof qc
-=======
     | GetConfigRequestMsg conf -> Header.size + SwitchConfig.sizeof conf
     | GetConfigReplyMsg conf -> Header.size + SwitchConfig.sizeof conf
     | SetConfigMsg conf -> Header.size + SwitchConfig.sizeof conf
@@ -6505,7 +6494,6 @@
     | GetAsyncRequest -> Header.size
     | GetAsyncReply async -> Header.size + AsyncConfig.sizeof async
     | SetAsync async -> Header.size + AsyncConfig.sizeof async
->>>>>>> de9e11f5
     | Error _ -> failwith "NYI: sizeof Error"
 
   let to_string (msg : t) : string = match msg with
@@ -6527,10 +6515,8 @@
     | MultipartReply _ -> "MultipartReply"
     | BarrierRequest -> "BarrierRequest"
     | BarrierReply -> "BarrierReply"
-<<<<<<< HEAD
     | QueueGetConfigReq _ -> "QueueGetConfigReq"
     | QueueGetConfigReply _ -> "QueueGetConfigReply"
-=======
     | GetConfigRequestMsg _ -> "GetConfigRequest"
     | GetConfigReplyMsg _ -> "GetConfigReply"
     | SetConfigMsg _ -> "SetConfig"
@@ -6538,7 +6524,6 @@
     | GetAsyncRequest -> "GetAsyncRequest"
     | GetAsyncReply _ -> "GetAsyncReply"
     | SetAsync _ -> "SetAsync"
->>>>>>> de9e11f5
 
   (* let marshal (buf : Cstruct.t) (msg : message) : int = *)
   (*   let buf2 = (Cstruct.shift buf Header.size) in *)
@@ -6576,15 +6561,10 @@
         Header.size
       | MultipartReply mpr -> 
         Header.size + MultipartReply.marshal out mpr
-<<<<<<< HEAD
-      | BarrierRequest -> failwith "NYI: marshal BarrierRequest"
-      | BarrierReply -> failwith "NYI: marshal BarrierReply"
       | QueueGetConfigReq qr -> 
         Header.size + QueueConfReq.marshal out qr
       | QueueGetConfigReply qr ->
         Header.size + QueueConfReply.marshal out qr
-=======
->>>>>>> de9e11f5
       | PacketInMsg pi ->
         Header.size + PacketIn.marshal out pi
       | PortStatusMsg ps -> 
@@ -6645,13 +6625,10 @@
       | PORT_STATUS -> PortStatusMsg (PortStatus.parse body_bits)
       | MULTIPART_REQ -> MultipartReq (MultipartReq.parse body_bits)
       | MULTIPART_RESP -> MultipartReply (MultipartReply.parse body_bits)
-<<<<<<< HEAD
       | QUEUE_GET_CONFIG_REQ -> QueueGetConfigReq (QueueConfReq.parse body_bits)
       | QUEUE_GET_CONFIG_RESP -> QueueGetConfigReply (QueueConfReply.parse body_bits)
-=======
       | BARRIER_REQ -> BarrierRequest
       | BARRIER_RESP -> BarrierReply
->>>>>>> de9e11f5
       | ERROR -> Error (Error.parse body_bits)
       | GET_CONFIG_REQ -> GetConfigRequestMsg (SwitchConfig.parse body_bits)
       | GET_CONFIG_RESP -> GetConfigReplyMsg (SwitchConfig.parse body_bits)
