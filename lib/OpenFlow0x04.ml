(* TODO(???): rename sizeof to size_of for consistency with 0x01 stuff. *)

(** OpenFlow 1.3 (protocol version 0x04) *)

open Printf
open Cstruct
open Cstruct.BE
open OpenFlow0x04_Core
open List
open Packet

exception Unparsable of string
let sym_num = ref 0

let sum (lst : int list) = List.fold_left (fun x y -> x + y) 0 lst

type uint128 = int64*int64
type uint48 = uint64
type uint24 = int32
type uint12 = uint16
type switchId = OpenFlow0x04_Core.switchId

(* OKAY *)
cenum msg_code {
  HELLO;
  ERROR;
  ECHO_REQ;
  ECHO_RESP;
  VENDOR;
  FEATURES_REQ;
  FEATURES_RESP;
  GET_CONFIG_REQ;
  GET_CONFIG_RESP;
  SET_CONFIG;
  PACKET_IN;
  FLOW_REMOVED;
  PORT_STATUS;
  PACKET_OUT;
  FLOW_MOD;
  GROUP_MOD;
  PORT_MOD;
  TABLE_MOD;
  MULTIPART_REQ;
  MULTIPART_RESP;
  BARRIER_REQ;
  BARRIER_RESP;
  QUEUE_GET_CONFIG_REQ;
  QUEUE_GET_CONFIG_RESP;
  ROLE_REQ;
  ROLE_RESP;
  GET_ASYNC_REQ;
  GET_ASYNC_REP;
  SET_ASYNC;
  METER_MOD
} as uint8_t

cstruct ofp_match {
  uint16_t typ;          
  uint16_t length
} as big_endian

let ofpp_in_port = 0xfffffff8l
let ofpp_flood = 0xfffffffbl
let ofpp_all = 0xfffffffcl
let ofpp_controller = 0xfffffffdl
let ofpp_any = 0xffffffffl

let ofp_no_buffer = 0xffffffffl

(* Not in the spec, comes from C headers. :rolleyes: *)
let ofpg_all = 0xfffffffcl
let ofpg_any = 0xffffffffl
let ofp_eth_alen = 6          (* Bytes in an Ethernet address. *)

(* OKAY *)
cenum ofp_oxm_class {
  OFPXMC_NXM_0          = 0x0000;    (* Backward compatibility with NXM *)
  OFPXMC_NXM_1          = 0x0001;    (* Backward compatibility with NXM *)
  OFPXMC_OPENFLOW_BASIC = 0x8000;    (* Basic class for OpenFlow *)
  OFPXMC_EXPERIMENTER   = 0xFFFF     (* Experimenter class *)
} as uint16_t

(* OKAY *)
cenum oxm_ofb_match_fields {
  OFPXMT_OFB_IN_PORT        = 0;  (* Switch input port. *)
  OFPXMT_OFB_IN_PHY_PORT    = 1;  (* Switch physical input port. *)
  OFPXMT_OFB_METADATA       = 2;  (* Metadata passed between tables. *)
  OFPXMT_OFB_ETH_DST        = 3;  (* Ethernet destination address. *)
  OFPXMT_OFB_ETH_SRC        = 4;  (* Ethernet source address. *)
  OFPXMT_OFB_ETH_TYPE       = 5;  (* Ethernet frame type. *)
  OFPXMT_OFB_VLAN_VID       = 6;  (* VLAN id. *)
  OFPXMT_OFB_VLAN_PCP       = 7;  (* VLAN priority. *)
  OFPXMT_OFB_IP_DSCP        = 8;  (* IP DSCP (6 bits in ToS field). *)
  OFPXMT_OFB_IP_ECN         = 9;  (* IP ECN (2 bits in ToS field). *)
  OFPXMT_OFB_IP_PROTO       = 10; (* IP protocol. *)
  OFPXMT_OFB_IPV4_SRC       = 11; (* IPv4 source address. *)
  OFPXMT_OFB_IPV4_DST       = 12; (* IPv4 destination address. *)
  OFPXMT_OFB_TCP_SRC        = 13; (* TCP source port. *)
  OFPXMT_OFB_TCP_DST        = 14; (* TCP destination port. *)
  OFPXMT_OFB_UDP_SRC        = 15; (* UDP source port. *)
  OFPXMT_OFB_UDP_DST        = 16; (* UDP destination port. *)
  OFPXMT_OFB_SCTP_SRC       = 17; (* SCTP source port. *)
  OFPXMT_OFB_SCTP_DST       = 18; (* SCTP destination port. *)
  OFPXMT_OFB_ICMPV4_TYPE    = 19; (* ICMP type. *)
  OFPXMT_OFB_ICMPV4_CODE    = 20; (* ICMP code. *)
  OFPXMT_OFB_ARP_OP         = 21; (* ARP opcode. *)
  OFPXMT_OFB_ARP_SPA        = 22; (* ARP source IPv4 address. *)
  OFPXMT_OFB_ARP_TPA        = 23; (* ARP target IPv4 address. *)
  OFPXMT_OFB_ARP_SHA        = 24; (* ARP source hardware address. *)
  OFPXMT_OFB_ARP_THA        = 25; (* ARP target hardware address. *)
  OFPXMT_OFB_IPV6_SRC       = 26; (* IPv6 source address. *)
  OFPXMT_OFB_IPV6_DST       = 27; (* IPv6 destination address. *)
  OFPXMT_OFB_IPV6_FLABEL    = 28; (* IPv6 Flow Label *)
  OFPXMT_OFB_ICMPV6_TYPE    = 29; (* ICMPv6 type. *)
  OFPXMT_OFB_ICMPV6_CODE    = 30; (* ICMPv6 code. *)
  OFPXMT_OFB_IPV6_ND_TARGET = 31; (* Target address for ND. *)
  OFPXMT_OFB_IPV6_ND_SLL    = 32; (* Source link-layer for ND. *)
  OFPXMT_OFB_IPV6_ND_TLL    = 33; (* Target link-layer for ND. *)
  OFPXMT_OFB_MPLS_LABEL     = 34; (* MPLS label. *)
  OFPXMT_OFB_MPLS_TC        = 35; (* MPLS TC. *)
  OFPXMT_OFP_MPLS_BOS       = 36; (* MPLS BoS bit. *)
  OFPXMT_OFB_PBB_ISID       = 37; (* PBB I-SID. *)
  OFPXMT_OFB_TUNNEL_ID      = 38; (* Logical Port Metadata. *)
  OFPXMT_OFB_IPV6_EXTHDR    = 39  (* IPv6 Extension Header pseudo-field *)
} as uint8_t

cenum ofp_vlan_id {
  OFPVID_PRESENT = 0x1000; (* Bit that indicate that a VLAN id is set *)
  OFPVID_NONE    = 0x0000  (* No VLAN id was set. *)
} as uint16_t

cstruct ofp_switch_features {
  uint64_t datapath_id;
  uint32_t n_buffers;
  uint8_t n_tables;
  uint8_t auxiliary_id;
  uint8_t pad0;
  uint8_t pad1;
  uint8_t pad2;
  uint32_t capabilities; 
  uint32_t reserved
} as big_endian 

module PortConfig = struct

  let config_to_int (config : portConfig) : int32 =
    Int32.logor (if config.port_down then (Int32.shift_left 1l 0) else 0l) 
     (Int32.logor (if config.no_recv then (Int32.shift_left 1l 2) else 0l)  
      (Int32.logor (if config.no_fwd then (Int32.shift_left 1l 5) else 0l)
       (if config.no_packet_in then (Int32.shift_left 1l 6) else 0l)))

  let marshal (pc : portConfig) : int32 = config_to_int pc
		

  let parse bits : portConfig =
    { port_down     = Bits.test_bit 0 bits;
      no_recv       = Bits.test_bit 2 bits;
      no_fwd        = Bits.test_bit 5 bits;
      no_packet_in  = Bits.test_bit 6 bits
    }

  let to_string (config : portConfig) = 
    Format.sprintf "{ port_down = %b; no_recv = %b; no_fwd  = %b; no_packet_in = %b }"
    config.port_down
    config.no_recv
    config.no_fwd
    config.no_packet_in
end

module PortFeatures = struct

  let features_to_int (features : portFeatures) : int32 =
    Int32.logor (if features.rate_10mb_hd then (Int32.shift_left 1l 0) else 0l)
    (Int32.logor (if features.rate_10mb_fd then (Int32.shift_left 1l 1) else 0l)
     (Int32.logor (if features.rate_100mb_hd then (Int32.shift_left 1l 2) else 0l)
      (Int32.logor (if features.rate_100mb_fd then (Int32.shift_left 1l 3) else 0l)
       (Int32.logor (if features.rate_1gb_hd then (Int32.shift_left 1l 4) else 0l)
        (Int32.logor (if features.rate_1gb_fd then (Int32.shift_left 1l 5) else 0l)
         (Int32.logor (if features.rate_10gb_fd then (Int32.shift_left 1l 6) else 0l)
          (Int32.logor (if features.rate_40gb_fd then (Int32.shift_left 1l 7) else 0l)
           (Int32.logor (if features.rate_100gb_fd then (Int32.shift_left 1l 8) else 0l)
            (Int32.logor (if features.rate_1tb_fd then (Int32.shift_left 1l 9) else 0l)
             (Int32.logor (if features.other then (Int32.shift_left 1l 10) else 0l)
              (Int32.logor (if features.copper then (Int32.shift_left 1l 11) else 0l)
               (Int32.logor (if features.fiber then (Int32.shift_left 1l 12) else 0l)
                (Int32.logor (if features.autoneg then (Int32.shift_left 1l 13) else 0l)
                 (Int32.logor (if features.pause then (Int32.shift_left 1l 14) else 0l)
                  (if features.pause_asym then (Int32.shift_left 1l 15) else 0l)))))))))))))))

  let marshal (pf : portFeatures) : int32 = features_to_int pf

  let parse bits : portFeatures =
    { rate_10mb_hd  = Bits.test_bit 0 bits;
      rate_10mb_fd  = Bits.test_bit 1 bits;
      rate_100mb_hd = Bits.test_bit 2 bits;
      rate_100mb_fd = Bits.test_bit 3 bits;
      rate_1gb_hd   = Bits.test_bit 4 bits;
      rate_1gb_fd   = Bits.test_bit 5 bits;
      rate_10gb_fd  = Bits.test_bit 6 bits;
      rate_40gb_fd  = Bits.test_bit 7 bits;
      rate_100gb_fd = Bits.test_bit 8 bits;
      rate_1tb_fd   = Bits.test_bit 9 bits;
      other         = Bits.test_bit 10 bits;
      copper        = Bits.test_bit 11 bits;
      fiber         = Bits.test_bit 12 bits;
      autoneg       = Bits.test_bit 13 bits;
      pause         = Bits.test_bit 14 bits;
      pause_asym    = Bits.test_bit 15 bits
    }

  let to_string (feat : portFeatures) =
    Format.sprintf
      "{ 10mhd = %B; 10mfd  = %B; 100mhd  = %B; 100mfd  = %B; 1ghd%B\
      1gfd  = %B; 10gfd  = %B; 40gfd  = %B; 100gfd  = %B; 1tfd  = %B; \
      other  = %B; copper  = %B; fiber  = %B; autoneg  = %B; pause  = %B; \
      pause_asym  = %B }"
      feat.rate_10mb_hd
      feat.rate_10mb_fd
      feat.rate_100mb_hd
      feat.rate_100mb_fd
      feat.rate_1gb_hd
      feat.rate_1gb_fd
      feat.rate_10gb_fd
      feat.rate_40gb_fd
      feat.rate_100gb_fd
      feat.rate_1tb_fd
      feat.other
      feat.copper
      feat.fiber
      feat.autoneg
      feat.pause
      feat.pause_asym
end

module PortState = struct

  let state_to_int (state : portState) : int32 =
    Int32.logor (if state.link_down then (Int32.shift_left 1l 0) else 0l) 
     (Int32.logor (if state.blocked then (Int32.shift_left 1l 1) else 0l)  
      (if state.live then (Int32.shift_left 1l 2) else 0l))

  let marshal (ps : portState) : int32 = state_to_int ps

  let parse bits : portState =
    { link_down = Bits.test_bit 0 bits;
      blocked = Bits.test_bit 1 bits;
      live = Bits.test_bit 2 bits
    }

  let to_string (state : portState) =
    Format.sprintf "{ link_down = %B; blocked = %B; live = %B }"
    state.link_down
    state.blocked
    state.live
end

cstruct ofp_port_stats_request {
  uint32_t port_no;
  uint8_t pad[4]
} as big_endian

cstruct ofp_queue_stats_request {
  uint32_t port_no;
  uint32_t queue_id
} as big_endian

cstruct ofp_group_stats_request {
  uint32_t group_id;
  uint8_t pad[4]
} as big_endian

cstruct ofp_meter_multipart_request {
  uint32_t meter_id;
  uint8_t pad[4]
} as big_endian

cstruct ofp_table_features {
  uint16_t length;
  uint8_t table_id;
  uint8_t pad[5];
  uint8_t name[32];
  uint64_t metadata_match;
  uint64_t metadata_write;
  uint32_t config; 
  uint32_t max_entries
} as big_endian

(* Body of reply to OFPMP_PORT request. If a counter is unsupported, set
* the field to all ones. *)
cstruct ofp_port_stats {
  uint32_t port_no;
  uint8_t pad[4]; (* Align to 64-bits. *)
  uint64_t rx_packets; (* Number of received packets. *)
  uint64_t tx_packets; (* Number of transmitted packets. *)
  uint64_t rx_bytes; (* Number of received bytes. *)
  uint64_t tx_bytes; (* Number of transmitted bytes. *)
  uint64_t rx_dropped; (* Number of packets dropped by RX. *)
  uint64_t tx_dropped; (* Number of packets dropped by TX. *)
  uint64_t rx_errors; (* Number of receive errors. This is a super-set
			 of more specific receive errors and should be
			 greater than or equal to the sum of all
			 rx_*_err values. *)
  uint64_t tx_errors; (* Number of transmit errors. This is a super-set
			 of more specific transmit errors and should be
			 greater than or equal to the sum of all
			 tx_*_err values (none currently defined.) *)
  uint64_t rx_frame_err; (* Number of frame alignment errors. *)
  uint64_t rx_over_err; (* Number of packets with RX overrun. *)
  uint64_t rx_crc_err; (* Number of CRC errors. *)
  uint64_t collisions; (* Number of collisions. *)
  uint32_t duration_sec; (* Time port has been alive in seconds. *)
  uint32_t duration_nsec (* Time port has been alive in nanoseconds beyond
			     duration_sec. *)
} as big_endian

cstruct ofp_port {
  uint32_t port_no;
  uint32_t pad;
  uint8_t hw_addr[6];
  uint8_t pad2;
  uint8_t pad3;
  uint8_t name[16]; (* OFP_MAX_PORT_NAME_LEN, Null-terminated *)
  uint32_t config; (* Bitmap of OFPPC_* flags. *)
  uint32_t state; (* Bitmap of OFPPS_* flags. *)
  (* Bitmaps of OFPPF_* that describe features. All bits zeroed if
   * unsupported or unavailable. *)
  uint32_t curr; (* Current features. *)
  uint32_t advertised; (* Features being advertised by the port. *)
  uint32_t supported; (* Features supported by the port. *)
  uint32_t peer; (* Features advertised by peer. *)
  uint32_t curr_speed; (* Current port bitrate in kbps. *)
  uint32_t max_speed (* Max port bitrate in kbps *)
} as big_endian

cenum ofp_port_reason {
  OFPPR_ADD;
  OFPPR_DELETE;
  OFPPR_MODIFY
} as uint8_t

cstruct ofp_port_status {
  uint8_t reason;               (* One of OFPPR_* *)
  uint8_t pad[7]
} as big_endian

cenum ofp_table_config {
  OFPTC_DEPRECATED_MASK = 0x00000003l (* currently deprecated *)
} as uint32_t

cenum ofp_table_feature_prop_type {
  OFPTFPT_INSTRUCTIONS       = 0;
  OFPTFPT_INSTRUCTIONS_MISS  = 1;
  OFPTFPT_NEXT_TABLES        = 2;
  OFPTFPT_NEXT_TABLES_MISS   = 3;
  OFPTFPT_WRITE_ACTIONS      = 4;
  OFPTFPT_WRITE_ACTIONS_MISS  = 5;
  OFPTFPT_APPLY_ACTIONS       = 6;
  OFPTFPT_APPLY_ACTIONS_MISS  = 7;
  OFPTFPT_MATCH               = 8;
  OFPTFPT_WILDCARDS           = 10;
  OFPTFPT_WRITE_SETFIELD      = 12;
  OFPTFPT_WRITE_SETFIELD_MISS = 13;
  OFPTFPT_APPLY_SETFIELD      = 14;
  OFPTFPT_APPLY_SETFIELD_MISS = 15;
  OFPTFPT_EXPERIMENTER        = 0xFFFE;
  OFPTFPT_EXPERIMENTER_MISS   = 0xFFFF
} as uint16_t

cstruct ofp_table_feature_prop_header {
  uint16_t typ;
  uint16_t length
} as big_endian

(* MISSING: ofp_ queues *)

cenum ofp_flow_mod_command {
  OFPFC_ADD            = 0; (* New flow. *)
  OFPFC_MODIFY         = 1; (* Modify all matching flows. *)
  OFPFC_MODIFY_STRICT  = 2; (* Modify entry strictly matching wildcards and
                              priority. *)
  OFPFC_DELETE         = 3; (* Delete all matching flows. *)
  OFPFC_DELETE_STRICT  = 4  (* Delete entry strictly matching wildcards and
                              priority. *)
} as uint8_t

cstruct ofp_flow_mod {
  uint64_t cookie;             (* Opaque controller-issued identifier. *)
  uint64_t cookie_mask;        (* Mask used to restrict the cookie bits
                                  that must match when the command is
                                  OFPFC_MODIFY* or OFPFC_DELETE*. A value
                                  of 0 indicates no restriction. *)

  (* Flow actions. *)
  uint8_t table_id;             (* ID of the table to put the flow in.
                                   For OFPFC_DELETE_* commands, OFPTT_ALL
                                   can also be used to delete matching
                                   flows from all tables. *)
  uint8_t command;              (* One of OFPFC_*. *)
  uint16_t idle_timeout;        (* Idle time before discarding (seconds). *)
  uint16_t hard_timeout;        (* Max time before discarding (seconds). *)
  uint16_t priority;            (* Priority level of flow entry. *)
  uint32_t buffer_id;           (* Buffered packet to apply to, or
                                   OFP_NO_BUFFER.
                                   Not meaningful for OFPFC_DELETE*. *)
  uint32_t out_port;            (* For OFPFC_DELETE* commands, require
                                   matching entries to include this as an
                                   output port.  A value of OFPP_ANY
                                   indicates no restriction. *)
  uint32_t out_group;           (* For OFPFC_DELETE* commands, require
                                   matching entries to include this as an
                                   output group.  A value of OFPG_ANY
                                   indicates no restriction. *)
  uint16_t flags;               (* One of OFPFF_*. *)
  uint8_t pad0;
  uint8_t pad1
} as big_endian

(* OKAY *)
cenum ofp_action_type {
  OFPAT_OUTPUT       = 0;  (* Output to switch port. *)
  OFPAT_COPY_TTL_OUT = 11; (* Copy TTL "outwards" -- from next-to-outermost
                              to outermost *)
  OFPAT_COPY_TTL_IN  = 12; (* Copy TTL "inwards" -- from outermost to
                             next-to-outermost *)
  OFPAT_SET_MPLS_TTL = 15; (* MPLS TTL *)
  OFPAT_DEC_MPLS_TTL = 16; (* Decrement MPLS TTL *)

  OFPAT_PUSH_VLAN    = 17; (* Push a new VLAN tag *)
  OFPAT_POP_VLAN     = 18; (* Pop the outer VLAN tag *)
  OFPAT_PUSH_MPLS    = 19; (* Push a new MPLS tag *)
  OFPAT_POP_MPLS     = 20; (* Pop the outer MPLS tag *)
  OFPAT_SET_QUEUE    = 21; (* Set queue id when outputting to a port *)
  OFPAT_GROUP        = 22; (* Apply group. *)
  OFPAT_SET_NW_TTL   = 23; (* IP TTL. *)
  OFPAT_DEC_NW_TTL   = 24; (* Decrement IP TTL. *)
  OFPAT_SET_FIELD    = 25; (* Set a header field using OXM TLV format. *)
  OFPAT_PUSH_PBB     = 26; (* Push a new PBB service tag (I-TAG) *)
  OFPAT_POP_PBB      = 27; (* Pop the outer PBB service tag (I-TAG) *)
  OFPAT_EXPERIMENTER = 0xffff
} as uint16_t

(* Action structure for OFPAT_OUTPUT, which sends packets out 'port'.
 * When the 'port' is the OFPP_CONTROLLER, 'max_len' indicates the max
 * number of bytes to send.  A 'max_len' of zero means no bytes of the
 * packet should be sent. A 'max_len' of OFPCML_NO_BUFFER means that
 * the packet is not buffered and the complete packet is to be sent to
 * the controller. *)
cstruct ofp_action_output {
    uint16_t typ;                   (* OFPAT_OUTPUT. *)
    uint16_t len;                   (* Length is 16. *)
    uint32_t port;                  (* Output port. *)
    uint16_t max_len;               (* Max length to send to controller. *)
    uint8_t pad0;                   (* Pad to 64 bits. *)
    uint8_t pad1;                   (* Pad to 64 bits. *)
    uint8_t pad2;                   (* Pad to 64 bits. *)
    uint8_t pad3;                   (* Pad to 64 bits. *)
    uint8_t pad4;                   (* Pad to 64 bits. *)
    uint8_t pad5                    (* Pad to 64 bits. *)
} as big_endian

(* Action structure for OFPAT_GROUP. *)
cstruct ofp_action_group {
  uint16_t typ;                   (* OFPAT_GROUP. *)
  uint16_t len;                   (* Length is 8. *)
  uint32_t group_id               (* Group identifier. *)
} as big_endian

(* Generic action header. Used for POP_VLAN *)
cstruct ofp_action_header {
  uint16_t typ;                   (* POP_VLAN. *)
  uint16_t len;                   (* Length is 8. *)
  uint8_t pad;
  uint8_t pad1;
  uint8_t pad2;
  uint8_t pad3
} as big_endian

(* Action structure for POP_MPLS *)
cstruct ofp_action_pop_mpls {
  uint16_t typ;                   (* POP_VLAN. *)
  uint16_t len;                   (* Length is 8. *)
  uint16_t ethertype;
  uint8_t pad0;                   (* Pad to 64 bits. *)
  uint8_t pad1                    (* Pad to 64 bits. *)
} as big_endian

(* Action structure for SET_NW_TTL *)
cstruct ofp_action_nw_ttl {
  uint16_t typ;                   (* SET_NW_TTL. *)
  uint16_t len;                   (* Length is 8. *)
  uint8_t nw_ttl;
  uint8_t pad;
  uint8_t pad1;
  uint8_t pad2
} as big_endian

(* Action structure for SET_MPLS_TTL *)
cstruct ofp_action_mpls_ttl {
  uint16_t typ;                   (* SET_MPLS_TTL. *)
  uint16_t len;                   (* Length is 8. *)
  uint8_t mpls_ttl;
  uint8_t pad[3];
} as big_endian

(* Action structure for *_PUSH *)
cstruct ofp_action_push {
  uint16_t typ;                   (* OFPAT_PUSH_VLAN/MPLS/PBB *)
  uint16_t len;                   (* Length is 8. *)
  uint16_t ethertype;             (* Pad to 64 bits. *)
  uint8_t pad0;                   (* Pad to 64 bits. *)
  uint8_t pad1                   (* Pad to 64 bits. *)
} as big_endian

(* Action structure for OFPAT_SET_FIELD. *)
cstruct ofp_action_set_field {
    uint16_t typ;                  (* OFPAT_SET_FIELD. *)
    uint16_t len                   (* Length is padded to 64 bits. *)
    (* Followed by:
     *   - Exactly oxm_len bytes containing a single OXM TLV, then
     *   - Exactly ((oxm_len + 4) + 7)/8*8 - (oxm_len + 4) (between 0 and 7)
     *     bytes of all-zero bytes
     *)
} as big_endian

(* Action structure for SET_QUEUE *)
cstruct ofp_action_set_queue {
   uint16_t typ;                   (* OFPAT_SET_QUEUE*)
   uint16_t len;                   (* Length is 8. *)
   uint32_t queue_id
} as big_endian

cstruct ofp_action_experimenter { 
   uint16_t typ;
   uint16_t len;
   uint32_t experimenter
} as big_endian

(* Instruction header that is common to all instructions.  The length includes
 * the header and any padding used to make the instruction 64-bit aligned.
 * NB: The length of an instruction *must* always be a multiple of eight. *)
cstruct ofp_instruction {
    uint16_t typ;                 (* Instruction type *)
    uint16_t len                  (* Length of this struct in bytes. *)
} as big_endian

cenum ofp_instruction_type {
    OFPIT_GOTO_TABLE        = 1;
    OFPIT_WRITE_METADATA    = 2;
    OFPIT_WRITE_ACTIONS     = 3;
    OFPIT_APPLY_ACTIONS     = 4;
    OFPIT_CLEAR_ACTIONS     = 5;
    OFPIT_METER             = 6;
    OFPIT_EXPERIMENTER      = 0xFFFF;
} as uint16_t

(* Instruction structure for OFPIT_GOTO_TABLE *)
cstruct ofp_instruction_goto_table {
    uint16_t typ;                 (* OFPIT_GOTO_TABLE *)
    uint16_t len;                 (* Length of this struct in bytes. *)
    uint8_t table_id;             (* Set next table in the lookup pipeline *)
    uint8_t pad0;                 (* Pad to 64 bits. *)
    uint8_t pad1;
    uint8_t pad2
} as big_endian

(* Instruction structure for OFPIT_WRITE_METADATA *)
cstruct ofp_instruction_write_metadata {
    uint16_t typ;                 (* OFPIT_WRITE_METADATA *)
    uint16_t len;                 (* Length of this struct in bytes. *)
    uint8_t pad0;                 (* Align to 64-bits *)
    uint8_t pad1;
    uint8_t pad2;
    uint8_t pad3;
    uint64_t metadata;            (* Metadata value to write *)
    uint64_t metadata_mask        (* Metadata write bitmask *)
} as big_endian

(* Instruction structure for OFPIT_WRITE/APPLY/CLEAR_ACTIONS *)
cstruct ofp_instruction_actions {
    uint16_t typ;               (* One of OFPIT_*_ACTIONS *)
    uint16_t len;               (* Length of this struct in bytes. *)
    uint8_t pad0;               (* Align to 64-bits *)
    uint8_t pad1;
    uint8_t pad2;
    uint8_t pad3
} as big_endian

(* Instruction structure for OFPIT_METER *)
cstruct ofp_instruction_meter {
    uint16_t typ;                 (* OFPIT_METER *)
    uint16_t len;                 (* Length is 8. *)
    uint32_t meter_id             (* Meter instance. *)
} as big_endian

(* Instruction structure for experimental instructions *)
cstruct ofp_instruction_experimenter {
    uint16_t typ;               (* OFPIT_EXPERIMENTER *)
    uint16_t len;               (* Length of this struct in bytes *)
    uint32_t experimenter       (* Experimenter ID which takes the same form
                                   as in struct ofp_experimenter_header. *)
    (* Experimenter-defined arbitrary additional data. *)
} as big_endian


cenum ofp_group_type {
  OFPGT_ALL = 0; (* All (multicast/broadcast) group. *)
  OFPGT_SELECT = 1; (* Select group. *)
  OFPGT_INDIRECT = 2; (* Indirect group. *)
  OFPGT_FF = 3 (* Fast failover group. *)
} as uint16_t

(* Group setup and teardown (controller -> datapath). *)
cstruct ofp_group_mod {
  uint16_t command;             (* One of OFPGC_*. *)
  uint8_t typ;                 (* One of OFPGT_*. *)
  uint8_t pad;                  (* Pad to 64 bits. *)
  uint32_t group_id            (* Group identifier. *)
} as big_endian

(* Bucket for use in groups. *)
cstruct ofp_bucket {
  uint16_t len;                   (* Length the bucket in bytes, including
                                     this header and any padding to make it
                                     64-bit aligned. *)
  uint16_t weight;                (* Relative weight of bucket.  Only
                                     defined for select groups. *)
  uint32_t watch_port;            (* Port whose state affects whether this
                                     bucket is live.  Only required for fast
                                     failover groups. *)
  uint32_t watch_group;           (* Group whose state affects whether this
                                     bucket is live.  Only required for fast
                                     failover groups. *)
  uint8_t pad0;
  uint8_t pad1;
  uint8_t pad2;
  uint8_t pad3
} as big_endian

cstruct ofp_oxm {
  uint16_t oxm_class;
  uint8_t oxm_field_and_hashmask;
  uint8_t oxm_length
} as big_endian


cstruct ofp_meter_band_header {
  uint16_t typ;
  uint16_t len;
  uint32_t rate;
  uint32_t burst_size
} as big_endian

cstruct ofp_meter_band_drop {
  uint16_t typ;
  uint16_t len;
  uint32_t rate;
  uint32_t burst_size;
  uint8_t pad[4]
} as big_endian

cstruct ofp_meter_band_dscp_remark {
  uint16_t typ;
  uint16_t len;
  uint32_t rate;
  uint32_t burst_size;
  uint8_t prec_level;
  uint8_t pad[3]
} as big_endian

cstruct ofp_meter_band_experimenter {
  uint16_t typ;
  uint16_t len;
  uint32_t rate;
  uint32_t burst_size;
  uint32_t experimenter
} as big_endian

cenum ofp_meter_flags {
  OFPMF_KBPS = 1;
  OFPMF_PKTPS = 2;
  OFPMF_BURST = 4;
  OFPMF_STATS = 8;
} as uint32_t

cstruct ofp_multipart_request {
	uint16_t typ;   (* One of the OFPMP_* constants. *)
	uint16_t flags;  (* OFPMP_REQ_* flags (none yet defined). *)
	uint8_t pad[4];
	uint8_t body[0] (* Body of the request. *)
} as big_endian

cenum ofp_multipart_request_flags {
    OFPMPF_REQ_MORE = 1 (* More requests to follow. *)
} as uint16_t

cenum ofp_multipart_reply_flags {
    OFPMPF_REPLY_MORE  = 1  (* More replies to follow. *)
} as uint16_t

cstruct ofp_multipart_reply {
	uint16_t typ;   (* One of the OFPMP_* constants. *)
	uint16_t flags;  (* OFPMP_REPLY_* flags. *)
	uint8_t pad[4];
	uint8_t body[0] (* Body of the reply. *)
} as big_endian

cenum ofp_multipart_types {
    (* Description of this OpenFlow switch.
    * The request body is empty.
    * The reply body is struct ofp_desc. *)
    OFPMP_DESC = 0;
    (* Individual flow statistics.
    * The request body is struct ofp_flow_multipart_request.
    * The reply body is an array of struct ofp_flow_stats. *)
    OFPMP_FLOW = 1;
    (* Aggregate flow statistics.
    * The request body is struct ofp_aggregate_stats_request.
    * The reply body is struct ofp_aggregate_stats_reply. *)
    OFPMP_AGGREGATE = 2;
    (* Flow table statistics.
    * The request body is empty.
    * The reply body is an array of struct ofp_table_stats. *)
    OFPMP_TABLE = 3;
    (* Port statistics.
    * The request body is struct ofp_port_stats_request.
    * The reply body is an array of struct ofp_port_stats. *)
    OFPMP_PORT_STATS = 4;
    (* Queue statistics for a port
    * The request body is struct ofp_queue_stats_request.
    * The reply body is an array of struct ofp_queue_stats *)
    OFPMP_QUEUE = 5;
    (* Group counter statistics.
    * The request body is struct ofp_group_stats_request.
    * The reply is an array of struct ofp_group_stats. *)
    OFPMP_GROUP = 6;
    (* Group description statistics.
    * The request body is empty.
    * The reply body is an array of struct ofp_group_desc_stats. *)
    OFPMP_GROUP_DESC = 7;
    (* Group features.
    * The request body is empty.
    * The reply body is struct ofp_group_features_stats. *)
    OFPMP_GROUP_FEATURES = 8;
    (* Meter statistics.
     * The request body is struct ofp_meter_multipart_requests.
     * The reply body is an array of struct ofp_meter_stats. *)
    OFPMP_METER = 9;
    (* Meter configuration.
    * The request body is struct ofp_meter_multipart_requests.
    * The reply body is an array of struct ofp_meter_config. *)
    OFPMP_METER_CONFIG = 10;
    (* Meter features.
    * The request body is empty.
    * The reply body is struct ofp_meter_features. *)
    OFPMP_METER_FEATURES = 11;
    (* Table features.
    * The request body is either empty or contains an array of
    * struct ofp_table_features containing the controller’s
    * desired view of the switch. If the switch is unable to
    * set the specified view an error is returned.
    * The reply body is an array of struct ofp_table_features. *)
    OFPMP_TABLE_FEATURES = 12;
    (* Port description.
    * The request body is empty.
    * The reply body is an array of struct ofp_port. *)
    OFPMP_PORT_DESC = 13;
    (* Experimenter extension.
    * The request and reply bodies begin with
    * struct ofp_experimenter_stats_header.
    * The request and reply bodies are otherwise experimenter-defined. *)
    OFPMP_EXPERIMENTER = 0xffff
} as uint16_t

cstruct ofp_desc {
    uint8_t mfr_desc[256];
    uint8_t hw_desc[256];
    uint8_t sw_desc[256];
    uint8_t serial_num[32];
  } as big_endian

cstruct ofp_uint8 {
  uint8_t value
} as big_endian

cstruct ofp_uint16 {
  uint16_t value
} as big_endian

cstruct ofp_uint24 {
  uint16_t high;
  uint8_t low
} as big_endian

cstruct ofp_uint32 {
  uint32_t value
} as big_endian

cstruct ofp_uint48 {
  uint32_t high;
  uint16_t low
} as big_endian

cstruct ofp_uint64 {
  uint64_t value
} as big_endian

cstruct ofp_uint128 {
  uint64_t high;
  uint64_t low
} as big_endian

let max_uint32 = 4294967296L (* = 2^32*)

let compare_uint32 a b =
(* val compare_uint32 : uint32 -> uint32 -> bool ; return a < b, for a, b uint32  *)
    let a' = if a < 0l then  
                Int64.sub max_uint32 (Int64.of_int32 (Int32.abs a))
             else Int64.of_int32 a in
    let b' = if b < 0l then
                Int64.sub max_uint32 (Int64.of_int32 (Int32.abs b))
             else Int64.of_int32 b in
    a' <= b'

let set_ofp_uint48_value (buf : Cstruct.t) (value : uint48) =
  let high = Int64.to_int32 (Int64.shift_right_logical  value 16) in
    let low = ((Int64.to_int value) land 0xffff) in
      set_ofp_uint48_high buf high;
      set_ofp_uint48_low buf low

let get_ofp_uint48_value (buf : Cstruct.t) : uint48 =
  let highBits = get_ofp_uint48_high buf in
  let high = Int64.shift_left (
    if highBits < 0l then
      Int64.sub max_uint32 (Int64.of_int32 (Int32.abs highBits))
    else
      Int64.of_int32 highBits) 16 in
  let low = Int64.of_int (get_ofp_uint48_low buf) in
  Int64.logor low high

let get_ofp_uint24_value (buf : Cstruct.t) : uint24 =
  let high = Int32.shift_left (Int32.of_int (get_ofp_uint24_high buf)) 8 in
  let low = Int32.of_int (get_ofp_uint24_low buf )in
  Int32.logor high low

let set_ofp_uint24_value (buf : Cstruct.t) (value : uint24) =
  let high = (Int32.to_int value) lsr 8 in
  let low = (Int32.to_int value) land 0xff in
    set_ofp_uint24_high buf high;
    set_ofp_uint24_low buf low

let set_ofp_uint128_value (buf : Cstruct.t) ((h,l) : uint128) =
  set_ofp_uint128_high buf h;
  set_ofp_uint128_low buf l

let get_ofp_uint128_value (buf : Cstruct.t) : uint128 =
  (get_ofp_uint128_high buf, get_ofp_uint128_low buf)

let rec marshal_fields (buf: Cstruct.t) (fields : 'a list) (marshal_func : Cstruct.t -> 'a -> int ): int =
  if (fields = []) then 0
  else let size = marshal_func buf (List.hd fields) in
    size + (marshal_fields (Cstruct.shift buf size) (List.tl fields) marshal_func)

let parse_fields (bits : Cstruct.t) (parse_func : Cstruct.t -> 'a) (length_func : Cstruct.t -> int option) :'a list =
  let iter =
    Cstruct.iter
        length_func
        parse_func
        bits in
    List.rev (Cstruct.fold (fun acc bits -> bits :: acc) iter [])

let pad_to_64bits (n : int) : int =
  if n land 0x7 <> 0 then
    n + (8 - (n land 0x7))
  else
    n

let rec pad_with_zeros (buf : Cstruct.t) (pad : int) : int =
  if pad = 0 then 0
  else begin set_ofp_uint8_value buf 0;
    1 + pad_with_zeros (Cstruct.shift buf 1) (pad - 1) end

let test_bit16 (n:int) (x:int) : bool =
  (x lsr n) land 1 = 1

module Oxm = struct

  type t = oxm

  let field_length (oxm : oxm) : int = match oxm with
    | OxmInPort _ -> 4
    | OxmInPhyPort _ -> 4
    | OxmEthType  _ -> 2
    | OxmEthDst ethaddr ->
      (match ethaddr.m_mask with
        | None -> 6
        | Some _ -> 12)
    | OxmEthSrc ethaddr ->
      (match ethaddr.m_mask with
        | None -> 6
        | Some _ -> 12)
    | OxmVlanVId vid ->
      (match vid.m_mask with
        | None -> 2
        | Some _ -> 4)
    | OxmVlanPcp _ -> 1
    | OxmIP4Src ipaddr -> 
      (match ipaddr.m_mask with
        | None -> 4
        | Some _ -> 8)
    | OxmIP4Dst ipaddr ->       
      (match ipaddr.m_mask with
        | None -> 4
        | Some _ -> 8)
    | OxmTCPSrc _ -> 2
    | OxmTCPDst _ -> 2
    | OxmARPOp _ -> 2
    | OxmARPSpa t->
      (match t.m_mask with
        | None -> 4
        | Some _ -> 8)
    | OxmARPTpa t->
      (match t.m_mask with
        | None -> 4
        | Some _ -> 8)
    | OxmARPSha t->
      (match t.m_mask with
        | None -> 6
        | Some _ -> 12)
    | OxmARPTha t->
      (match t.m_mask with
        | None -> 6
        | Some _ -> 12)
    | OxmMPLSLabel _ -> 4
    | OxmMPLSTc _ -> 1
    | OxmMetadata t -> 
      (match t.m_mask with
        | None -> 8
        | Some _ -> 16)
    | OxmIPProto _ -> 1
    | OxmIPDscp _ -> 1
    | OxmIPEcn _ -> 1
    | OxmICMPType _ -> 1
    | OxmICMPCode _ -> 1
    | OxmTunnelId t ->
      (match t.m_mask with
        | None -> 8
        | Some _ -> 16)
    | OxmUDPSrc _ -> 2
    | OxmUDPDst _ -> 2
    | OxmSCTPSrc _ -> 2
    | OxmSCTPDst _ -> 2
    | OxmIPv6Src t ->
      (match t.m_mask with
        | None -> 16
        | Some _ -> 32)
    | OxmIPv6Dst t ->
      (match t.m_mask with
        | None -> 16
        | Some _ -> 32)
    | OxmIPv6FLabel t ->
      (match t.m_mask with
        | None -> 4
        | Some _ -> 8)
    | OxmICMPv6Type _ -> 1
    | OxmICMPv6Code _ -> 1
    | OxmIPv6NDTarget t ->
      (match t.m_mask with
        | None -> 16
        | Some _ -> 32)
    | OxmIPv6NDSll _ -> 6
    | OxmIPv6NDTll _ -> 6
    | OxmMPLSBos _ -> 1
    | OxmPBBIsid t ->
      (match t.m_mask with
        | None -> 3
        | Some _ -> 6)
    | OxmIPv6ExtHdr t ->
      (match t.m_mask with
        | None -> 2
        | Some _ -> 4)

  let field_name (oxm : oxm) : string = match oxm with
    | OxmInPort _ -> "InPort"
    | OxmInPhyPort _ -> "InPhyPort"
    | OxmEthType  _ -> "EthType"
    | OxmEthDst ethaddr ->
      (match ethaddr.m_mask with
        | None -> "EthDst"
        | Some _ -> "EthDst/mask")
    | OxmEthSrc ethaddr ->
      (match ethaddr.m_mask with
        | None -> "EthSrc"
        | Some _ -> "EthSrc/mask")
    | OxmVlanVId vid ->
      (match vid.m_mask with
        | None -> "VlanVId"
        | Some _ -> "VlanVId/mask")
    | OxmVlanPcp _ -> "VlanPcp"
    | OxmIP4Src ipaddr -> 
      (match ipaddr.m_mask with
        | None -> "IPSrc"
        | Some _ -> "IPSrc/mask")
    | OxmIP4Dst ipaddr ->       
      (match ipaddr.m_mask with
        | None -> "IPDst"
        | Some _ -> "IPDst/mask")
    | OxmTCPSrc _ -> "TCPSrc"
    | OxmTCPDst _ -> "TCPDst"
    | OxmARPOp _ -> "ARPOp"
    | OxmARPSpa t->
      (match t.m_mask with
        | None -> "ARPSpa"
        | Some _ -> "ARPSpa/mask")
    | OxmARPTpa t->
      (match t.m_mask with
        | None -> "ARPTpa"
        | Some _ -> "ARPTpa/mask")
    | OxmARPSha t->
      (match t.m_mask with
        | None -> "ARPSha"
        | Some _ -> "ARPSha/mask")
    | OxmARPTha t->
      (match t.m_mask with
        | None -> "ARPTha"
        | Some _ -> "ARPTha/mask")
    | OxmMPLSLabel _ -> "MPLSLabel"
    | OxmMPLSTc _ -> "MplsTc"
    | OxmMetadata t -> 
      (match t.m_mask with
        | None -> "Metadata"
        | Some _ -> "Metadata/mask")
    | OxmIPProto _ -> "IPProto"
    | OxmIPDscp _ -> "IPDscp"
    | OxmIPEcn _ -> "IPEcn"
    | OxmICMPType _ -> "ICMP Type"
    | OxmICMPCode _ -> "ICMP Code"
    | OxmTunnelId t ->
      (match t.m_mask with
        | None -> "Tunnel ID"
        | Some _ -> "Tunnel ID/mask")
    | OxmUDPSrc _ -> "UDPSrc"
    | OxmUDPDst _ -> "UDPDst"
    | OxmSCTPSrc _ -> "SCTPSrc"
    | OxmSCTPDst _ -> "SCTPDst"
    | OxmIPv6Src t ->
      (match t.m_mask with
        | None -> "IPv6Src"
        | Some _ -> "IPv6Src/mask")
    | OxmIPv6Dst t ->
      (match t.m_mask with
        | None -> "IPv6Dst"
        | Some _ -> "IPv6Dst/mask")
    | OxmIPv6FLabel t ->
      (match t.m_mask with
        | None -> "IPv6FlowLabel"
        | Some _ -> "IPv6FlowLabel/mask")
    | OxmICMPv6Type _ -> "ICMPv6Type"
    | OxmICMPv6Code _ -> "IPCMPv6Code"
    | OxmIPv6NDTarget t ->
      (match t.m_mask with
        | None -> "IPv6NeighborDiscoveryTarget"
        | Some _ -> "IPv6NeighborDiscoveryTarget/mask")
    | OxmIPv6NDSll _ -> "IPv6NeighborDiscoverySourceLink"
    | OxmIPv6NDTll _ -> "IPv6NeighborDiscoveryTargetLink"
    | OxmMPLSBos _ -> "MPLSBoS"
    | OxmPBBIsid t ->
      (match t.m_mask with
        | None -> "PBBIsid"
        | Some _ -> "PBBIsid/mask")
    | OxmIPv6ExtHdr t ->
      (match t.m_mask with
        | None -> "IPv6ExtHdr"
        | Some _ -> "IPv6ExtHdr/mask")

  let sizeof (oxm : oxm) : int =
    sizeof_ofp_oxm + field_length oxm

  let sizeof_header (oxml : oxm list) : int =
    (List.length oxml) * 4

  let to_string oxm =
    match oxm with
    | OxmInPort p -> Format.sprintf "InPort = %lu " p
    | OxmInPhyPort p -> Format.sprintf "InPhyPort = %lu " p
    | OxmEthType  e -> Format.sprintf "EthType = %X " e
    | OxmEthDst ethaddr ->
      (match ethaddr.m_mask with
        | None -> Format.sprintf "EthDst = %s" (string_of_mac ethaddr.m_value)
        | Some m -> Format.sprintf "EthDst = %s/%s" (string_of_mac ethaddr.m_value) (string_of_mac m))
    | OxmEthSrc ethaddr ->
      (match ethaddr.m_mask with
        | None -> Format.sprintf "EthSrc = %s" (string_of_mac ethaddr.m_value)
        | Some m -> Format.sprintf "EthSrc = %s/%s" (string_of_mac ethaddr.m_value) (string_of_mac m))
    | OxmVlanVId vid ->
      (match vid.m_mask with
        | None -> Format.sprintf "VlanVId = %u" vid.m_value
        | Some m -> Format.sprintf "VlanVId = %u/%u" vid.m_value m)
    | OxmVlanPcp vid -> Format.sprintf "VlanPcp = %u" vid
    | OxmIP4Src ipaddr ->
      (match ipaddr.m_mask with
        | None -> Format.sprintf "IPSrc = %s" (string_of_ip ipaddr.m_value)
        | Some m -> Format.sprintf "IPSrc = %s/%s" (string_of_ip ipaddr.m_value) (string_of_ip m))
    | OxmIP4Dst ipaddr -> 
      (match ipaddr.m_mask with
        | None -> Format.sprintf "IPDst = %s" (string_of_ip ipaddr.m_value)
        | Some m -> Format.sprintf "IPDst = %s/%s" (string_of_ip ipaddr.m_value) (string_of_ip m))
    | OxmTCPSrc v -> Format.sprintf "TCPSrc = %u" v
    | OxmTCPDst v -> Format.sprintf "TCPDst = %u" v
    | OxmMPLSLabel v -> Format.sprintf "MPLSLabel = %lu" v
    | OxmMPLSTc v -> Format.sprintf "MplsTc = %u" v 
    | OxmMetadata v ->
      (match v.m_mask with
        | None -> Format.sprintf "Metadata = %Lu" v.m_value
        | Some m -> Format.sprintf "Metadata = %Lu/%Lu" v.m_value m)
    | OxmIPProto v -> Format.sprintf "IPProto = %u" v
    | OxmIPDscp v -> Format.sprintf "IPDscp = %u" v
    | OxmIPEcn v -> Format.sprintf "IPEcn = %u" v
    | OxmARPOp v -> Format.sprintf "ARPOp = %u" v
    | OxmARPSpa v ->
      (match v.m_mask with
        | None -> Format.sprintf "ARPSpa = %lu" v.m_value
        | Some m -> Format.sprintf "ARPSpa = %lu/%lu" v.m_value m)
    | OxmARPTpa v ->
      (match v.m_mask with
        | None -> Format.sprintf "ARPTpa = %lu" v.m_value
        | Some m -> Format.sprintf "ARPTpa = %lu/%lu" v.m_value m)
    | OxmARPSha v ->
      (match v.m_mask with
        | None -> Format.sprintf "ARPSha = %Lu" v.m_value
        | Some m -> Format.sprintf "ARPSha = %Lu/%Lu" v.m_value m)
    | OxmARPTha v ->
      (match v.m_mask with
        | None -> Format.sprintf "ARPTha = %Lu" v.m_value
        | Some m -> Format.sprintf "ARPTha = %Lu/%Lu" v.m_value m)
    | OxmICMPType v -> Format.sprintf "ICMPType = %u" v
    | OxmICMPCode v -> Format.sprintf "ICMPCode = %u" v
    | OxmTunnelId v -> 
      (match v.m_mask with
        | None -> Format.sprintf "TunnelID = %Lu" v.m_value
        | Some m -> Format.sprintf "TunnelID = %Lu/%Lu" v.m_value m)
    | OxmUDPSrc v -> Format.sprintf "UDPSrc = %u" v
    | OxmUDPDst v -> Format.sprintf "UDPDst = %u" v
    | OxmSCTPSrc v -> Format.sprintf "SCTPSrc = %u" v
    | OxmSCTPDst v -> Format.sprintf "SCTPDst = %u" v
    | OxmIPv6Src t ->
      (match t.m_mask with
        | None -> Format.sprintf "IPv6Src = %s" (string_of_ipv6 t.m_value)
        | Some m -> Format.sprintf "IPv6Src = %s/%s" (string_of_ipv6 t.m_value) (string_of_ipv6 m))
    | OxmIPv6Dst t ->
      (match t.m_mask with
        | None -> Format.sprintf "IPv6Dst = %s" (string_of_ipv6 t.m_value)
        | Some m -> Format.sprintf "IPv6Dst = %s/%s" (string_of_ipv6 t.m_value) (string_of_ipv6 m))
    | OxmIPv6FLabel t ->
      (match t.m_mask with
        | None -> Format.sprintf "IPv6FlowLabel = %lu" t.m_value
        | Some m -> Format.sprintf "IPv6FlowLabel = %lu/%lu" t.m_value m)
    | OxmICMPv6Type v -> Format.sprintf "ICMPv6Type = %u" v
    | OxmICMPv6Code v -> Format.sprintf "IPCMPv6Code = %u" v
    | OxmIPv6NDTarget t ->
      (match t.m_mask with
        | None -> Format.sprintf "IPv6NeighborDiscoveryTarget = %s" (string_of_ipv6 t.m_value)
        | Some m -> Format.sprintf "IPv6NeighborDiscoveryTarget = %s/%s" (string_of_ipv6 t.m_value) (string_of_ipv6 m))
    | OxmIPv6NDSll v -> Format.sprintf "IPv6NeighborDiscoverySourceLink = %Lu" v
    | OxmIPv6NDTll v -> Format.sprintf "IPv6NeighborDiscoveryTargetLink = %Lu" v
    | OxmMPLSBos v -> Format.sprintf "MPLSBoS = %u" v
    | OxmPBBIsid t ->
      (match t.m_mask with
        | None -> Format.sprintf "PBBIsid = %lu" t.m_value
        | Some m -> Format.sprintf "PBBIsid = %lu/%lu" t.m_value m)
    | OxmIPv6ExtHdr t ->
      (match t.m_mask with
        | None -> Format.sprintf "IPv6ExtHdr = %u" t.m_value
        | Some m -> Format.sprintf "IPv6ExtHdr = %u/%u" t.m_value m)

  let set_ofp_oxm (buf : Cstruct.t) (c : ofp_oxm_class) (f : oxm_ofb_match_fields) (hm : int) (l : int) = 
    let value = (0x7f land (oxm_ofb_match_fields_to_int f)) lsl 1 in
      let value = value lor (0x1 land hm) in
        set_ofp_oxm_oxm_class buf (ofp_oxm_class_to_int c);
        set_ofp_oxm_oxm_field_and_hashmask buf value;
        set_ofp_oxm_oxm_length buf l


  let marshal (buf : Cstruct.t) (oxm : oxm) : int = 
    let l = field_length oxm in
      let ofc = OFPXMC_OPENFLOW_BASIC in
        let buf2 = Cstruct.shift buf sizeof_ofp_oxm in
          match oxm with
            | OxmInPort pid ->
              set_ofp_oxm buf ofc OFPXMT_OFB_IN_PORT 0 l;
              set_ofp_uint32_value buf2 pid;
              sizeof_ofp_oxm + l
            | OxmInPhyPort pid ->
              set_ofp_oxm buf ofc OFPXMT_OFB_IN_PHY_PORT 0 l;
              set_ofp_uint32_value buf2 pid;
              sizeof_ofp_oxm + l
            | OxmEthType ethtype ->
              set_ofp_oxm buf ofc OFPXMT_OFB_ETH_TYPE 0 l;
              set_ofp_uint16_value buf2 ethtype;
              sizeof_ofp_oxm + l
            | OxmEthDst ethaddr ->
              set_ofp_oxm buf ofc OFPXMT_OFB_ETH_DST (match ethaddr.m_mask with None -> 0 | _ -> 1) l;
              set_ofp_uint48_value buf2 ethaddr.m_value;
              begin match ethaddr.m_mask with
                | None ->
                  sizeof_ofp_oxm + l
                | Some mask ->
                  let buf3 = Cstruct.shift buf2 (l/2) in
                    set_ofp_uint48_value buf3 mask;
                    sizeof_ofp_oxm + l
              end
            | OxmEthSrc ethaddr ->
              set_ofp_oxm buf ofc OFPXMT_OFB_ETH_SRC (match ethaddr.m_mask with None -> 0 | _ -> 1) l;
              set_ofp_uint48_value buf2 ethaddr.m_value;
              begin match ethaddr.m_mask with
                | None ->
                  sizeof_ofp_oxm + l
                | Some mask ->
                  let buf3 = Cstruct.shift buf2 (l/2) in
                    set_ofp_uint48_value buf3 mask;
                    sizeof_ofp_oxm + l
              end
            | OxmIP4Src ipaddr ->
              set_ofp_oxm buf ofc OFPXMT_OFB_IPV4_SRC (match ipaddr.m_mask with None -> 0 | _ -> 1) l;
              set_ofp_uint32_value buf2 ipaddr.m_value;
              begin match ipaddr.m_mask with
                | None ->
                  sizeof_ofp_oxm + l
                | Some mask ->
                  let buf3 = Cstruct.shift buf2 (l/2) in
                    set_ofp_uint32_value buf3 mask;
                    sizeof_ofp_oxm + l
              end
            | OxmIP4Dst ipaddr ->
              set_ofp_oxm buf ofc OFPXMT_OFB_IPV4_DST (match ipaddr.m_mask with None -> 0 | _ -> 1) l;
              set_ofp_uint32_value buf2 ipaddr.m_value;
              begin match ipaddr.m_mask with
                | None ->
                  sizeof_ofp_oxm + l
                | Some mask ->
                  let buf3 = Cstruct.shift buf2 (l/2) in
                    set_ofp_uint32_value buf3 mask;
                    sizeof_ofp_oxm + l
              end
            | OxmVlanVId vid ->
              set_ofp_oxm buf ofc OFPXMT_OFB_VLAN_VID (match vid.m_mask with None -> 0 | _ -> 1) l;
              set_ofp_uint16_value buf2 vid.m_value;
              begin match vid.m_mask with
                | None ->
                  sizeof_ofp_oxm + l
                | Some mask ->
                  let buf3 = Cstruct.shift buf2 (l/2) in
                    set_ofp_uint16_value buf3 mask;
                    sizeof_ofp_oxm + l
              end
            | OxmVlanPcp vid ->
              set_ofp_oxm buf ofc OFPXMT_OFB_VLAN_PCP 0 l;
              set_ofp_uint8_value buf2 vid;
              sizeof_ofp_oxm + l
            | OxmMPLSLabel vid ->
              set_ofp_oxm buf ofc OFPXMT_OFB_MPLS_LABEL 0 l;
              set_ofp_uint32_value buf2 vid;
              sizeof_ofp_oxm + l
            | OxmMPLSTc vid ->
              set_ofp_oxm buf ofc OFPXMT_OFB_MPLS_TC 0 l;
              set_ofp_uint8_value buf2 vid;
              sizeof_ofp_oxm + l
            | OxmMetadata meta ->
              set_ofp_oxm buf ofc OFPXMT_OFB_METADATA  (match meta.m_mask with None -> 0 | _ -> 1)  l;
              set_ofp_uint64_value buf2 meta.m_value;
              begin match meta.m_mask with
                | None ->
                  sizeof_ofp_oxm + l
                | Some mask ->
                  let buf3 = Cstruct.shift buf2 (l/2) in
                    set_ofp_uint64_value buf3 mask;
                    sizeof_ofp_oxm + l
              end
            | OxmIPProto ipproto ->
              set_ofp_oxm buf ofc OFPXMT_OFB_IP_PROTO 0 l;
              set_ofp_uint8_value buf2 ipproto;
              sizeof_ofp_oxm + l
            | OxmIPDscp ipdscp ->
              set_ofp_oxm buf ofc OFPXMT_OFB_IP_DSCP 0 l;
              set_ofp_uint8_value buf2 ipdscp;
              sizeof_ofp_oxm + l
            | OxmIPEcn ipecn ->
              set_ofp_oxm buf ofc OFPXMT_OFB_IP_ECN 0 l;
              set_ofp_uint8_value buf2 ipecn;
              sizeof_ofp_oxm + l
            | OxmTCPSrc port ->
              set_ofp_oxm buf ofc OFPXMT_OFB_TCP_SRC 0 l;
              set_ofp_uint16_value buf2 port;
              sizeof_ofp_oxm + l
            | OxmTCPDst port ->
              set_ofp_oxm buf ofc OFPXMT_OFB_TCP_DST 0 l;
              set_ofp_uint16_value buf2 port;
              sizeof_ofp_oxm + l
            | OxmARPOp arp ->
              set_ofp_oxm buf ofc OFPXMT_OFB_ARP_OP 0 l;
              set_ofp_uint16_value buf2 arp;
              sizeof_ofp_oxm + l
            | OxmARPSpa arp ->
              set_ofp_oxm buf ofc OFPXMT_OFB_ARP_SPA  (match arp.m_mask with None -> 0 | _ -> 1)  l;
              set_ofp_uint32_value buf2 arp.m_value;
              begin match arp.m_mask with
                | None ->
                  sizeof_ofp_oxm + l
                | Some mask ->
                  let buf3 = Cstruct.shift buf2 (l/2) in
                    set_ofp_uint32_value buf3 mask;
                    sizeof_ofp_oxm + l
              end
            | OxmARPTpa arp ->
              set_ofp_oxm buf ofc OFPXMT_OFB_ARP_TPA  (match arp.m_mask with None -> 0 | _ -> 1)  l;
              set_ofp_uint32_value buf2 arp.m_value;
              begin match arp.m_mask with
                | None ->
                  sizeof_ofp_oxm + l
                | Some mask ->
                  let buf3 = Cstruct.shift buf2 (l/2) in
                    set_ofp_uint32_value buf3 mask;
                    sizeof_ofp_oxm + l
              end
            | OxmARPSha arp ->
              set_ofp_oxm buf ofc OFPXMT_OFB_ARP_SHA  (match arp.m_mask with None -> 0 | _ -> 1)  l;
              set_ofp_uint48_value buf2 arp.m_value;
              begin match arp.m_mask with
                | None ->
                  sizeof_ofp_oxm + l
                | Some mask ->
                  let buf3 = Cstruct.shift buf2 (l/2) in
                    set_ofp_uint48_value buf3 mask;
                    sizeof_ofp_oxm + l
              end
            | OxmARPTha arp ->
              set_ofp_oxm buf ofc OFPXMT_OFB_ARP_THA  (match arp.m_mask with None -> 0 | _ -> 1)  l;
              set_ofp_uint48_value buf2 arp.m_value;
              begin match arp.m_mask with
                | None ->
                  sizeof_ofp_oxm + l
                | Some mask ->
                  let buf3 = Cstruct.shift buf2 (l/2) in
                    set_ofp_uint48_value buf3 mask;
                    sizeof_ofp_oxm + l
              end
            | OxmICMPType t ->
              set_ofp_oxm buf ofc OFPXMT_OFB_ICMPV4_TYPE 0 l;
              set_ofp_uint8_value buf2 t;
              sizeof_ofp_oxm + l
            | OxmICMPCode c->
              set_ofp_oxm buf ofc OFPXMT_OFB_ICMPV4_CODE 0 l;
              set_ofp_uint8_value buf2 c;
              sizeof_ofp_oxm + l
            | OxmTunnelId tun ->
              set_ofp_oxm buf ofc OFPXMT_OFB_TUNNEL_ID  (match tun.m_mask with None -> 0 | _ -> 1)  l;
              set_ofp_uint64_value buf2 tun.m_value;
              begin match tun.m_mask with
                | None ->
                  sizeof_ofp_oxm + l
                | Some mask ->
                  let buf3 = Cstruct.shift buf2 (l/2) in
                    set_ofp_uint64_value buf3 mask;
                    sizeof_ofp_oxm + l
              end
            | OxmUDPSrc port ->
              set_ofp_oxm buf ofc OFPXMT_OFB_UDP_SRC 0 l;
              set_ofp_uint16_value buf2 port;
              sizeof_ofp_oxm + l
            | OxmUDPDst port ->
              set_ofp_oxm buf ofc OFPXMT_OFB_UDP_DST 0 l;
              set_ofp_uint16_value buf2 port;
              sizeof_ofp_oxm + l
            | OxmSCTPSrc port ->
              set_ofp_oxm buf ofc OFPXMT_OFB_SCTP_SRC 0 l;
              set_ofp_uint16_value buf2 port;
              sizeof_ofp_oxm + l
            | OxmSCTPDst port ->
              set_ofp_oxm buf ofc OFPXMT_OFB_SCTP_DST 0 l;
              set_ofp_uint16_value buf2 port;
              sizeof_ofp_oxm + l
            | OxmIPv6Src addr ->
              set_ofp_oxm buf ofc OFPXMT_OFB_IPV6_SRC (match addr.m_mask with None -> 0 | _ -> 1)  l;
              set_ofp_uint128_value buf2 addr.m_value;
              begin match addr.m_mask with
                | None ->
                  sizeof_ofp_oxm + l
                | Some mask ->
                  let buf3 = Cstruct.shift buf2 (l/2) in
                    set_ofp_uint128_value buf3 mask;
                    sizeof_ofp_oxm + l
              end
            | OxmIPv6Dst addr ->
              set_ofp_oxm buf ofc OFPXMT_OFB_IPV6_DST (match addr.m_mask with None -> 0 | _ -> 1)  l;
              set_ofp_uint128_value buf2 addr.m_value;
              begin match addr.m_mask with
                | None ->
                  sizeof_ofp_oxm + l
                | Some mask ->
                  let buf3 = Cstruct.shift buf2 (l/2) in
                    set_ofp_uint128_value buf3 mask;
                    sizeof_ofp_oxm + l
              end
            | OxmIPv6FLabel label ->
              set_ofp_oxm buf ofc OFPXMT_OFB_IPV6_FLABEL (match label.m_mask with None -> 0 | _ -> 1)  l;
              set_ofp_uint32_value buf2 label.m_value;
              begin match label.m_mask with
                | None ->
                  sizeof_ofp_oxm + l
                | Some mask ->
                  let buf3 = Cstruct.shift buf2 (l/2) in
                    set_ofp_uint32_value buf3 mask;
                    sizeof_ofp_oxm + l
              end
            | OxmICMPv6Type typ ->
              set_ofp_oxm buf ofc OFPXMT_OFB_ICMPV6_TYPE 0 l;
              set_ofp_uint8_value buf2 typ;
              sizeof_ofp_oxm + l
            | OxmICMPv6Code cod ->
              set_ofp_oxm buf ofc OFPXMT_OFB_ICMPV6_CODE 0 l;
              set_ofp_uint8_value buf2 cod;
              sizeof_ofp_oxm + l
            | OxmIPv6NDTarget addr ->
              set_ofp_oxm buf ofc OFPXMT_OFB_IPV6_ND_TARGET (match addr.m_mask with None -> 0 | _ -> 1)  l;
              set_ofp_uint128_value buf2 addr.m_value;
              begin match addr.m_mask with
                | None ->
                  sizeof_ofp_oxm + l
                | Some mask ->
                  let buf3 = Cstruct.shift buf2 (l/2) in
                    set_ofp_uint128_value buf3 mask;
                    sizeof_ofp_oxm + l
              end
            | OxmIPv6NDSll sll ->
              set_ofp_oxm buf ofc OFPXMT_OFB_IPV6_ND_SLL 0 l;
              set_ofp_uint48_value buf2 sll;
              sizeof_ofp_oxm + l
            | OxmIPv6NDTll tll ->
              set_ofp_oxm buf ofc OFPXMT_OFB_IPV6_ND_TLL 0 l;
              set_ofp_uint48_value buf2 tll;
              sizeof_ofp_oxm + l
            | OxmMPLSBos boS ->
              set_ofp_oxm buf ofc OFPXMT_OFP_MPLS_BOS 0 l;
              set_ofp_uint8_value buf2 boS;
              sizeof_ofp_oxm + l
            | OxmPBBIsid sid ->
              set_ofp_oxm buf ofc OFPXMT_OFB_PBB_ISID (match sid.m_mask with None -> 0 | _ -> 1)  l;
              set_ofp_uint24_value buf2 sid.m_value;
              begin match sid.m_mask with
                | None ->
                  sizeof_ofp_oxm + l
                | Some mask ->
                  let buf3 = Cstruct.shift buf2 (l/2) in
                    set_ofp_uint24_value buf3 mask;
                    sizeof_ofp_oxm + l
              end
            | OxmIPv6ExtHdr hdr ->
              set_ofp_oxm buf ofc OFPXMT_OFB_IPV6_EXTHDR (match hdr.m_mask with None -> 0 | _ -> 1)  l;
              set_ofp_uint16_value buf2 hdr.m_value;
              begin match hdr.m_mask with
                | None ->
                  sizeof_ofp_oxm + l
                | Some mask ->
                  let buf3 = Cstruct.shift buf2 (l/2) in
                    set_ofp_uint16_value buf3 mask;
                    sizeof_ofp_oxm + l
              end

  let marshal_header (buf : Cstruct.t) (oxm : oxm) : int = 
  (* Same as marshal, but without the payload *)
    let l = field_length oxm in
      let ofc = OFPXMC_OPENFLOW_BASIC in
        match oxm with
          | OxmInPort _ ->
            set_ofp_oxm buf ofc OFPXMT_OFB_IN_PORT 0 l;
            sizeof_ofp_oxm
          | OxmInPhyPort _ ->
            set_ofp_oxm buf ofc OFPXMT_OFB_IN_PHY_PORT 0 l;
            sizeof_ofp_oxm
          | OxmEthType _ ->
            set_ofp_oxm buf ofc OFPXMT_OFB_ETH_TYPE 0 l;
            sizeof_ofp_oxm
          | OxmEthDst ethaddr ->
            set_ofp_oxm buf ofc OFPXMT_OFB_ETH_DST (match ethaddr.m_mask with None -> 0 | _ -> 1) l;
            sizeof_ofp_oxm
          | OxmEthSrc ethaddr ->
            set_ofp_oxm buf ofc OFPXMT_OFB_ETH_SRC (match ethaddr.m_mask with None -> 0 | _ -> 1) l;
            sizeof_ofp_oxm
          | OxmIP4Src ipaddr ->
            set_ofp_oxm buf ofc OFPXMT_OFB_IPV4_SRC (match ipaddr.m_mask with None -> 0 | _ -> 1) l;
            sizeof_ofp_oxm
          | OxmIP4Dst ipaddr ->
            set_ofp_oxm buf ofc OFPXMT_OFB_IPV4_DST (match ipaddr.m_mask with None -> 0 | _ -> 1) l;
            sizeof_ofp_oxm
          | OxmVlanVId vid ->
            set_ofp_oxm buf ofc OFPXMT_OFB_VLAN_VID (match vid.m_mask with None -> 0 | _ -> 1) l;
            sizeof_ofp_oxm
          | OxmVlanPcp vid ->
            set_ofp_oxm buf ofc OFPXMT_OFB_VLAN_PCP 0 l;
            sizeof_ofp_oxm
          | OxmMPLSLabel vid ->
            set_ofp_oxm buf ofc OFPXMT_OFB_MPLS_LABEL 0 l;
            sizeof_ofp_oxm
          | OxmMPLSTc vid ->
            set_ofp_oxm buf ofc OFPXMT_OFB_MPLS_TC 0 l;
            sizeof_ofp_oxm
          | OxmMetadata meta ->
            set_ofp_oxm buf ofc OFPXMT_OFB_METADATA  (match meta.m_mask with None -> 0 | _ -> 1)  l;
            sizeof_ofp_oxm
          | OxmIPProto ipproto ->
            set_ofp_oxm buf ofc OFPXMT_OFB_IP_PROTO 0 l;
            sizeof_ofp_oxm
          | OxmIPDscp ipdscp ->
            set_ofp_oxm buf ofc OFPXMT_OFB_IP_DSCP 0 l;
            sizeof_ofp_oxm
          | OxmIPEcn ipecn ->
            set_ofp_oxm buf ofc OFPXMT_OFB_IP_ECN 0 l;
            sizeof_ofp_oxm
          | OxmTCPSrc port ->
            set_ofp_oxm buf ofc OFPXMT_OFB_TCP_SRC 0 l;
            sizeof_ofp_oxm
          | OxmTCPDst port ->
            set_ofp_oxm buf ofc OFPXMT_OFB_TCP_DST 0 l;
            sizeof_ofp_oxm
          | OxmARPOp arp ->
            set_ofp_oxm buf ofc OFPXMT_OFB_ARP_OP 0 l;
            sizeof_ofp_oxm
          | OxmARPSpa arp ->
            set_ofp_oxm buf ofc OFPXMT_OFB_ARP_SPA  (match arp.m_mask with None -> 0 | _ -> 1)  l;
            sizeof_ofp_oxm
          | OxmARPTpa arp ->
            set_ofp_oxm buf ofc OFPXMT_OFB_ARP_TPA  (match arp.m_mask with None -> 0 | _ -> 1)  l;
            sizeof_ofp_oxm
          | OxmARPSha arp ->
            set_ofp_oxm buf ofc OFPXMT_OFB_ARP_SHA  (match arp.m_mask with None -> 0 | _ -> 1)  l;
            sizeof_ofp_oxm
          | OxmARPTha arp ->
            set_ofp_oxm buf ofc OFPXMT_OFB_ARP_THA  (match arp.m_mask with None -> 0 | _ -> 1)  l;
            sizeof_ofp_oxm
          | OxmICMPType t ->
            set_ofp_oxm buf ofc OFPXMT_OFB_ICMPV4_TYPE 0 l;
            sizeof_ofp_oxm
          | OxmICMPCode c->
            set_ofp_oxm buf ofc OFPXMT_OFB_ICMPV4_CODE 0 l;
            sizeof_ofp_oxm
          | OxmTunnelId tun ->
            set_ofp_oxm buf ofc OFPXMT_OFB_TUNNEL_ID  (match tun.m_mask with None -> 0 | _ -> 1)  l;
            sizeof_ofp_oxm
          | OxmUDPSrc port ->
            set_ofp_oxm buf ofc OFPXMT_OFB_UDP_SRC 0 l;
            sizeof_ofp_oxm
          | OxmUDPDst port ->
            set_ofp_oxm buf ofc OFPXMT_OFB_UDP_DST 0 l;
            sizeof_ofp_oxm
          | OxmSCTPSrc port ->
            set_ofp_oxm buf ofc OFPXMT_OFB_SCTP_SRC 0 l;
            sizeof_ofp_oxm
          | OxmSCTPDst port ->
            set_ofp_oxm buf ofc OFPXMT_OFB_SCTP_DST 0 l;
            sizeof_ofp_oxm
          | OxmIPv6Src addr ->
            set_ofp_oxm buf ofc OFPXMT_OFB_IPV6_SRC (match addr.m_mask with None -> 0 | _ -> 1)  l;
            sizeof_ofp_oxm
          | OxmIPv6Dst addr ->
            set_ofp_oxm buf ofc OFPXMT_OFB_IPV6_DST (match addr.m_mask with None -> 0 | _ -> 1)  l;
            sizeof_ofp_oxm
          | OxmIPv6FLabel label ->
            set_ofp_oxm buf ofc OFPXMT_OFB_IPV6_FLABEL (match label.m_mask with None -> 0 | _ -> 1)  l;
            sizeof_ofp_oxm
          | OxmICMPv6Type typ ->
            set_ofp_oxm buf ofc OFPXMT_OFB_ICMPV6_TYPE 0 l;
            sizeof_ofp_oxm
          | OxmICMPv6Code cod ->
            set_ofp_oxm buf ofc OFPXMT_OFB_ICMPV6_CODE 0 l;
            sizeof_ofp_oxm
          | OxmIPv6NDTarget addr ->
            set_ofp_oxm buf ofc OFPXMT_OFB_IPV6_ND_TARGET (match addr.m_mask with None -> 0 | _ -> 1)  l;
            sizeof_ofp_oxm
          | OxmIPv6NDSll sll ->
            set_ofp_oxm buf ofc OFPXMT_OFB_IPV6_ND_SLL 0 l;
            sizeof_ofp_oxm
          | OxmIPv6NDTll tll ->
            set_ofp_oxm buf ofc OFPXMT_OFB_IPV6_ND_TLL 0 l;
            sizeof_ofp_oxm
          | OxmMPLSBos boS ->
            set_ofp_oxm buf ofc OFPXMT_OFP_MPLS_BOS 0 l;
            sizeof_ofp_oxm
          | OxmPBBIsid sid ->
            set_ofp_oxm buf ofc OFPXMT_OFB_PBB_ISID (match sid.m_mask with None -> 0 | _ -> 1)  l;
            sizeof_ofp_oxm
          | OxmIPv6ExtHdr hdr ->
            set_ofp_oxm buf ofc OFPXMT_OFB_IPV6_EXTHDR (match hdr.m_mask with None -> 0 | _ -> 1)  l;
            sizeof_ofp_oxm



  let parse (bits : Cstruct.t) : oxm * Cstruct.t =
    (* printf "class= %d\n" (get_ofp_oxm_oxm_class bits); *)
    (* let c = match int_to_ofp_oxm_class (get_ofp_oxm_oxm_class bits) with *)
    (*   | Some n -> n *)
    (*   | None ->  *)
    (*     raise (Unparsable (sprintf "malformed class in oxm")) in *)
    (* TODO: assert c is OFPXMC_OPENFLOW_BASIC *)
    let value = get_ofp_oxm_oxm_field_and_hashmask bits in
    let f = match int_to_oxm_ofb_match_fields (value lsr 1) with
      | Some n -> n
      | None -> 
        raise (Unparsable (sprintf "malformed field in oxm %d" (value lsr 1))) in
    let hm = value land 0x1 in
    let oxm_length = get_ofp_oxm_oxm_length bits in
    let bits = Cstruct.shift bits sizeof_ofp_oxm in
    let bits2 = Cstruct.shift bits oxm_length in
    match f with
      | OFPXMT_OFB_IN_PORT ->
        let pid = get_ofp_uint32_value bits in
        (OxmInPort pid, bits2)
      | OFPXMT_OFB_IN_PHY_PORT ->
        let pid = get_ofp_uint32_value bits in
        (OxmInPhyPort pid, bits2)
      | OFPXMT_OFB_METADATA ->
        let value = get_ofp_uint64_value bits in
        if hm = 1 then
          let bits = Cstruct.shift bits 8 in
          let mask = get_ofp_uint64_value bits in
          (OxmMetadata {m_value = value; m_mask = (Some mask)}, bits2)
        else
          (OxmMetadata {m_value = value; m_mask = None}, bits2)
      | OFPXMT_OFB_TUNNEL_ID ->
        let value = get_ofp_uint64_value bits in
        if hm = 1 then
          let bits = Cstruct.shift bits 8 in
          let mask = get_ofp_uint64_value bits in
          (OxmTunnelId {m_value = value; m_mask = (Some mask)}, bits2)
        else
          (OxmTunnelId {m_value = value; m_mask = None}, bits2)
      (* Ethernet destination address. *)
      | OFPXMT_OFB_ETH_DST ->
	let value = get_ofp_uint48_value bits in
	if hm = 1 then
	  let bits = Cstruct.shift bits 6 in
	  let mask = get_ofp_uint48_value bits in
	  (OxmEthDst {m_value = value; m_mask = (Some mask)}, bits2)
	else
	  (OxmEthDst {m_value = value; m_mask = None}, bits2)
      (* Ethernet source address. *)
      | OFPXMT_OFB_ETH_SRC ->
	let value = get_ofp_uint48_value bits in
	if hm = 1 then
	  let bits = Cstruct.shift bits 6 in
	  let mask = get_ofp_uint48_value bits in
	  (OxmEthSrc {m_value = value; m_mask = (Some mask)}, bits2)
	else
	  (OxmEthSrc {m_value = value; m_mask = None}, bits2)
      (* Ethernet frame type. *)
      | OFPXMT_OFB_ETH_TYPE ->
	let value = get_ofp_uint16_value bits in
	  (OxmEthType value, bits2)
      (* IP protocol. *)
      | OFPXMT_OFB_IP_PROTO ->
	let value = get_ofp_uint8_value bits in
	  (OxmIPProto value, bits2)
      (* IP DSCP (6 bits in ToS field). *)
      | OFPXMT_OFB_IP_DSCP ->
	let value = get_ofp_uint8_value bits in
	  (OxmIPDscp (value land 63), bits2)
      (* IP ECN (2 bits in ToS field). *)
      |  OFPXMT_OFB_IP_ECN ->
	let value = get_ofp_uint8_value bits in
	  (OxmIPEcn (value land 3), bits2)
      (* IPv4 source address. *)
      | OFPXMT_OFB_IPV4_SRC ->
	let value = get_ofp_uint32_value bits in
	if hm = 1 then
	  let bits = Cstruct.shift bits 4 in
	  let mask = get_ofp_uint32_value bits in
	  (OxmIP4Src {m_value = value; m_mask = (Some mask)}, bits2)
	else
	  (OxmIP4Src {m_value = value; m_mask = None}, bits2)
      (* IPv4 destination address. *)
      | OFPXMT_OFB_IPV4_DST ->
	let value = get_ofp_uint32_value bits in
	if hm = 1 then
	  let bits = Cstruct.shift bits 4 in
	  let mask = get_ofp_uint32_value bits in
	  (OxmIP4Dst {m_value = value; m_mask = (Some mask)}, bits2)
	else
	  (OxmIP4Dst {m_value = value; m_mask = None}, bits2)
      (* ARP opcode. *)
      | OFPXMT_OFB_ARP_OP ->
	let value = get_ofp_uint16_value bits in
	  (OxmARPOp value, bits2)
      (* ARP source IPv4 address. *)
      | OFPXMT_OFB_ARP_SPA ->
	let value = get_ofp_uint32_value bits in
	if hm = 1 then
	  let bits = Cstruct.shift bits 4 in
	  let mask = get_ofp_uint32_value bits in
	  (OxmARPSpa {m_value = value; m_mask = (Some mask)}, bits2)
	else
	  (OxmARPSpa {m_value = value; m_mask = None}, bits2)
      (* ARP target IPv4 address. *)
      | OFPXMT_OFB_ARP_TPA ->
	let value = get_ofp_uint32_value bits in
	if hm = 1 then
	  let bits = Cstruct.shift bits 4 in
	  let mask = get_ofp_uint32_value bits in
	  (OxmARPTpa {m_value = value; m_mask = (Some mask)}, bits2)
	else
	  (OxmARPTpa {m_value = value; m_mask = None}, bits2)
      (* ARP source hardware address. *)
      | OFPXMT_OFB_ARP_SHA ->
	let value = get_ofp_uint48_value bits in
	if hm = 1 then
	  let bits = Cstruct.shift bits 6 in
	  let mask = get_ofp_uint48_value bits in
	  (OxmARPSha {m_value = value; m_mask = (Some mask)}, bits2)
	else
	  (OxmARPSha {m_value = value; m_mask = None}, bits2)
      (* ARP target hardware address. *)
      | OFPXMT_OFB_ARP_THA ->
	let value = get_ofp_uint48_value bits in
	if hm = 1 then
	  let bits = Cstruct.shift bits 6 in
	  let mask = get_ofp_uint48_value bits in
	  (OxmARPTha {m_value = value; m_mask = (Some mask)}, bits2)
	else
	  (OxmARPTha {m_value = value; m_mask = None}, bits2)
      (* ICMP Type *)
      | OFPXMT_OFB_ICMPV4_TYPE ->
	let value = get_ofp_uint8_value bits in
	  (OxmICMPType value, bits2)
      (* ICMP code. *)
      |   OFPXMT_OFB_ICMPV4_CODE ->
	let value = get_ofp_uint8_value bits in
	  (OxmICMPCode value, bits2)
      | OFPXMT_OFB_TCP_DST ->
    let value = get_ofp_uint16_value bits in
	  (OxmTCPDst value, bits2)
      | OFPXMT_OFB_TCP_SRC ->
    let value = get_ofp_uint16_value bits in
	  (OxmTCPSrc value, bits2)
      | OFPXMT_OFB_MPLS_LABEL ->
    let value = get_ofp_uint32_value bits in
	  (OxmMPLSLabel value, bits2)
      | OFPXMT_OFB_VLAN_PCP ->
    let value = get_ofp_uint8_value bits in
	  (OxmVlanPcp value, bits2)
      | OFPXMT_OFB_VLAN_VID ->
    let value = get_ofp_uint16_value bits in
	if hm = 1 then
	  let bits = Cstruct.shift bits 2 in
	  let mask = get_ofp_uint16_value bits in
	  (OxmVlanVId {m_value = value; m_mask = (Some mask)}, bits2)
	else
	  (OxmVlanVId {m_value = value; m_mask = None}, bits2)
      | OFPXMT_OFB_MPLS_TC ->
    let value = get_ofp_uint8_value bits in
	  (OxmMPLSTc value, bits2)
      | OFPXMT_OFB_UDP_SRC ->
    let value = get_ofp_uint16_value bits in
      (OxmUDPSrc value, bits2)
      | OFPXMT_OFB_UDP_DST ->
    let value = get_ofp_uint16_value bits in
      (OxmUDPDst value, bits2)
      | OFPXMT_OFB_SCTP_SRC ->
    let value = get_ofp_uint16_value bits in
      (OxmSCTPSrc value, bits2)
      | OFPXMT_OFB_SCTP_DST ->
    let value = get_ofp_uint16_value bits in
      (OxmSCTPDst value, bits2)
      | OFPXMT_OFB_IPV6_SRC ->
    let value = get_ofp_uint128_value bits in
    if hm = 1 then
      let bits = Cstruct.shift bits 16 in
      let mask = get_ofp_uint128_value bits in
      (OxmIPv6Src {m_value = value; m_mask = (Some mask)}, bits2)
    else
      (OxmIPv6Src {m_value = value; m_mask = None}, bits2)
      | OFPXMT_OFB_IPV6_DST ->
    let value = get_ofp_uint128_value bits in
    if hm = 1 then
      let bits = Cstruct.shift bits 16 in
      let mask = get_ofp_uint128_value bits in
      (OxmIPv6Dst {m_value = value; m_mask = (Some mask)}, bits2)
    else
      (OxmIPv6Dst {m_value = value; m_mask = None}, bits2)
      | OFPXMT_OFB_IPV6_FLABEL ->
    let value = get_ofp_uint32_value bits in
    if hm = 1 then
      let bits = Cstruct.shift bits 4 in
      let mask = get_ofp_uint32_value bits in
      (OxmIPv6FLabel {m_value = value; m_mask = (Some mask)}, bits2)
    else
      (OxmIPv6FLabel {m_value = value; m_mask = None}, bits2)
      | OFPXMT_OFB_ICMPV6_TYPE ->
    let value = get_ofp_uint8_value bits in
      (OxmICMPv6Type value, bits2)
      | OFPXMT_OFB_ICMPV6_CODE ->
    let value = get_ofp_uint8_value bits in
      (OxmICMPv6Code value, bits2)
      | OFPXMT_OFB_IPV6_ND_TARGET ->
    let value = get_ofp_uint128_value bits in
    if hm = 1 then
      let bits = Cstruct.shift bits 16 in
      let mask = get_ofp_uint128_value bits in
      (OxmIPv6NDTarget {m_value = value; m_mask = (Some mask)}, bits2)
    else
      (OxmIPv6NDTarget {m_value = value; m_mask = None}, bits2)
      | OFPXMT_OFB_IPV6_ND_SLL ->
    let value = get_ofp_uint48_value bits in
      (OxmIPv6NDSll value, bits2)
      | OFPXMT_OFB_IPV6_ND_TLL ->
    let value = get_ofp_uint48_value bits in
      (OxmIPv6NDTll value, bits2)
      | OFPXMT_OFP_MPLS_BOS ->
    let value = get_ofp_uint8_value bits in
      (OxmMPLSBos (value land 1), bits2)
      | OFPXMT_OFB_PBB_ISID ->
    let value = get_ofp_uint24_value bits in
    if hm = 1 then
      let bits = Cstruct.shift bits 3 in
      let mask = get_ofp_uint24_value bits in
      (OxmPBBIsid {m_value = value; m_mask = (Some mask)}, bits2)
    else
      (OxmPBBIsid {m_value = value; m_mask = None}, bits2)
      | OFPXMT_OFB_IPV6_EXTHDR ->
    let value = get_ofp_uint16_value bits in
    if hm = 1 then
      let bits = Cstruct.shift bits 2 in
      let mask = get_ofp_uint16_value bits in
      (OxmIPv6ExtHdr {m_value = value; m_mask = (Some mask)}, bits2)
    else
      (OxmIPv6ExtHdr {m_value = value; m_mask = None}, bits2)

    let parse_header (bits : Cstruct.t) : oxm * Cstruct.t =
    (* parse Oxm header function for TableFeatureProp. Similar to parse, but without
       parsing the payload *)
      let value = get_ofp_oxm_oxm_field_and_hashmask bits in
      let f = match int_to_oxm_ofb_match_fields (value lsr 1) with
        | Some n -> n
        | None -> raise (Unparsable (sprintf "malformed field in oxm %d" (value lsr 1))) in
      let hm = value land 0x1 in
      let bits2 = Cstruct.shift bits sizeof_ofp_oxm in
      match f with
        | OFPXMT_OFB_IN_PORT ->
          (OxmInPort 0l, bits2)
        | OFPXMT_OFB_IN_PHY_PORT ->
          (OxmInPhyPort 0l, bits2)
        | OFPXMT_OFB_METADATA ->
          if hm = 1 then
            (OxmMetadata {m_value = 0L; m_mask = (Some 0L)}, bits2)
          else
            (OxmMetadata {m_value = 0L; m_mask = None}, bits2)
        | OFPXMT_OFB_TUNNEL_ID ->
          if hm = 1 then
            (OxmTunnelId {m_value = 0L; m_mask = (Some 0L)}, bits2)
          else
            (OxmTunnelId {m_value = 0L; m_mask = None}, bits2)
        (* Ethernet destination address. *)
        | OFPXMT_OFB_ETH_DST ->
          if hm = 1 then
            (OxmEthDst {m_value = 0L; m_mask = (Some 0L)}, bits2)
          else
            (OxmEthDst {m_value = 0L; m_mask = None}, bits2)
        (* Ethernet source address. *)
        | OFPXMT_OFB_ETH_SRC ->
          if hm = 1 then
            (OxmEthSrc {m_value = 0L; m_mask = (Some 0L)}, bits2)
          else
            (OxmEthSrc {m_value = 0L; m_mask = None}, bits2)
         (* Ethernet frame type. *)
        | OFPXMT_OFB_ETH_TYPE ->
            (OxmEthType 0, bits2)
         (* IP protocol. *)
        | OFPXMT_OFB_IP_PROTO ->
            (OxmIPProto 0, bits2)
        (* IP DSCP (6 bits in ToS field). *)
        | OFPXMT_OFB_IP_DSCP ->
            (OxmIPDscp (0 land 63), bits2)
        (* IP ECN (2 bits in ToS field). *)
        |  OFPXMT_OFB_IP_ECN ->
            (OxmIPEcn (0 land 3), bits2)
        (* IPv4 source address. *)
        | OFPXMT_OFB_IPV4_SRC ->
          if hm = 1 then
            (OxmIP4Src {m_value = 0l; m_mask = (Some 0l)}, bits2)
          else
            (OxmIP4Src {m_value = 0l; m_mask = None}, bits2)
        (* IPv4 destination address. *)
        | OFPXMT_OFB_IPV4_DST ->
          if hm = 1 then
            (OxmIP4Dst {m_value = 0l; m_mask = (Some 0l)}, bits2)
          else
            (OxmIP4Dst {m_value = 0l; m_mask = None}, bits2)
        (* ARP opcode. *)
        | OFPXMT_OFB_ARP_OP ->
          (OxmARPOp 0, bits2)
        (* ARP source IPv4 address. *)
        | OFPXMT_OFB_ARP_SPA ->
          if hm = 1 then
            (OxmARPSpa {m_value = 0l; m_mask = (Some 0l)}, bits2)
          else
            (OxmARPSpa {m_value = 0l; m_mask = None}, bits2)
        (* ARP target IPv4 address. *)
        | OFPXMT_OFB_ARP_TPA ->
          if hm = 1 then
            (OxmARPTpa {m_value = 0l; m_mask = (Some 0l)}, bits2)
          else
            (OxmARPTpa {m_value = 0l; m_mask = None}, bits2)
        (* ARP source hardware address. *)
        | OFPXMT_OFB_ARP_SHA ->
          if hm = 1 then
            (OxmARPSha {m_value = 0L; m_mask = (Some 0L)}, bits2)
          else
            (OxmARPSha {m_value = 0L; m_mask = None}, bits2)
      (* ARP target hardware address. *)
        | OFPXMT_OFB_ARP_THA ->
          if hm = 1 then
            (OxmARPTha {m_value = 0L; m_mask = (Some 0L)}, bits2)
          else
            (OxmARPTha {m_value = 0L; m_mask = None}, bits2)
        (* ICMP Type *)
        | OFPXMT_OFB_ICMPV4_TYPE ->
            (OxmICMPType 0, bits2)
        (* ICMP code. *)
        |   OFPXMT_OFB_ICMPV4_CODE ->
            (OxmICMPCode 0, bits2)
        | OFPXMT_OFB_TCP_DST ->
            (OxmTCPDst 0, bits2)
        | OFPXMT_OFB_TCP_SRC ->
            (OxmTCPSrc 0, bits2)
        | OFPXMT_OFB_MPLS_LABEL ->
            (OxmMPLSLabel 0l, bits2)
        | OFPXMT_OFB_VLAN_PCP ->
            (OxmVlanPcp 0, bits2)
        | OFPXMT_OFB_VLAN_VID ->
          if hm = 1 then
            (OxmVlanVId {m_value = 0; m_mask = (Some 0)}, bits2)
          else
            (OxmVlanVId {m_value = 0; m_mask = None}, bits2)
        | OFPXMT_OFB_MPLS_TC ->
            (OxmMPLSTc 0, bits2)
        | OFPXMT_OFB_UDP_SRC ->
      (OxmUDPSrc 0, bits2)
      | OFPXMT_OFB_UDP_DST ->
      (OxmUDPDst 0, bits2)
      | OFPXMT_OFB_SCTP_SRC ->
      (OxmSCTPSrc 0, bits2)
      | OFPXMT_OFB_SCTP_DST ->
      (OxmSCTPDst 0, bits2)
      | OFPXMT_OFB_IPV6_SRC ->
        if hm = 1 then
      (OxmIPv6Src {m_value = (0L,0L); m_mask = (Some (0L,0L))}, bits2)
        else
      (OxmIPv6Src {m_value = (0L,0L); m_mask = None}, bits2)
      | OFPXMT_OFB_IPV6_DST ->
        if hm = 1 then
      (OxmIPv6Dst {m_value = (0L,0L); m_mask = (Some (0L,0L))}, bits2)
        else
      (OxmIPv6Dst {m_value = (0L,0L); m_mask = None}, bits2)
      | OFPXMT_OFB_IPV6_FLABEL ->
        if hm = 1 then
      (OxmIPv6FLabel {m_value = 0l; m_mask = (Some 0l)}, bits2)
        else
      (OxmIPv6FLabel {m_value = 0l; m_mask = None}, bits2)
      | OFPXMT_OFB_ICMPV6_TYPE ->
      (OxmICMPv6Type 0, bits2)
      | OFPXMT_OFB_ICMPV6_CODE ->
      (OxmICMPv6Code 0, bits2)
      | OFPXMT_OFB_IPV6_ND_TARGET ->
        if hm = 1 then
      (OxmIPv6NDTarget {m_value = (0L,0L); m_mask = (Some (0L,0L))}, bits2)
        else
      (OxmIPv6NDTarget {m_value = (0L,0L); m_mask = None}, bits2)
      | OFPXMT_OFB_IPV6_ND_SLL ->
      (OxmIPv6NDSll 0L, bits2)
      | OFPXMT_OFB_IPV6_ND_TLL ->
      (OxmIPv6NDTll 0L, bits2)
      | OFPXMT_OFP_MPLS_BOS ->
      (OxmMPLSBos 0, bits2)
      | OFPXMT_OFB_PBB_ISID ->
        if hm = 1 then
      (OxmPBBIsid {m_value = 0l; m_mask = (Some 0l)}, bits2)
        else
      (OxmPBBIsid {m_value = 0l; m_mask = None}, bits2)
      | OFPXMT_OFB_IPV6_EXTHDR ->
        if hm = 1 then
      (OxmIPv6ExtHdr {m_value = 0; m_mask = (Some 0)}, bits2)
        else
      (OxmIPv6ExtHdr {m_value = 0; m_mask = None}, bits2)

    let rec parse_headers (bits : Cstruct.t) : oxmMatch*Cstruct.t = 
      if Cstruct.len bits < sizeof_ofp_oxm then ([], bits)
      else let field, bits2 = parse_header bits in
      let fields, bits3 = parse_headers bits2 in    
      (List.append [field] fields, bits3)

end

module PseudoPort = struct
  type t = pseudoPort

  cenum ofp_port_no {
    (* Maximum number of physical and logical switch ports. *)
    OFPP_MAX        = 0xffffff00l;

    (* Reserved OpenFlow Port (fake output "ports"). *)
    OFPP_IN_PORT    = 0xfffffff8l; (* Send the packet out the input port. This
                                      reserved port must be explicitly used
                                      in order to send back out of the input
                                      port.*)
    OFPP_TABLE      = 0xfffffff9l; (* Submit the packet to the first flow table
                                      NB: This destination port can only be
                                      used in packet-out messages. *)
    OFPP_NORMAL     = 0xfffffffal; (* Process with normal L2/L3 switching. *)
    OFPP_FLOOD      = 0xfffffffbl; (* All physical ports in VLAN, except input
                                      port and those blocked or link down. *)
    OFPP_ALL        = 0xfffffffcl; (* All physical ports except input port. *)
    OFPP_CONTROLLER = 0xfffffffdl; (* Send to controller. *)
    OFPP_LOCAL      = 0xfffffffel; (* Local openflow "port". *)
    OFPP_ANY        = 0xffffffffl  (* Wildcard port used only for flow mod
                                     (delete) and flow stats requests. Selects
                                     all flows regardless of output port
                                     (including flows with no output port). *)
  } as uint32_t

  let size_of _ = 4

  let to_string (t : t) = 
   match t with
    | PhysicalPort p -> sprintf "PhysicalPort = %lu" p
    | InPort -> "InPort"
    | Table -> "Table"
    | Normal -> "Normal"
    | Flood -> "Flood"
    | AllPorts -> "AllPorts"
    | Controller n -> sprintf "Controller<%d bytes>" n
    | Local -> "Local"
    | Any -> "Any"

  let marshal (t : t) : int32 = match t with
    | PhysicalPort(p) -> p
    | InPort -> ofp_port_no_to_int OFPP_IN_PORT
    | Table -> ofp_port_no_to_int OFPP_TABLE
    | Normal -> ofp_port_no_to_int OFPP_NORMAL
    | Flood -> ofp_port_no_to_int  OFPP_FLOOD
    | AllPorts -> ofp_port_no_to_int OFPP_ALL
    | Controller(_) -> ofp_port_no_to_int  OFPP_CONTROLLER
    | Local -> ofp_port_no_to_int  OFPP_LOCAL
    | Any -> ofp_port_no_to_int  OFPP_ANY

  let make ofp_port_no_code len =
    match int_to_ofp_port_no ofp_port_no_code with
      | Some OFPP_IN_PORT -> InPort
      | Some OFPP_TABLE -> Table
      | Some OFPP_NORMAL -> Normal
      | Some OFPP_FLOOD -> Flood
      | Some OFPP_ALL -> AllPorts
      | Some OFPP_CONTROLLER -> Controller len
      | Some OFPP_LOCAL -> Local
      | Some OFPP_ANY -> Any
      | _ ->
        if compare_uint32 ofp_port_no_code (ofp_port_no_to_int OFPP_MAX) then
          PhysicalPort ofp_port_no_code
        else
          raise
            (Unparsable (sprintf "unsupported port number (%lu)" ofp_port_no_code))

end

module OfpMatch = struct

  let sizeof (om : oxmMatch) : int =
    let n = sizeof_ofp_match + sum (map Oxm.sizeof om) in
    pad_to_64bits n

  let to_string om = 
    "[ " ^ (String.concat "; " (map Oxm.to_string om)) ^ " ]"

  let marshal (buf : Cstruct.t) (om : oxmMatch) : int =
    let size = sizeof om in
    set_ofp_match_typ buf 1; (* OXPMT_OXM *)
    set_ofp_match_length buf (sizeof_ofp_match + sum (map Oxm.sizeof om)); (* Length of ofp_match (excluding padding) *)
    let buf = Cstruct.shift buf sizeof_ofp_match in
    let oxm_size = marshal_fields buf om Oxm.marshal in
    let pad = size - (sizeof_ofp_match + oxm_size) in
    if pad > 0 then
      let buf = Cstruct.shift buf oxm_size in
      let _ = pad_with_zeros buf pad in
      size
    else size

  let rec parse_fields (bits : Cstruct.t) : oxmMatch * Cstruct.t =
    if Cstruct.len bits <= sizeof_ofp_oxm then ([], bits)
    else let field, bits2 = Oxm.parse bits in
    let fields, bits3 = parse_fields bits2 in
    (List.append [field] fields, bits3)

  let parse (bits : Cstruct.t) : oxmMatch * Cstruct.t =
    let length = get_ofp_match_length bits in
    let oxm_bits = Cstruct.sub bits sizeof_ofp_match (length - sizeof_ofp_match) in
    let fields, _ = parse_fields oxm_bits in
    let bits = Cstruct.shift bits (pad_to_64bits length) in
    (fields, bits)

end

module Action = struct

  type sequence = OpenFlow0x04_Core.actionSequence
    
  let sizeof (act : action) : int = match act with
    | Output _ -> sizeof_ofp_action_output
    | Group _ -> sizeof_ofp_action_group
    | PopVlan -> sizeof_ofp_action_header
    | PushVlan -> sizeof_ofp_action_push
    | PopMpls -> sizeof_ofp_action_pop_mpls
    | PushMpls -> sizeof_ofp_action_push
    | SetField oxm -> pad_to_64bits (sizeof_ofp_action_set_field + Oxm.sizeof oxm)
    | CopyTtlOut -> sizeof_ofp_action_header
    | CopyTtlIn -> sizeof_ofp_action_header
    | SetNwTtl _ -> sizeof_ofp_action_nw_ttl
    | DecNwTtl -> sizeof_ofp_action_header
    | PushPbb -> sizeof_ofp_action_push
    | PopPbb -> sizeof_ofp_action_header
    | SetMplsTtl _ -> sizeof_ofp_action_push
    | DecMplsTtl -> sizeof_ofp_action_header
    | SetQueue _ -> sizeof_ofp_action_set_queue
    | Experimenter _ -> sizeof_ofp_action_experimenter

  let to_type t : actionTyp = 
    match (int_to_ofp_action_type t) with
      | Some OFPAT_OUTPUT -> Output
      | Some OFPAT_COPY_TTL_OUT -> CopyTTLOut
      | Some OFPAT_COPY_TTL_IN -> CopyTTLIn
      | Some OFPAT_SET_MPLS_TTL -> SetMPLSTTL
      | Some OFPAT_DEC_MPLS_TTL -> DecMPLSTTL
      | Some OFPAT_PUSH_VLAN -> PushVLAN
      | Some OFPAT_POP_VLAN -> PopVLAN
      | Some OFPAT_PUSH_MPLS -> PushMPLS
      | Some OFPAT_POP_MPLS -> PopMPLS
      | Some OFPAT_SET_QUEUE -> SetQueue
      | Some OFPAT_GROUP -> Group
      | Some OFPAT_SET_NW_TTL -> SetNWTTL
      | Some OFPAT_DEC_NW_TTL -> DecNWTTL
      | Some OFPAT_SET_FIELD -> SetField
      | Some OFPAT_PUSH_PBB -> PushPBB
      | Some OFPAT_POP_PBB -> PopPBB
      | Some OFPAT_EXPERIMENTER -> Experimenter
      | None -> failwith "None type"

  let marshal (buf : Cstruct.t) (act : action) : int =
    let size = sizeof act in
    match act with
      | Output port ->
        set_ofp_action_output_typ buf 0; (* OFPAT_OUTPUT *)
        set_ofp_action_output_len buf size;
        set_ofp_action_output_port buf (PseudoPort.marshal port);
        set_ofp_action_output_max_len buf
          (match port with
            | Controller max_len -> max_len
            | _ -> 0);
        set_ofp_action_output_pad0 buf 0;
        set_ofp_action_output_pad1 buf 0;
        set_ofp_action_output_pad2 buf 0;
        set_ofp_action_output_pad3 buf 0;
        set_ofp_action_output_pad4 buf 0;
        set_ofp_action_output_pad5 buf 0;
        size
      | PushVlan ->
	set_ofp_action_push_typ buf 17; (* PUSH_VLAN *)
	set_ofp_action_push_len buf size;
	set_ofp_action_push_ethertype buf 0x8100;
	size
      | PopVlan ->
	set_ofp_action_header_typ buf 18; (* POP_VLAN *)
	set_ofp_action_header_len buf size;
        set_ofp_action_header_pad buf 0;
        set_ofp_action_header_pad1 buf 0;
        set_ofp_action_header_pad2 buf 0;
        set_ofp_action_header_pad3 buf 0;
	size
      | PushMpls ->
	set_ofp_action_push_typ buf 19; (* PUSH_MPLS *)
	set_ofp_action_push_len buf size;
	set_ofp_action_push_ethertype buf 0x8847;
	size
      | PopMpls ->
	set_ofp_action_pop_mpls_typ buf 20; (* POP_MPLS *)
	set_ofp_action_pop_mpls_len buf size;
	set_ofp_action_pop_mpls_ethertype buf 0x800;
	size
      | Group gid ->
        set_ofp_action_group_typ buf 22; (* OFPAT_GROUP *)
        set_ofp_action_group_len buf size;
        set_ofp_action_group_group_id buf gid;
        size
      | SetField oxm ->
        set_ofp_action_set_field_typ buf 25; (* OFPAT_SET_FIELD *)
        set_ofp_action_set_field_len buf size;
        let buf = Cstruct.shift buf sizeof_ofp_action_set_field in
        let oxm_size = Oxm.marshal buf oxm in
        let pad = size - (sizeof_ofp_action_set_field + oxm_size) in
        (* printf "pad = %d\n" pad; *)
        if pad > 0 then
          let buf = Cstruct.shift buf oxm_size in
          let _ = pad_with_zeros buf pad in
          size
        else size
      | CopyTtlOut ->
        set_ofp_action_header_typ buf 11; (* OFPAT_COPY_TTL_OUT *)
        set_ofp_action_header_len buf size;
        set_ofp_action_header_pad buf 0;
        set_ofp_action_header_pad1 buf 0;
        set_ofp_action_header_pad2 buf 0;
        set_ofp_action_header_pad3 buf 0;
        size
      | CopyTtlIn ->
        set_ofp_action_header_typ buf 12; (* OFPAT_COPY_TTL_IN *)
        set_ofp_action_header_len buf size;
        set_ofp_action_header_pad buf 0;
        set_ofp_action_header_pad1 buf 0;
        set_ofp_action_header_pad2 buf 0;
        set_ofp_action_header_pad3 buf 0;
        size
      | SetNwTtl newTtl ->
        set_ofp_action_nw_ttl_typ buf 23; (* OFPAT_SET_NW_TTL *)
        set_ofp_action_nw_ttl_len buf size;
        set_ofp_action_nw_ttl_nw_ttl buf newTtl;
        set_ofp_action_nw_ttl_pad buf 0;
        set_ofp_action_nw_ttl_pad1 buf 0;
        set_ofp_action_nw_ttl_pad2 buf 0;
        size
      | DecNwTtl ->
        set_ofp_action_header_typ buf 24; (* OFPAT_DEC_NW_TTL *)
        set_ofp_action_header_len buf size;
        set_ofp_action_header_pad buf 0;
        set_ofp_action_header_pad1 buf 0;
        set_ofp_action_header_pad2 buf 0;
        set_ofp_action_header_pad3 buf 0;
        size
      | PushPbb ->
        set_ofp_action_push_typ buf 26; (* OFPAT_PUSH_PBB *)
        set_ofp_action_push_len buf size;
        set_ofp_action_push_ethertype buf 0x88a8; (* Not sure, maybe need to redefine*)
        size
      | PopPbb ->
        set_ofp_action_header_typ buf 27; (* OFPAT_POP_PBB *)
        set_ofp_action_header_len buf size;
        set_ofp_action_header_pad buf 0;
        set_ofp_action_header_pad1 buf 0;
        set_ofp_action_header_pad2 buf 0;
        set_ofp_action_header_pad3 buf 0;
        size
      | SetMplsTtl newTtl ->
        set_ofp_action_mpls_ttl_typ buf 15; (* OFPAT_SET_MPLS_TTL *)
        set_ofp_action_mpls_ttl_len buf size;
        set_ofp_action_mpls_ttl_mpls_ttl buf newTtl;
        size
      | DecMplsTtl ->
        set_ofp_action_header_typ buf 16; (* OFPAT_DEC_MPLS_TTL *)
        set_ofp_action_header_len buf size;
        set_ofp_action_header_pad buf 0;
        set_ofp_action_header_pad1 buf 0;
        set_ofp_action_header_pad2 buf 0;
        set_ofp_action_header_pad3 buf 0;
        size
      | SetQueue queueId ->
        set_ofp_action_set_queue_typ buf 21; (* OFPAT_SET_QUEUE *)
        set_ofp_action_set_queue_len buf size;
        set_ofp_action_set_queue_queue_id buf queueId;
        size
      | Experimenter exp ->
        set_ofp_action_experimenter_typ buf 0xffff; (* OFPAT_EXPERIMENTER *)
        set_ofp_action_experimenter_len buf size;
        set_ofp_action_experimenter_experimenter buf exp;
        size

  let parse (bits : Cstruct.t) : action =
    match to_type (get_ofp_action_header_typ bits) with
     | Output -> Output (PseudoPort.make (get_ofp_action_output_port bits) 
     (get_ofp_action_output_max_len bits))
     | Group -> Group (get_ofp_action_group_group_id bits)
     | PushVLAN -> PushVlan
     | PopVLAN -> PopVlan
     | PushMPLS -> PushMpls
     | PopMPLS -> PopMpls
     | SetField -> let field,_ = Oxm.parse (
     Cstruct.shift bits 4) in (*TEST BECAUSE OF WRONG OFFSET??*)
     SetField (field)
     | CopyTTLOut -> CopyTtlOut
     | CopyTTLIn -> CopyTtlIn
     | SetMPLSTTL -> SetMplsTtl (get_ofp_action_mpls_ttl_mpls_ttl bits)
     | DecMPLSTTL -> DecMplsTtl
     | SetQueue -> SetQueue (get_ofp_action_set_queue_queue_id bits)
     | SetNWTTL -> SetNwTtl (get_ofp_action_nw_ttl_nw_ttl bits)
     | DecNWTTL -> DecNwTtl
     | PushPBB -> PushPbb
     | PopPBB  -> PopPbb
     | Experimenter -> Experimenter (get_ofp_action_experimenter_experimenter bits)

  let rec parse_fields (bits : Cstruct.t) : sequence * Cstruct.t =
    if Cstruct.len bits < sizeof_ofp_action_header then ([], bits)
    else let field = parse bits in
    let bits2 = Cstruct.shift bits (sizeof field) in
    let fields, bits3 = parse_fields bits2 in
    (List.append [field] fields, bits3)

  let parse_sequence (bits : Cstruct.t) : sequence =
    let fields, _ = parse_fields bits in
    fields

  let to_string seq =
      match seq with
        | Output o -> Format.sprintf "PseudoPort: %s" (PseudoPort.to_string o)
        | Group g -> Format.sprintf "Group ID: %lu" g
        | PopVlan -> "Pop Vlan"
        | PushVlan -> "Push Vlan"
        | PopMpls -> "Pop Mpls"
        | PushMpls -> "Push Mpls"
        | SetField oxm -> Format.sprintf "oxm: %s" (Oxm.to_string oxm)
        | CopyTtlOut -> "Copy TTL out"
        | CopyTtlIn -> "Copy TTL In"
        | SetNwTtl t -> Format.sprintf "Set NW TTL %u" t
        | DecNwTtl -> "Dec NW TTL"
        | PushPbb -> "Push PBB"
        | PopPbb -> "POP PBB"
        | SetMplsTtl t -> Format.sprintf "Set MPLS TTL: %u" t
        | DecMplsTtl -> "Dec MPLS TTL"
        | SetQueue q -> Format.sprintf "Set Queue: %lu" q
        | Experimenter e -> Format.sprintf "Experimenter: %lu" e
end

module Bucket = struct

  type t = bucket

  let sizeof (bucket : bucket) : int =
    let n = sizeof_ofp_bucket + sum (map Action.sizeof bucket.bu_actions) in
    pad_to_64bits n

  let to_string (bucket : bucket) : string = 
    Format.sprintf "{ length = %u; weight = %u; watch_port = %s; watch_group = %s; actions = %s }"
    (sizeof bucket)
    bucket.bu_weight
    (match bucket.bu_watch_port with
      | Some n -> Int32.to_string n
      | None -> "None")
    (match bucket.bu_watch_group with
      | Some n -> Int32.to_string n
      | None -> "None")
    ("[ " ^ (String.concat "; " (map Action.to_string bucket.bu_actions)) ^ " ]")

  let length_func (buf : Cstruct.t) : int option =
    if Cstruct.len buf < sizeof_ofp_bucket then None
    else Some (pad_to_64bits (get_ofp_bucket_len buf))
 
  let marshal (buf : Cstruct.t) (bucket : bucket) : int =
    let size = sizeof bucket in
    set_ofp_bucket_len buf size;
    set_ofp_bucket_weight buf bucket.bu_weight;
    set_ofp_bucket_watch_port buf
      (match bucket.bu_watch_port with
        | None -> ofpg_any
        | Some port -> port);
    set_ofp_bucket_watch_group buf
      (match bucket.bu_watch_group with
        | None -> ofpg_any
        | Some group_id -> group_id);
    set_ofp_bucket_pad0 buf 0;
    set_ofp_bucket_pad1 buf 0;
    set_ofp_bucket_pad2 buf 0;
    set_ofp_bucket_pad3 buf 0;
    let action_marshal buf act =
      match act with
        | Output Table ->
          failwith "OFPP_TABLE not allowed in installed flow"
        | _ -> Action.marshal buf act in
    let buf = Cstruct.shift buf sizeof_ofp_bucket in
    (sizeof_ofp_bucket + (marshal_fields buf bucket.bu_actions action_marshal))

  let parse (bits : Cstruct.t) : bucket =
    let len = get_ofp_bucket_len bits in
    let bu_weight = get_ofp_bucket_weight bits in
    let bu_watch_port = match get_ofp_bucket_watch_port bits with
                          | 0xffffffffl -> None (* ofpp_any *)
                          | n -> Some n in
    let bu_watch_group = match get_ofp_bucket_watch_group bits with
                          | 0xffffffffl -> None (* ofpg_any *)
                          | n -> Some n in
    let bu_actions = Action.parse_sequence (Cstruct.sub bits sizeof_ofp_bucket (len - sizeof_ofp_bucket)) in
    {bu_weight; bu_watch_port; bu_watch_group; bu_actions}
end

module FlowModCommand = struct
    
  type t = flowModCommand

  let n = ref 0L
  
  let sizeof _ = 1

  let marshal (t : t) : int = match t with
    | AddFlow -> n := Int64.succ !n; ofp_flow_mod_command_to_int OFPFC_ADD
    | ModFlow -> ofp_flow_mod_command_to_int OFPFC_MODIFY
    | ModStrictFlow -> ofp_flow_mod_command_to_int OFPFC_MODIFY_STRICT
    | DeleteFlow -> ofp_flow_mod_command_to_int OFPFC_DELETE
    | DeleteStrictFlow -> ofp_flow_mod_command_to_int OFPFC_DELETE_STRICT

  let parse bits : flowModCommand = 
    match (int_to_ofp_flow_mod_command bits) with
      | Some OFPFC_ADD -> AddFlow
      | Some OFPFC_MODIFY -> ModFlow
      | Some OFPFC_MODIFY_STRICT -> ModStrictFlow
      | Some OFPFC_DELETE -> DeleteFlow
      | Some OFPFC_DELETE_STRICT -> DeleteStrictFlow
      | None -> raise (Unparsable (sprintf "malformed command"))

  let to_string t = 
   match t with
    | AddFlow -> "Add"
    | ModFlow -> "Modify"
    | ModStrictFlow -> "ModifyStrict"
    | DeleteFlow -> "Delete"
    | DeleteStrictFlow -> "DeleteStrict"
end

module GroupType = struct
    
  type t = groupType

  let n = ref 0L

  let to_string (t : t) : string = match t with
    | All -> "All"
    | Select -> "Select"
    | Indirect -> "Indirect"
    | FF -> "FF"

  let marshal (t : t) : int = match t with
    | All -> ofp_group_type_to_int OFPGT_ALL
    | Select -> ofp_group_type_to_int OFPGT_SELECT
    | Indirect -> ofp_group_type_to_int OFPGT_INDIRECT
    | FF -> ofp_group_type_to_int OFPGT_FF

  let parse (bits : int) : t =
    match int_to_ofp_group_type bits with
      | Some OFPGT_ALL -> All
      | Some OFPGT_SELECT  -> Select
      | Some OFPGT_INDIRECT -> Indirect
      | Some OFPGT_FF  -> FF
      | None -> raise (Unparsable (sprintf "malformed ofp_group_type"))

end

module GroupMod = struct

  cenum ofp_group_mod_command {
    OFPGC_ADD = 0;
    OFPGC_MODIFY = 1;
    OFPGC_DELETE = 2
  } as uint16_t

  type t = groupMod

  let sizeof (gm: groupMod) : int =
    match gm with
      | AddGroup (typ, gid, buckets) -> 
        sizeof_ofp_group_mod + sum (map Bucket.sizeof buckets)
      | DeleteGroup (typ, gid) -> 
        sizeof_ofp_group_mod
      | ModifyGroup (typ, _, buckets) -> 
        sizeof_ofp_group_mod + sum (map Bucket.sizeof buckets)

  let marshal (buf : Cstruct.t) (gm : groupMod) : int =
    match gm with
      | AddGroup (typ, gid, buckets) -> 
        set_ofp_group_mod_command buf 0; (* OFPGC_ADD *)
        set_ofp_group_mod_typ buf (GroupType.marshal typ);
        set_ofp_group_mod_pad buf 0;
        set_ofp_group_mod_group_id buf gid;
        sizeof_ofp_group_mod + (marshal_fields (Cstruct.shift buf sizeof_ofp_group_mod) buckets Bucket.marshal)
      | DeleteGroup (typ, gid) ->
        set_ofp_group_mod_command buf 2; (* OFPGC_DEL *)
        set_ofp_group_mod_typ buf (GroupType.marshal typ);
        set_ofp_group_mod_pad buf 0;
        set_ofp_group_mod_group_id buf gid;
        sizeof_ofp_group_mod
      | ModifyGroup (typ, gid, buckets) -> 
        set_ofp_group_mod_command buf 1; (* OFPGC_MODIFY *)
        set_ofp_group_mod_typ buf (GroupType.marshal typ);
        set_ofp_group_mod_pad buf 0;
        set_ofp_group_mod_group_id buf gid;
        sizeof_ofp_group_mod + (marshal_fields (Cstruct.shift buf sizeof_ofp_group_mod) buckets Bucket.marshal)

  let parse (bits : Cstruct.t) : groupMod =
    let typ = GroupType.parse (get_ofp_group_mod_typ bits) in
    let gid = get_ofp_group_mod_group_id bits in
    let command = get_ofp_group_mod_command bits in
    match int_to_ofp_group_mod_command command with
      | Some OFPGC_ADD -> 
        let bucket = parse_fields (Cstruct.shift bits sizeof_ofp_group_mod) Bucket.parse (Bucket.length_func) in
        AddGroup (typ,gid,bucket)
      | Some OFPGC_MODIFY -> DeleteGroup (typ,gid)
      | Some OFPGC_DELETE -> 
        let bucket = parse_fields (Cstruct.shift bits sizeof_ofp_group_mod) Bucket.parse (Bucket.length_func) in
        ModifyGroup (typ,gid,bucket)
      | None -> raise (Unparsable (sprintf "malformed group command"))
end

module PortMod = struct

  cstruct ofp_port_mod {
    uint32_t port_no;
    uint8_t pad[4];
    uint8_t hw_addr[6];
    uint8_t pad2[2];
    uint32_t config;
    uint32_t mask;
    uint32_t advertise;
    uint8_t pad3[4]
  } as big_endian

  type t = portMod

  let sizeof pm : int =
    sizeof_ofp_port_mod

  let to_string (pm : t) : string =
    Format.sprintf "{ port_no = %lu; hw_addr = %s; config = %s; mask = %s; advertise = %s }"
    pm.mpPortNo
    (string_of_mac pm.mpHw_addr)
    (PortConfig.to_string pm.mpConfig)
    (PortConfig.to_string pm.mpMask)
    (PortState.to_string pm.mpAdvertise)
    
  let marshal (buf : Cstruct.t) (pm : t) : int =
    set_ofp_port_mod_port_no buf pm.mpPortNo;
    set_ofp_port_mod_hw_addr (bytes_of_mac pm.mpHw_addr) 0 buf;
    set_ofp_port_mod_config buf (PortConfig.marshal pm.mpConfig);
    set_ofp_port_mod_mask buf (PortConfig.marshal pm.mpMask);
    set_ofp_port_mod_advertise buf (PortState.marshal pm.mpAdvertise);
    sizeof_ofp_port_mod

  let parse (bits : Cstruct.t) : t =
    let mpPortNo = get_ofp_port_mod_port_no bits in
    let mpHw_addr = mac_of_bytes (copy_ofp_port_mod_hw_addr bits) in
    let mpConfig = PortConfig.parse (get_ofp_port_mod_config bits) in
    let mpMask = PortConfig.parse (get_ofp_port_mod_mask bits) in
    let mpAdvertise = PortState.parse (get_ofp_port_mod_advertise bits) in
    { mpPortNo; mpHw_addr; mpConfig; mpMask; mpAdvertise}
  
end

module MeterBand = struct

  cenum ofp_meter_band_type {
    OFPMBT_DROP = 1;
    OFPMBT_DSCP_REMARK = 2;
    OFPMBT_EXPERIMENTER = 0xffff
  } as uint16_t

  type t = meterBand

  let sizeof (mb : meterBand) : int =
    match mb with
      | Drop _ -> sizeof_ofp_meter_band_drop
      | DscpRemark _ -> sizeof_ofp_meter_band_dscp_remark
      | ExpMeter _ ->  sizeof_ofp_meter_band_experimenter

  let length_fun (buf : Cstruct.t) : int option =
    if Cstruct.len buf < sizeof_ofp_meter_band_header then None
    else Some (get_ofp_meter_band_header_len buf)

  let to_string (mb : meterBand) : string =
    match mb with
      | Drop (r,b) ->
        Format.sprintf "Drop { rate = %lu; burst_size = %lu }" r b
      | DscpRemark (r,b,p) ->
        Format.sprintf "Dscp Remark { rate = %lu; burst_size = %lu; prec level = %u }" r b p
      | ExpMeter (r,b,e) ->
        Format.sprintf "Experimetner { rate = %lu; burst_size = %lu; experimenter_id = %lu }" r b e

  let marshal (buf : Cstruct.t) (mb : meterBand) : int =
    match mb with
      | Drop (r,b) ->
        set_ofp_meter_band_drop_typ buf 1; (* OFPMBT_DROP *)
        set_ofp_meter_band_drop_len buf sizeof_ofp_meter_band_drop;
        set_ofp_meter_band_drop_rate buf r;
        set_ofp_meter_band_drop_burst_size buf b;
        sizeof_ofp_meter_band_drop
      | DscpRemark (r,b,p) ->
        set_ofp_meter_band_dscp_remark_typ buf 2; (* OFPMBT_DSCP_REMARK *)
        set_ofp_meter_band_dscp_remark_len buf sizeof_ofp_meter_band_dscp_remark;
        set_ofp_meter_band_dscp_remark_rate buf r;
        set_ofp_meter_band_dscp_remark_burst_size buf b;
        set_ofp_meter_band_dscp_remark_prec_level buf p;
        sizeof_ofp_meter_band_dscp_remark
      | ExpMeter (r,b,e) ->
        set_ofp_meter_band_experimenter_typ buf 0xffff; (* OFPMBT_EXPERIMENTER *)
        set_ofp_meter_band_experimenter_len buf sizeof_ofp_meter_band_experimenter;
        set_ofp_meter_band_experimenter_rate buf r;
        set_ofp_meter_band_experimenter_burst_size buf b;
        set_ofp_meter_band_experimenter_experimenter buf e;
        sizeof_ofp_meter_band_experimenter 

  let parse (bits : Cstruct.t) : meterBand =
    let rate = get_ofp_meter_band_header_rate bits in
    let burst = get_ofp_meter_band_header_burst_size bits in
    let typ = get_ofp_meter_band_header_typ bits in
    match int_to_ofp_meter_band_type typ with 
      | Some OFPMBT_DROP -> 
        Drop (rate,burst)
      | Some OFPMBT_DSCP_REMARK -> 
        let p = get_ofp_meter_band_dscp_remark_prec_level bits in
        DscpRemark (rate,burst,p)
      | Some OFPMBT_EXPERIMENTER -> 
        let e = get_ofp_meter_band_experimenter_experimenter bits in
        ExpMeter (rate,burst,e)
      | None -> raise (Unparsable (sprintf "malformed typ"))

end

module MeterFlags = struct

  let marshal (mfm : meterFlags) : int =
    (if mfm.kbps then 1 lsl 0 else 0) lor 
     (if mfm.pktps then 1 lsl 1 else 0) lor
      (if mfm.burst then 1 lsl 2 else 0) lor
       (if mfm.stats then 1 lsl 3 else 0)

  let parse bits : meterFlags = 
    { kbps = test_bit16 0 bits
    ; pktps = test_bit16 1 bits 
    ; burst = test_bit16 2 bits 
    ; stats = test_bit16 3 bits }

  let to_string (mfm : meterFlags) : string =
    Format.sprintf "{ kpbs = %B; pktps = %B; burst = %B; stats = %B }"
    mfm.kbps
    mfm.pktps
    mfm.burst
    mfm.stats

end

module MeterMod = struct

  cstruct ofp_meter_mod {
    uint16_t commands;
    uint16_t flags;
    uint32_t meter_id
  } as big_endian

  module Command = struct

    cenum ofp_meter_mod_command {
      OFPMC_ADD;
      OFPMC_MODIFY;
      OFPMC_DELETE
    } as uint16_t

    let to_string (t :  meterCommand) = 
      match t with
        | AddMeter -> "AddMeter"
        | ModifyMeter -> "ModifyMeter"
        | DeleteMeter -> "DeleteMmeter"

    let marshal (t : meterCommand) : int =
      match t with
        | AddMeter -> ofp_meter_mod_command_to_int OFPMC_ADD
        | ModifyMeter -> ofp_meter_mod_command_to_int OFPMC_MODIFY
        | DeleteMeter -> ofp_meter_mod_command_to_int OFPMC_DELETE

    let parse t : meterCommand =
      match int_to_ofp_meter_mod_command t with
        | Some OFPMC_ADD -> AddMeter
        | Some OFPMC_MODIFY -> ModifyMeter
        | Some OFPMC_DELETE -> DeleteMeter
        | None -> raise (Unparsable (sprintf "malformed command"))
  end

  type t = meterMod

  let sizeof (mm : t) : int =
    sizeof_ofp_meter_mod + (sum (map MeterBand.sizeof mm.bands))

  let to_string (mm : t) : string =
    Format.sprintf "{ command = %s; flags = %s = meter_id = %lu; bands = %s }"
    (Command.to_string mm.command)
    (MeterFlags.to_string mm.flags)
    mm.meter_id
    ("[ " ^ (String.concat "; " (map MeterBand.to_string mm.bands)) ^ " ]")

  let marshal (buf : Cstruct.t) (mm : t) : int =
    set_ofp_meter_mod_commands buf (Command.marshal mm.command);
    set_ofp_meter_mod_flags buf (MeterFlags.marshal mm.flags);
    set_ofp_meter_mod_meter_id buf mm.meter_id;
    sizeof_ofp_meter_mod + (marshal_fields (Cstruct.shift buf sizeof_ofp_meter_mod) mm.bands MeterBand.marshal)

  let parse (bits : Cstruct.t) : t = 
    let command = Command.parse (get_ofp_meter_mod_commands bits) in
    let flags = MeterFlags.parse (get_ofp_meter_mod_flags bits) in
    let meter_id = get_ofp_meter_mod_meter_id bits in
    let bandsBits = Cstruct.shift bits sizeof_ofp_meter_mod in
    let bands = parse_fields bandsBits MeterBand.parse MeterBand.length_fun in
    { command; flags; meter_id; bands }

end

module Instruction = struct

  let to_string ins =
    match ins with
      | GotoTable t -> Format.sprintf "Go to Table = %u" t
      | ApplyActions actions -> Format.sprintf "Apply Actions = [ %s ]"
                                (String.concat "; " (map Action.to_string actions))
      | WriteActions actions -> Format.sprintf "Write Actions = [ %s ]" 
                                (String.concat "; " (map Action.to_string actions))
      | WriteMetadata meta -> 
        (match meta.m_mask with
          | None -> Format.sprintf "WriteMeta = %LX" meta.m_value
          | Some m -> Format.sprintf "WriteMeta = %LX/%LX" meta.m_value m)
      | Clear -> "Clear"
      | Meter m -> Format.sprintf "Meter = %lu" m
      | Experimenter e -> Format.sprintf "Experimenter = %lu" e

  let sizeof (ins : instruction) : int =
    match ins with
      | GotoTable _ ->
        sizeof_ofp_instruction_goto_table
      | ApplyActions actions ->
        sizeof_ofp_instruction_actions + sum (map Action.sizeof actions)
      | WriteActions actions ->
        sizeof_ofp_instruction_actions + sum (map Action.sizeof actions)
      | WriteMetadata _ -> sizeof_ofp_instruction_write_metadata
      | Clear -> sizeof_ofp_instruction_actions
      | Meter _ -> sizeof_ofp_instruction_meter
      | Experimenter _ -> sizeof_ofp_instruction_experimenter

  let marshal (buf : Cstruct.t) (ins : instruction) : int =
    let size = sizeof ins in
      match ins with
        | GotoTable table_id ->
          set_ofp_instruction_goto_table_typ buf 1; (* OFPIT_GOTO_TABLE *)
          set_ofp_instruction_goto_table_len buf size;
          set_ofp_instruction_goto_table_table_id buf table_id;
          set_ofp_instruction_goto_table_pad0 buf 0;
          set_ofp_instruction_goto_table_pad1 buf 0;
          set_ofp_instruction_goto_table_pad2 buf 0;
          size
        | WriteActions actions ->
          set_ofp_instruction_actions_typ buf 3; (* OFPIT_WRITE_ACTIONS *)
          set_ofp_instruction_actions_len buf size;
          set_ofp_instruction_actions_pad0 buf 0;
          set_ofp_instruction_actions_pad1 buf 0;
          set_ofp_instruction_actions_pad2 buf 0;
          set_ofp_instruction_actions_pad3 buf 0;
          sizeof_ofp_instruction_actions + (
          marshal_fields 
          (Cstruct.shift buf sizeof_ofp_instruction_actions)
          actions
          Action.marshal)
        | ApplyActions actions ->
          set_ofp_instruction_actions_typ buf 4; (* OFPIT_APPLY_ACTIONS *)
          set_ofp_instruction_actions_len buf size;
          set_ofp_instruction_actions_pad0 buf 0;
          set_ofp_instruction_actions_pad1 buf 0;
          set_ofp_instruction_actions_pad2 buf 0;
          set_ofp_instruction_actions_pad3 buf 0;
          sizeof_ofp_instruction_actions + (marshal_fields (Cstruct.shift buf sizeof_ofp_instruction_actions) actions Action.marshal)
        | WriteMetadata metadata ->
          set_ofp_instruction_write_metadata_typ buf 2; (* OFPIT_WRITE_METADATA *)
          set_ofp_instruction_write_metadata_len buf size;
          set_ofp_instruction_write_metadata_pad0 buf 0;
          set_ofp_instruction_write_metadata_pad1 buf 0;
          set_ofp_instruction_write_metadata_pad2 buf 0;
          set_ofp_instruction_write_metadata_pad3 buf 0;
          set_ofp_instruction_write_metadata_metadata buf metadata.m_value;
          set_ofp_instruction_write_metadata_metadata_mask buf (
            match metadata.m_mask with
              | None -> 0L
              | Some mask -> mask);
          size
        | Clear -> 
          set_ofp_instruction_actions_typ buf 5; (* OFPIT_CLEAR_ACTIONS *)
          set_ofp_instruction_actions_len buf size;
          set_ofp_instruction_actions_pad0 buf 0;
          set_ofp_instruction_actions_pad1 buf 0;
          set_ofp_instruction_actions_pad2 buf 0;
          set_ofp_instruction_actions_pad3 buf 0;
          size
        | Meter meterId->
          set_ofp_instruction_meter_typ buf 6; (* OFPIT_METER *)
          set_ofp_instruction_meter_len buf size;
          set_ofp_instruction_meter_meter_id buf meterId;
          size
        | Experimenter experimenterId->
          set_ofp_instruction_experimenter_typ buf 0xffff; (* OFPIT_EXPERIMENTER *)
          set_ofp_instruction_experimenter_len buf size;
          set_ofp_instruction_experimenter_experimenter buf experimenterId;
          size


  let parse (bits : Cstruct.t) : instruction =
    let typ = get_ofp_instruction_typ bits in
    let len = get_ofp_instruction_len bits in
      match (int_to_ofp_instruction_type typ) with
        | Some OFPIT_GOTO_TABLE -> GotoTable (
        get_ofp_instruction_goto_table_table_id bits)
        | Some OFPIT_WRITE_METADATA -> 
            let value = get_ofp_instruction_write_metadata_metadata bits in 
            let mask = get_ofp_instruction_write_metadata_metadata_mask bits in
            if mask <> 0L then
              WriteMetadata ({m_value = value; m_mask = Some mask})
            else
              WriteMetadata ({m_value = value; m_mask = None})
        | Some OFPIT_WRITE_ACTIONS -> WriteActions (
        Action.parse_sequence (Cstruct.sub bits sizeof_ofp_instruction_actions (len-sizeof_ofp_instruction_actions)))
        | Some OFPIT_APPLY_ACTIONS -> ApplyActions (
        Action.parse_sequence (Cstruct.sub bits sizeof_ofp_instruction_actions (len-sizeof_ofp_instruction_actions))) 
        | Some OFPIT_CLEAR_ACTIONS -> Clear
        | Some OFPIT_METER -> Meter (get_ofp_instruction_meter_meter_id bits)
        | Some OFPIT_EXPERIMENTER -> Experimenter (
        get_ofp_instruction_experimenter_experimenter bits)
        | _ -> raise (Unparsable (sprintf "Unkown instruction message"))
        
end

module Instructions = struct

  let sizeof (inss : instruction list) : int =
    sum (map Instruction.sizeof inss)

  let marshal (buf : Cstruct.t) (inss : instruction list) : int =
    if sizeof inss <> 0 then
      marshal_fields buf inss Instruction.marshal
    else 0

  let rec parse_field (bits : Cstruct.t) : instruction list*Cstruct.t =
    if Cstruct.len bits < sizeof_ofp_instruction then [],bits
    else let field = Instruction.parse bits in
    let bits2 = Cstruct.shift bits (Instruction.sizeof field) in
    let fields, bits3 = parse_field bits2 in
    (List.append [field] fields, bits3)

  let to_string ins =
    "[ " ^ (String.concat "; " (map Instruction.to_string ins)) ^ " ]"
    

  let parse (bits : Cstruct.t) : instruction list =
    let field,_ = parse_field bits in
    field

end

module FlowMod = struct

  let sizeof (fm : flowMod) =
    sizeof_ofp_flow_mod + (OfpMatch.sizeof fm.mfOfp_match) + (Instructions.sizeof fm.mfInstructions)

  module Flags = struct
    
    let marshal (f : flowModFlags) =
      (if f.fmf_send_flow_rem then 1 lsl 0 else 0) lor
        (if f.fmf_check_overlap then 1 lsl 1 else 0) lor
          (if f.fmf_reset_counts then 1 lsl 2 else 0) lor
            (if f.fmf_no_pkt_counts then 1 lsl 3 else 0) lor
              (if f.fmf_no_byt_counts then 1 lsl 4 else 0)

    let parse bits : flowModFlags =
      { fmf_send_flow_rem = test_bit16  0 bits
      ; fmf_check_overlap = test_bit16  1 bits
      ; fmf_reset_counts = test_bit16  2 bits
      ; fmf_no_pkt_counts = test_bit16  3 bits
      ; fmf_no_byt_counts = test_bit16  4 bits
      }

    let to_string f =
      Format.sprintf "{ send_flow_rem = %B; check_overlap = %B; reset_counts = %B; \
                     no_pkt_counts = %B; no_byt_counts = %B }"
                     f.fmf_send_flow_rem
                     f.fmf_check_overlap
                     f.fmf_reset_counts
                     f.fmf_no_pkt_counts
                     f.fmf_no_byt_counts

  end 

  let marshal (buf : Cstruct.t) (fm : flowMod) : int =
    set_ofp_flow_mod_cookie buf fm.mfCookie.m_value;
    set_ofp_flow_mod_cookie_mask buf (
      match fm.mfCookie.m_mask with
        | None -> 0L
        | Some mask -> mask);
    set_ofp_flow_mod_table_id buf fm.mfTable_id;
    set_ofp_flow_mod_command buf (FlowModCommand.marshal fm.mfCommand);
    set_ofp_flow_mod_idle_timeout buf
      (match fm.mfIdle_timeout with
        | Permanent -> 0
        | ExpiresAfter value -> value);
    set_ofp_flow_mod_hard_timeout buf
      (match fm.mfHard_timeout with
        | Permanent -> 0
        | ExpiresAfter value -> value);
    set_ofp_flow_mod_priority buf fm.mfPriority;
    set_ofp_flow_mod_buffer_id buf
      (match fm.mfBuffer_id with
        | None -> ofp_no_buffer
        | Some bid -> bid);
    set_ofp_flow_mod_out_port buf
      (match fm.mfOut_port with
        | None -> 0l
        | Some port -> PseudoPort.marshal port);
    set_ofp_flow_mod_out_group buf
      (match fm.mfOut_group with
        | None -> 0l
        | Some gid -> gid);
    set_ofp_flow_mod_flags buf (Flags.marshal fm.mfFlags);
    set_ofp_flow_mod_pad0 buf 0;
    set_ofp_flow_mod_pad1 buf 0;

    let size = sizeof_ofp_flow_mod +
        OfpMatch.marshal 
         (Cstruct.sub buf sizeof_ofp_flow_mod (OfpMatch.sizeof fm.mfOfp_match))
         fm.mfOfp_match in
      size + Instructions.marshal (Cstruct.shift buf size) fm.mfInstructions

  let parse (bits : Cstruct.t) : flowMod =
    let mfMask = get_ofp_flow_mod_cookie_mask bits in
    let mfCookie =
      if mfMask <> 0L then
        {m_value = get_ofp_flow_mod_cookie bits;
        m_mask = (Some (get_ofp_flow_mod_cookie_mask bits))}
    else {m_value = get_ofp_flow_mod_cookie bits;
        m_mask = None}
      in
    let mfTable_id = get_ofp_flow_mod_table_id bits in
    let mfCommand = FlowModCommand.parse (get_ofp_flow_mod_command bits) in
    let mfIdle_timeout = match (get_ofp_flow_mod_idle_timeout bits) with
                         | 0 -> Permanent 
                         | n -> ExpiresAfter n in
    let mfHard_timeout = match (get_ofp_flow_mod_hard_timeout bits) with
                         | 0 -> Permanent 
                         | n -> ExpiresAfter n in
    let mfPriority = get_ofp_flow_mod_priority bits in
    let mfBuffer_id = match (get_ofp_flow_mod_buffer_id bits) with
        | 0xffffffffl -> None
        | n -> Some n in
    let mfOut_port = match (get_ofp_flow_mod_out_port bits) with
        | 0l -> None
        | _ -> Some (PseudoPort.make (get_ofp_flow_mod_out_port bits) 0) in
    let mfOut_group = match (get_ofp_flow_mod_out_group bits) with
        | 0l -> None
        | n -> Some n in
    let mfFlags = Flags.parse (get_ofp_flow_mod_flags bits) in
    let mfOfp_match,instructionsBits = OfpMatch.parse (Cstruct.shift bits sizeof_ofp_flow_mod) in
    let mfInstructions = Instructions.parse instructionsBits in
    { mfCookie; mfTable_id;
      mfCommand; mfIdle_timeout;
      mfHard_timeout; mfPriority;
      mfBuffer_id;
      mfOut_port;
      mfOut_group; mfFlags;
      mfOfp_match; mfInstructions}
  
  let to_string (flow : flowMod) =
    Format.sprintf "{ cookie = %s; table = %u; command = %s; idle_timeout = %s; \
                      hard_timeout = %s; priority = %u; bufferId = %s; out_port = %s; \
                      out_group = %s; flags = %s; match = %s; instructions = %s }"
    (match flow.mfCookie.m_mask with
        | None -> Int64.to_string flow.mfCookie.m_value
        | Some m -> Format.sprintf "%LX/%LX" flow.mfCookie.m_value m)
    flow.mfTable_id
    (FlowModCommand.to_string flow.mfCommand)
    (match flow.mfIdle_timeout with
        | Permanent -> "Permanent"
        | ExpiresAfter t-> string_of_int t)
    (match flow.mfHard_timeout with
        | Permanent -> "Permanent"
        | ExpiresAfter t-> string_of_int t)
    flow.mfPriority
    (match flow.mfBuffer_id with
        | None -> "None"
        | Some t -> Int32.to_string t)
    (match flow.mfOut_port with
        | None -> "None"
        | Some t -> PseudoPort.to_string t)
    (match flow.mfOut_group with
        | None -> "None"
        | Some t -> Int32.to_string t)
    (Flags.to_string flow.mfFlags)
    (OfpMatch.to_string flow.mfOfp_match)
    (Instructions.to_string flow.mfInstructions)
end

module Capabilities = struct

  let to_int32 (capa : capabilities) : int32 = 
    Int32.logor (if capa.flow_stats then (Int32.shift_left 1l 0) else 0l)
     (Int32.logor (if capa.table_stats then (Int32.shift_left 1l 1) else 0l)
      (Int32.logor (if capa.port_stats then (Int32.shift_left 1l 2) else 0l)
       (Int32.logor (if capa.group_stats then (Int32.shift_left 1l 3) else 0l)
        (Int32.logor (if capa.ip_reasm then (Int32.shift_left 1l 5) else 0l)
         (Int32.logor (if capa.queue_stats then (Int32.shift_left 1l 6) else 0l)
           (if capa.port_blocked then (Int32.shift_left 1l 7) else 0l))))))

  let to_string (cap : capabilities) : string =
      Format.sprintf "{ port_blocked = %B; queue_stats = %B; ip_reasm = %B; group_stats = %B; \
                        port_stats = %B; table_stats = %B; flow_stats = %B }"
      cap.port_blocked
      cap.queue_stats
      cap.ip_reasm
      cap.group_stats
      cap.port_stats
      cap.table_stats
      cap.flow_stats

  let parse (bits : int32) : capabilities =
    { port_blocked = Bits.test_bit 7 bits;
      queue_stats = Bits.test_bit 6 bits;
      ip_reasm = Bits.test_bit 5 bits;
      group_stats = Bits.test_bit 3 bits;
      port_stats = Bits.test_bit 2 bits;
      table_stats = Bits.test_bit 1 bits;
      flow_stats = Bits.test_bit 0 bits;
    }

end

module SwitchFeatures = struct

  type t = { datapath_id : int64; num_buffers : int32;
             num_tables : int8; aux_id : int8;
             supported_capabilities : capabilities }

  let sizeof (sw : t) : int =
      sizeof_ofp_switch_features

  let to_string (sw : t) : string =
      Format.sprintf "{ datapath_id = %Lu; num_buffers = %lu; num_Tables = %u; aux_id = %u; capabilities = %s }"
      sw.datapath_id
      sw.num_buffers
      sw.num_tables
      sw.aux_id
      (Capabilities.to_string sw.supported_capabilities)

  let marshal (buf : Cstruct.t) (features : t) : int =
    set_ofp_switch_features_datapath_id buf features.datapath_id;
    set_ofp_switch_features_n_buffers buf features.num_buffers;
    set_ofp_switch_features_n_tables buf features.num_tables;
    set_ofp_switch_features_auxiliary_id buf features.aux_id;
    set_ofp_switch_features_pad0 buf 0;
    set_ofp_switch_features_pad1 buf 0;
    set_ofp_switch_features_pad2 buf 0;
    set_ofp_switch_features_capabilities buf (Capabilities.to_int32 features.supported_capabilities); 
    sizeof_ofp_switch_features

  let parse (bits : Cstruct.t) : t =
    let datapath_id = get_ofp_switch_features_datapath_id bits in 
    let num_buffers = get_ofp_switch_features_n_buffers bits in
    let num_tables = get_ofp_switch_features_n_tables bits in
    let aux_id = get_ofp_switch_features_auxiliary_id bits in
    let supported_capabilities = Capabilities.parse
      (get_ofp_switch_features_capabilities bits) in
    { datapath_id; 
      num_buffers; 
      num_tables;
      aux_id; 
      supported_capabilities }

end

module PortDesc = struct

  let sizeof (_ : portDesc) =
  sizeof_ofp_port

  let marshal (buf : Cstruct.t) (desc : portDesc) : int =
    let size = sizeof_ofp_port in
    set_ofp_port_port_no buf desc.port_no;
    set_ofp_port_pad buf 0l;
    set_ofp_port_hw_addr (bytes_of_mac desc.hw_addr) 0 buf;
    set_ofp_port_pad2 buf 0;
    set_ofp_port_pad3 buf 0;
    set_ofp_port_name desc.name 0 buf;
    set_ofp_port_config buf (PortConfig.marshal desc.config);
    set_ofp_port_state buf (PortState.marshal desc.state);
    set_ofp_port_curr buf (PortFeatures.marshal desc.curr);
    set_ofp_port_advertised buf (PortFeatures.marshal desc.advertised);
    set_ofp_port_supported buf (PortFeatures.marshal desc.supported);
    set_ofp_port_peer buf (PortFeatures.marshal desc.peer);
    set_ofp_port_curr_speed buf desc.curr_speed;
    set_ofp_port_max_speed buf desc.max_speed;
    size
	    
  let parse (bits : Cstruct.t) : portDesc =
    let port_no = get_ofp_port_port_no bits in
    let hw_addr = mac_of_bytes (copy_ofp_port_hw_addr bits) in
    let name = copy_ofp_port_name bits in
    let state = PortState.parse (get_ofp_port_state bits) in
    let config = PortConfig.parse (get_ofp_port_config bits) in
    let curr = PortFeatures.parse (get_ofp_port_curr bits) in
    let advertised = PortFeatures.parse (get_ofp_port_advertised bits) in
    let supported = PortFeatures.parse (get_ofp_port_supported bits) in
    let peer = PortFeatures.parse (get_ofp_port_peer bits) in
    let curr_speed = get_ofp_port_curr_speed bits in
    let max_speed = get_ofp_port_max_speed bits in
    { port_no;
      hw_addr;
      name;
      config; 
      state;
      curr;
      advertised;
      supported;
      peer;
      curr_speed;
      max_speed }

  let to_string (port : portDesc) =
    Format.sprintf " { port_no = %lu; hw_addr = %s; name = %s; config = %s; \
                       state = %s; curr = %s; advertised = %s; \
                       supported = %s; peer = %s; curr_speed = %lu; max_speed = %lu }"
        port.port_no
        (string_of_mac port.hw_addr)
        port.name
        (PortConfig.to_string port.config)
        (PortState.to_string port.state)
        (PortFeatures.to_string port.curr)
        (PortFeatures.to_string port.advertised)
        (PortFeatures.to_string port.supported)
        (PortFeatures.to_string port.peer)
        port.curr_speed
        port.max_speed

  let length_func = (fun buf -> Some sizeof_ofp_port)
end

module PortStatus = struct

  let sizeof (_ : portStatus) : int = 
    sizeof_ofp_port_status + sizeof_ofp_port

  module Reason = struct 

    let marshal (pr : portReason) : int =
       match pr with
        | PortAdd -> ofp_port_reason_to_int OFPPR_ADD
        | PortDelete -> ofp_port_reason_to_int OFPPR_DELETE
        | PortModify -> ofp_port_reason_to_int OFPPR_MODIFY

    let to_string (pr : portReason) = 
      match pr with
        | PortAdd -> "PortAdd"
        | PortDelete -> "PortDelete"
        | PortModify -> "PortModify"

    let parse t : portReason = 
      match int_to_ofp_port_reason t with
        | Some OFPPR_ADD -> PortAdd
        | Some OFPPR_DELETE -> PortDelete
        | Some OFPPR_MODIFY -> PortModify
        | None -> raise (Unparsable (sprintf "unexpected port reason"))
  end

  let marshal (buf : Cstruct.t) (status : portStatus) : int =
    set_ofp_port_status_reason buf (Reason.marshal status.reason);
    let size = sizeof_ofp_port_status + 
        PortDesc.marshal (Cstruct.shift buf sizeof_ofp_port_status) status.desc in
    size

  let parse (bits : Cstruct.t) : portStatus =
    let reason = Reason.parse (get_ofp_port_status_reason bits)in 
    let bits = Cstruct.shift bits sizeof_ofp_port_status in
    let desc = PortDesc.parse bits in
    { reason;
      desc }
      
  let to_string (t : portStatus) = 
    Format.sprintf 
        "{ reason = %s; desc = %s }"
        (Reason.to_string t.reason)
        (PortDesc.to_string t.desc)
end

module PacketIn = struct

  module Reason = struct 

    cenum ofp_packet_in_reason {
      NO_MATCH = 0;
      ACTION = 1;
      INVALID_TTL = 2
    } as uint8_t

    type t = packetInReason

    let to_string t : string =
      match t with
        | NoMatch -> "NO_MATCH"
        | ExplicitSend -> "ACTION"
        | InvalidTTL -> "INVALID_TTL"

    let marshal t : int =
      match t with
         | NoMatch -> ofp_packet_in_reason_to_int NO_MATCH
         | ExplicitSend -> ofp_packet_in_reason_to_int ACTION
         | InvalidTTL -> ofp_packet_in_reason_to_int INVALID_TTL

    let parse t : packetInReason =
      match int_to_ofp_packet_in_reason t with
        | Some NO_MATCH -> NoMatch
        | Some ACTION -> ExplicitSend
        | Some INVALID_TTL -> InvalidTTL
        | None -> raise (Unparsable (sprintf "bad reason in packet_in (%d)" t))  
  end

  cstruct ofp_packet_in {
    uint32_t buffer_id;     
    uint16_t total_len;     
    uint8_t reason;         
    uint8_t table_id;
    uint64_t cookie
  } as big_endian

  let sizeof (pi : packetIn) : int = 
    pi.pi_total_len + (OfpMatch.sizeof pi.pi_ofp_match) + sizeof_ofp_packet_in + 2 (*2 bytes of pad*)

  let to_string (pi: packetIn) : string =
    Format.sprintf "{ total_len = %u; reason = %s; table_id = %u; cookie = %Lu; match = %s; payload = %s }"
    pi.pi_total_len
    (Reason.to_string pi.pi_reason)
    pi.pi_table_id
    pi.pi_cookie
    (OfpMatch.to_string pi.pi_ofp_match)
    (match pi.pi_payload with 
      | Buffered (n,bytes) -> Format.sprintf "Buffered<id=%lu>= %s; len = %u" n (Packet.to_string (Packet.parse bytes)) (Cstruct.len bytes)
      | NotBuffered bytes -> Format.sprintf "NotBuffered = %s; len = %u"  (Packet.to_string (Packet.parse bytes)) (Cstruct.len bytes))

  let marshal (buf : Cstruct.t) (pi : packetIn) : int = 
    let bufMatch = Cstruct.shift buf sizeof_ofp_packet_in in
    let size = pi.pi_total_len + (OfpMatch.marshal bufMatch pi.pi_ofp_match) + 
               sizeof_ofp_packet_in in
    let buffer_id,bytes = match pi.pi_payload with
     | Buffered (n,bytes) -> n, bytes
     | NotBuffered bytes -> -1l, bytes in
    set_ofp_uint8_value (Cstruct.shift bufMatch (OfpMatch.sizeof pi.pi_ofp_match)) 0; (*pad*)
    set_ofp_uint8_value (Cstruct.shift bufMatch (OfpMatch.sizeof pi.pi_ofp_match + 1)) 0; (*pad*)
    Cstruct.blit bytes 0 bufMatch (2 + OfpMatch.sizeof pi.pi_ofp_match) pi.pi_total_len;
    set_ofp_packet_in_buffer_id buf buffer_id;
    set_ofp_packet_in_total_len buf pi.pi_total_len;
    set_ofp_packet_in_reason buf (Reason.marshal pi.pi_reason);
    set_ofp_packet_in_table_id buf pi.pi_table_id;
    set_ofp_packet_in_cookie buf pi.pi_cookie;
    size

  let parse (bits : Cstruct.t) : packetIn =
    (* let oc = open_out "test-msg-1.3-msg3-bits" in *)
    (* let str = Cstruct.to_string bits in *)
    (* fprintf oc "%s" str; *)
    (* close_out oc; *)
    let bufId = match get_ofp_packet_in_buffer_id bits with
      | -1l -> None
      | n -> Some n in
    let total_len = get_ofp_packet_in_total_len bits in
    let reason_code = get_ofp_packet_in_reason bits in
    let reason = Reason.parse (reason_code) in
    let table_id = get_ofp_packet_in_table_id bits in
    let cookie = get_ofp_packet_in_cookie bits in
    let ofp_match_bits = Cstruct.shift bits sizeof_ofp_packet_in in
    let ofp_match, pkt_bits = OfpMatch.parse ofp_match_bits in
    let pkt_bits = Cstruct.sub pkt_bits 2 total_len in (* pad bytes *)
    let final_bits = Cstruct.create total_len in
    (* create a new Cstruct to set the offset to 0 *)
    Cstruct.blit pkt_bits 0 final_bits 0 total_len;
    (* printf "len = %d\n" (Cstruct.len pkt_bits); *)
    let pkt = match bufId with
      | None -> NotBuffered final_bits
      | Some n -> Buffered (n,final_bits)
    in
    { pi_total_len = total_len;
      pi_reason = reason;
      pi_table_id = table_id;
      pi_cookie = cookie;
      pi_ofp_match = ofp_match;
      pi_payload = pkt
    }
    
end

module PacketOut = struct

  cstruct ofp_packet_out {
      uint32_t buffer_id;           (* ID assigned by datapath (OFP_NO_BUFFER
                                       if none). *)
      uint32_t in_port;             (* Packet's input port or OFPP_CONTROLLER. *)
      uint16_t actions_len;         (* Size of action array in bytes. *)
      uint8_t pad0;
      uint8_t pad1;
      uint8_t pad2;
      uint8_t pad3;
      uint8_t pad4;
      uint8_t pad5
      (* struct ofp_action_header actions[0]; *) (* Action list. *)
      (* uint8_t data[0]; *)        (* Packet data.  The length is inferred
                                       from the length field in the header.
                                       (Only meaningful if buffer_id == -1.) *)
  } as big_endian

  type t = packetOut

  let sizeof (po : packetOut) =
    sizeof_ofp_packet_out + sum (map Action.sizeof po.po_actions) +
    (match po.po_payload with
      | Buffered _ -> 0
      | NotBuffered bytes -> Cstruct.len bytes)

  let to_string (po : packetOut) = 
    Format.sprintf "{ payload = %s; port_id = %s; actions = %s }"
    (match po.po_payload with 
      | Buffered (n,_) -> Format.sprintf "Buffered<id=%lu>" n
      | NotBuffered bytes -> Format.sprintf "NotBuffered = %s; len = %u" (Packet.to_string (Packet.parse bytes)) (Cstruct.len bytes))
    (match po.po_port_id with
      | Some n -> Int32.to_string n
      | None -> "No Port")
    ("[ " ^ (String.concat "; " (map Action.to_string po.po_actions)) ^ " ]")

  let marshal (buf : Cstruct.t) (po : packetOut) : int =
    let size = sizeof po in
    set_ofp_packet_out_buffer_id buf (
      match po.po_payload with
        | NotBuffered _ -> 0xffffffffl
        | Buffered (buffer_id, _) -> buffer_id);
    set_ofp_packet_out_in_port buf
      (match po.po_port_id with
        | None -> 0l
        | Some(port_id) -> port_id);
    set_ofp_packet_out_actions_len buf (sum (map Action.sizeof po.po_actions));
    set_ofp_packet_out_pad0 buf 0;
    set_ofp_packet_out_pad1 buf 0;
    set_ofp_packet_out_pad2 buf 0;
    set_ofp_packet_out_pad3 buf 0;
    set_ofp_packet_out_pad4 buf 0;
    set_ofp_packet_out_pad5 buf 0;
    let buf = Cstruct.shift buf sizeof_ofp_packet_out in
    let act_size = marshal_fields buf po.po_actions Action.marshal in
    match po.po_payload with
      | Buffered _ -> size
      | NotBuffered pkt_buf ->
        Cstruct.blit pkt_buf 0 buf act_size (Cstruct.len pkt_buf);
        size

  let parse (bits : Cstruct.t) : packetOut =
    let bufId = match get_ofp_packet_out_buffer_id bits with
      | -1l -> None
      | n -> Some n in
    let po_port_id = match get_ofp_packet_out_in_port bits with 
      | 0l -> None
      | n -> Some n in
    let actions_size = get_ofp_packet_out_actions_len bits in
    let bits = Cstruct.shift bits sizeof_ofp_packet_out in
    let po_actions = Action.parse_sequence (Cstruct.sub bits 0 actions_size) in
    let po_payload = match bufId with
      | None -> 
        let data_bits = Cstruct.shift bits actions_size in
        let final_bits = Cstruct.create (Cstruct.len data_bits) in
        Cstruct.blit data_bits 0 final_bits 0 (Cstruct.len data_bits);
        NotBuffered final_bits
      | Some n -> 
        let final_bits = Cstruct.create 0 in
        Buffered (n,final_bits) in
    { po_payload; po_port_id; po_actions }

end

module FlowRemoved = struct

  module RemovedReason = struct

    cenum ofp_flow_removed_reason {
      OFPRR_IDLE_TIMEOUT = 0;
      OFPRR_HARD_TIMEOUT = 1;
      OFPRR_DELETE = 2;
      OFPRR_GROUP_DELETE = 3
    } as uint8_t

    type t = flowReason

    let to_string (t : flowReason) : string =
      match t with
        | FlowIdleTimeout -> "IDLE_TIMEOUT"
        | FlowHardTiemout -> "HARD_TIMEOUT"
        | FlowDelete -> "DELETE"
        | FlowGroupDelete -> "GROUP_DELETE"

    let marshal (t : flowReason) : int8 =
      match t with
        | FlowIdleTimeout -> ofp_flow_removed_reason_to_int OFPRR_IDLE_TIMEOUT
        | FlowHardTiemout -> ofp_flow_removed_reason_to_int OFPRR_HARD_TIMEOUT
        | FlowDelete -> ofp_flow_removed_reason_to_int OFPRR_DELETE
        | FlowGroupDelete -> ofp_flow_removed_reason_to_int OFPRR_GROUP_DELETE

    let parse bits : flowReason =
      match (int_to_ofp_flow_removed_reason bits) with
        | Some OFPRR_IDLE_TIMEOUT -> FlowIdleTimeout
        | Some OFPRR_HARD_TIMEOUT -> FlowHardTiemout
        | Some OFPRR_DELETE -> FlowDelete
        | Some OFPRR_GROUP_DELETE -> FlowGroupDelete
        | None -> raise (Unparsable (sprintf "malformed reason"))
  
  end

  cstruct ofp_flow_removed {
    uint64_t cookie;
    uint16_t priority;
    uint8_t reason;
    uint8_t table_id;
    uint32_t duration_sec;
    uint32_t duration_nsec;
    uint16_t idle_timeout;
    uint16_t hard_timeout;
    uint64_t packet_count;
    uint64_t byte_count
  } as big_endian

  type t = flowRemoved

  let sizeof (f : flowRemoved) : int =
    sizeof_ofp_flow_removed + (OfpMatch.sizeof f.oxm)

  let to_string (f : flowRemoved) : string =
   Format.sprintf "{ cookie = %Lu; priotity = %u; reason = %s; table_id = %u;\
   duration s/ns = %lu/%lu; idle_timeout = %s; hard_timeout = %s; packet_count = %Lu;\
   byte_count = %Lu; match = %s }"
   f.cookie
   f.priority
   (RemovedReason.to_string f.reason)
   f.table_id
   f.duration_sec
   f.duration_nsec
   (match f.idle_timeout with
      | Permanent -> "Permanent"
      | ExpiresAfter t-> string_of_int t)
   (match f.hard_timeout with
      | Permanent -> "Permanent"
      | ExpiresAfter t-> string_of_int t)
   f.packet_count
   f.byte_count
   (OfpMatch.to_string f.oxm)

   let marshal (buf : Cstruct.t) (f : flowRemoved) : int =
     set_ofp_flow_removed_cookie buf f.cookie;
     set_ofp_flow_removed_priority buf f.priority;
     set_ofp_flow_removed_reason buf (RemovedReason.marshal f.reason);
     set_ofp_flow_removed_table_id buf f.table_id;
     set_ofp_flow_removed_duration_sec buf f.duration_sec;
     set_ofp_flow_removed_duration_nsec buf f.duration_nsec;
     set_ofp_flow_removed_idle_timeout buf (match f.idle_timeout with
                                              | Permanent -> 0
                                              | ExpiresAfter v -> v);
     set_ofp_flow_removed_hard_timeout buf (match f.hard_timeout with
                                              | Permanent -> 0
                                              | ExpiresAfter v -> v);
     set_ofp_flow_removed_packet_count buf f.packet_count;
     set_ofp_flow_removed_byte_count buf f.byte_count;
     let oxm_buf = Cstruct.shift buf sizeof_ofp_flow_removed in
     sizeof_ofp_flow_removed + (OfpMatch.marshal oxm_buf f.oxm)

   let parse (bits : Cstruct.t) : flowRemoved = 
     let cookie = get_ofp_flow_removed_cookie bits in
     let priority = get_ofp_flow_removed_priority bits in
     let reason = RemovedReason.parse (get_ofp_flow_removed_reason bits) in
     let table_id = get_ofp_flow_removed_table_id bits in
     let duration_sec = get_ofp_flow_removed_duration_sec bits in
     let duration_nsec = get_ofp_flow_removed_duration_nsec bits in
     let idle_timeout = match (get_ofp_flow_removed_idle_timeout bits) with
                         | 0 -> Permanent 
                         | n -> ExpiresAfter n in
     let hard_timeout = match (get_ofp_flow_removed_hard_timeout bits) with
                         | 0 -> Permanent 
                         | n -> ExpiresAfter n in
     let packet_count = get_ofp_flow_removed_packet_count bits in
     let byte_count = get_ofp_flow_removed_byte_count bits in
     let oxm,_ = OfpMatch.parse (Cstruct.shift bits sizeof_ofp_flow_removed) in
     { cookie; priority; reason; table_id; duration_sec; duration_nsec; idle_timeout;
       hard_timeout; packet_count; byte_count; oxm }
     

end

module FlowRequest = struct

    cstruct ofp_flow_stats_request {
      uint8_t table_id;
      uint8_t pad[3];
      uint32_t out_port;
      uint32_t out_group;
      uint8_t pad2[4];
      uint64_t cookie;
      uint64_t cookie_mask;
    } as big_endian

    type t = flowRequest

    let sizeof (fr : flowRequest) : int = 
    sizeof_ofp_flow_stats_request + (OfpMatch.sizeof fr.fr_match)

    let to_string (fr : flowRequest) : string =
      Format.sprintf "{ table_id = %u; out_port = %lu; out_group = %lu; cookie = %s; match = %s }"
      fr.fr_table_id
      fr.fr_out_port
      fr.fr_out_group
      (match fr.fr_cookie.m_mask with
        | None -> Int64.to_string fr.fr_cookie.m_value
        | Some m -> Format.sprintf "%Lu/%Lu" fr.fr_cookie.m_value m)
      (OfpMatch.to_string fr.fr_match)
  
    let marshal (buf : Cstruct.t) (fr : flowRequest) : int = 
      set_ofp_flow_stats_request_table_id buf fr.fr_table_id;
      set_ofp_flow_stats_request_out_port buf fr.fr_out_port;
      set_ofp_flow_stats_request_out_group buf fr.fr_out_group;
      set_ofp_flow_stats_request_cookie buf fr.fr_cookie.m_value;
      set_ofp_flow_stats_request_cookie_mask buf (
        match fr.fr_cookie.m_mask with
          | None -> 0L
          | Some mask -> mask);
      sizeof_ofp_flow_stats_request + (OfpMatch.marshal 
       (Cstruct.shift buf sizeof_ofp_flow_stats_request) fr.fr_match)
    
    
    let parse (bits : Cstruct.t) : flowRequest =
      let tableId = get_ofp_flow_stats_request_table_id bits in
      let out_port = get_ofp_flow_stats_request_out_port bits in
      let out_group = get_ofp_flow_stats_request_out_group bits in
      let cookie = get_ofp_flow_stats_request_cookie bits in
      let mask = get_ofp_flow_stats_request_cookie_mask bits in
      let fr_cookie = match mask with
                        | 0L -> {m_value = cookie; m_mask = None}
                        | n -> {m_value = cookie; m_mask = Some n} in
      let oxmMatch,_ = OfpMatch.parse (Cstruct.shift bits sizeof_ofp_flow_stats_request) in
      { fr_table_id = tableId
      ; fr_out_port = out_port
      ; fr_out_group = out_group
      ; fr_cookie = fr_cookie
      ; fr_match = oxmMatch}

end

module QueueRequest = struct

    type t = queueRequest

    let marshal (buf : Cstruct.t) (qr : queueRequest) : int =
      set_ofp_queue_stats_request_port_no buf qr.port_number;
      set_ofp_queue_stats_request_queue_id buf qr.queue_id;
      sizeof_ofp_queue_stats_request

    let parse (bits : Cstruct.t) : queueRequest = 
      let portNumber = get_ofp_queue_stats_request_port_no bits in
      let queueId = get_ofp_queue_stats_request_queue_id bits in
      { port_number = portNumber
      ; queue_id = queueId}

    let sizeof _ = 
        sizeof_ofp_queue_stats_request
    let to_string qr =
        Format.sprintf "{ port_no = %lu; queue_id = %lu }" qr.port_number qr.queue_id
end

module TableFeatureProp = struct

    cstruct ofp_table_feature_prop_experimenter {
        uint16_t typ;
        uint16_t length;
        uint32_t experimenter;
        uint32_t exp_typ
    } as big_endian

    type t = tableFeatureProp

    let sizeof tfp : int = 
      let size = sizeof_ofp_table_feature_prop_header + (match tfp with
        | TfpInstruction ins -> 
            Instructions.sizeof ins
        | TfpInstructionMiss ins -> 
            Instructions.sizeof ins
        | TfpNextTable t -> 
            List.length t
        | TfpNextTableMiss t -> 
            List.length t
        | TfpWriteAction act -> 
            sum (map Action.sizeof act)
        | TfpWriteActionMiss act -> 
            sum (map Action.sizeof act)
        | TfpApplyAction act -> 
            sum (map Action.sizeof act)
        | TfpApplyActionMiss act -> 
            sum (map Action.sizeof act)
        | TfpMatch ox -> 
            Oxm.sizeof_header ox
        | TfpWildcard ox -> 
            Oxm.sizeof_header ox
        | TfpWriteSetField ox-> 
            Oxm.sizeof_header ox
        | TfpWriteSetFieldMiss ox -> 
            Oxm.sizeof_header ox
        | TfpApplySetField ox -> 
            Oxm.sizeof_header ox
        | TfpApplySetFieldMiss ox -> 
            Oxm.sizeof_header ox
        | TfpExperimenter (_,by) -> 
            Cstruct.len by
        | TfpExperimenterMiss (_,by) -> 
            Cstruct.len by
            ) in
      pad_to_64bits size

    let marshal (buf : Cstruct.t) (tfp : tableFeatureProp) =
      let buf_payload = Cstruct.shift buf sizeof_ofp_table_feature_prop_header in
      let size = sizeof_ofp_table_feature_prop_header + 
      (match tfp with
        | TfpInstruction ins -> 
          set_ofp_table_feature_prop_header_typ buf (ofp_table_feature_prop_type_to_int OFPTFPT_INSTRUCTIONS);
          Instructions.marshal buf_payload ins
        | TfpInstructionMiss ins -> 
          set_ofp_table_feature_prop_header_typ buf (ofp_table_feature_prop_type_to_int OFPTFPT_INSTRUCTIONS_MISS);
          Instructions.marshal buf_payload ins
        | TfpNextTable t -> 
          set_ofp_table_feature_prop_header_typ buf (ofp_table_feature_prop_type_to_int OFPTFPT_NEXT_TABLES);
          let marsh (buf : Cstruct.t) (id : uint8) : int =
            set_uint8 buf 0 id;
            1 in
          marshal_fields buf_payload t marsh
        | TfpNextTableMiss t -> 
          set_ofp_table_feature_prop_header_typ buf (ofp_table_feature_prop_type_to_int OFPTFPT_NEXT_TABLES_MISS);
          let marsh (buf : Cstruct.t) (id : uint8) : int =
            set_uint8 buf 0 id;
            1 in
          marshal_fields buf_payload t marsh
        | TfpWriteAction act -> 
          set_ofp_table_feature_prop_header_typ buf (ofp_table_feature_prop_type_to_int OFPTFPT_WRITE_ACTIONS);
          marshal_fields buf_payload act Action.marshal
        | TfpWriteActionMiss act -> 
          set_ofp_table_feature_prop_header_typ buf (ofp_table_feature_prop_type_to_int OFPTFPT_WRITE_ACTIONS_MISS);
          marshal_fields buf_payload act Action.marshal
        | TfpApplyAction act -> 
          set_ofp_table_feature_prop_header_typ buf (ofp_table_feature_prop_type_to_int OFPTFPT_APPLY_ACTIONS);
          marshal_fields buf_payload act Action.marshal
        | TfpApplyActionMiss act -> 
          set_ofp_table_feature_prop_header_typ buf (ofp_table_feature_prop_type_to_int OFPTFPT_APPLY_ACTIONS_MISS);
          marshal_fields buf_payload act Action.marshal
        | TfpMatch ox -> 
          set_ofp_table_feature_prop_header_typ buf (ofp_table_feature_prop_type_to_int OFPTFPT_MATCH);
          marshal_fields buf_payload ox Oxm.marshal_header
        | TfpWildcard ox -> 
          set_ofp_table_feature_prop_header_typ buf (ofp_table_feature_prop_type_to_int OFPTFPT_WILDCARDS);
          marshal_fields buf_payload ox Oxm.marshal_header
        | TfpWriteSetField ox-> 
          set_ofp_table_feature_prop_header_typ buf (ofp_table_feature_prop_type_to_int OFPTFPT_WRITE_SETFIELD);
          marshal_fields buf_payload ox Oxm.marshal_header
        | TfpWriteSetFieldMiss ox -> 
          set_ofp_table_feature_prop_header_typ buf (ofp_table_feature_prop_type_to_int OFPTFPT_WRITE_SETFIELD_MISS);
          marshal_fields buf_payload ox Oxm.marshal_header
        | TfpApplySetField ox -> 
          set_ofp_table_feature_prop_header_typ buf (ofp_table_feature_prop_type_to_int OFPTFPT_APPLY_SETFIELD);
          marshal_fields buf_payload ox Oxm.marshal_header
        | TfpApplySetFieldMiss ox -> 
          set_ofp_table_feature_prop_header_typ buf (ofp_table_feature_prop_type_to_int OFPTFPT_APPLY_SETFIELD_MISS);
          marshal_fields buf_payload ox Oxm.marshal_header
        | TfpExperimenter (ex,by) -> 
          set_ofp_table_feature_prop_header_typ buf (ofp_table_feature_prop_type_to_int OFPTFPT_EXPERIMENTER);
          Cstruct.blit by 0 buf_payload 0 (Cstruct.len by);
          Cstruct.len by
        | TfpExperimenterMiss (ex,by) -> 
          set_ofp_table_feature_prop_header_typ buf (ofp_table_feature_prop_type_to_int OFPTFPT_EXPERIMENTER_MISS);
          Cstruct.blit by 0 buf_payload 0 (Cstruct.len by);
          Cstruct.len by) in
      set_ofp_table_feature_prop_header_length buf size;
      pad_to_64bits size

    let rec parse_tables (bits : Cstruct.t) len = 
      if Cstruct.len bits < 1 then ([], bits)
      else let field, bits2 = get_uint8 bits 0, Cstruct.shift bits 1 in
        let fields, bits3 = parse_tables bits2 (len -1) in
        (List.append [field] fields, bits3)

    let parse (bits : Cstruct.t) : tableFeatureProp =
     let tfpType = get_ofp_table_feature_prop_header_typ bits in
     let tfpLength = get_ofp_table_feature_prop_header_length bits in
     let tfpPayBits = Cstruct.sub bits sizeof_ofp_table_feature_prop_header (tfpLength - sizeof_ofp_table_feature_prop_header) in
     match int_to_ofp_table_feature_prop_type tfpType with
      | Some OFPTFPT_INSTRUCTIONS -> 
          TfpInstruction (Instructions.parse tfpPayBits)
      | Some OFPTFPT_INSTRUCTIONS_MISS -> 
          TfpInstructionMiss (Instructions.parse tfpPayBits)
      | Some OFPTFPT_NEXT_TABLES -> 
      let ids,_ = parse_tables tfpPayBits (tfpLength - sizeof_ofp_table_feature_prop_header) in
          TfpNextTable ids
      | Some OFPTFPT_NEXT_TABLES_MISS ->
          let ids,_ = parse_tables tfpPayBits (tfpLength - sizeof_ofp_table_feature_prop_header) in
          TfpNextTableMiss ids
      | Some OFPTFPT_WRITE_ACTIONS -> 
          TfpWriteAction (Action.parse_sequence tfpPayBits)
      | Some OFPTFPT_WRITE_ACTIONS_MISS -> 
          TfpWriteActionMiss (Action.parse_sequence tfpPayBits)
      | Some OFPTFPT_APPLY_ACTIONS -> 
          TfpApplyAction (Action.parse_sequence tfpPayBits)
      | Some OFPTFPT_APPLY_ACTIONS_MISS -> 
          TfpApplyActionMiss (Action.parse_sequence tfpPayBits)
      | Some OFPTFPT_MATCH -> 
          let fields,_ = Oxm.parse_headers tfpPayBits in 
          TfpMatch fields
      | Some OFPTFPT_WILDCARDS -> 
          let fields,_ = Oxm.parse_headers tfpPayBits in 
          TfpWildcard fields
      | Some OFPTFPT_WRITE_SETFIELD -> 
          let fields,_ = Oxm.parse_headers tfpPayBits in 
          TfpWriteSetField fields
      | Some OFPTFPT_WRITE_SETFIELD_MISS -> 
          let fields,_ = Oxm.parse_headers tfpPayBits in 
          TfpWriteSetFieldMiss fields
      | Some OFPTFPT_APPLY_SETFIELD -> 
          let fields,_ = Oxm.parse_headers tfpPayBits in 
          TfpApplySetField fields
      | Some OFPTFPT_APPLY_SETFIELD_MISS -> 
          let fields,_ = Oxm.parse_headers tfpPayBits in 
          TfpApplySetFieldMiss fields
      | Some OFPTFPT_EXPERIMENTER -> 
          let exp_id = get_ofp_table_feature_prop_experimenter_experimenter bits in
          let exp_type = get_ofp_table_feature_prop_experimenter_exp_typ bits in
          TfpExperimenter ({exp_id;exp_type},tfpPayBits)
      | Some OFPTFPT_EXPERIMENTER_MISS -> 
          let exp_id = get_ofp_table_feature_prop_experimenter_experimenter bits in
          let exp_type = get_ofp_table_feature_prop_experimenter_exp_typ bits in
          TfpExperimenterMiss ({exp_id;exp_type},tfpPayBits)
      | _ -> raise (Unparsable (sprintf "malformed type"))

    let to_string tfp =
      Format.sprintf "{ type = %s; len:%u }"
      (match tfp with
         | TfpInstruction i-> 
            (Format.sprintf "Instructions %s" (Instructions.to_string i))
         | TfpInstructionMiss i-> 
            (Format.sprintf "InstructionMiss %s" (Instructions.to_string i))
         | TfpNextTable n-> 
            (Format.sprintf "NextTable [ %s ]" 
            (String.concat "; " (map string_of_int n)))
         | TfpNextTableMiss n -> 
            (Format.sprintf "NextTableMiss [ %s ]" 
            (String.concat "; " (map string_of_int n)))
         | TfpWriteAction a -> 
            (Format.sprintf "WriteAction [ %s ]"
            (String.concat "; " (map Action.to_string a)))
         | TfpWriteActionMiss a -> 
            (Format.sprintf "WriteActionMiss [ %s ]"
            (String.concat "; " (map Action.to_string a)))
         | TfpApplyAction a -> 
            (Format.sprintf "ApplyActions [ %s ]"
            (String.concat "; " (map Action.to_string a)))
         | TfpApplyActionMiss a -> 
            (Format.sprintf "ApplyActionsMiss [ %s ]"
            (String.concat "; " (map Action.to_string a)))
         | TfpMatch s -> 
            (Format.sprintf "Match [ %s ]"
            (String.concat "; " (map Oxm.field_name s)))
         | TfpWildcard s -> 
            (Format.sprintf "MatchMiss [ %s ]"
            (String.concat "; " (map Oxm.field_name s)))
         | TfpWriteSetField s -> 
            (Format.sprintf "WriteSetField [ %s ]"
            (String.concat "; " (map Oxm.field_name s)))
         | TfpWriteSetFieldMiss s -> 
            (Format.sprintf "WriteSetFieldMiss [ %s ]"
            (String.concat "; " (map Oxm.field_name s)))
         | TfpApplySetField s -> 
            (Format.sprintf "ApplySetField [ %s ]"
            (String.concat "; " (map Oxm.field_name s)))
         | TfpApplySetFieldMiss s -> 
            (Format.sprintf "ApplySetFieldMiss [ %s ]"
            (String.concat "; " (map Oxm.field_name s)))
         | TfpExperimenter (e,_)-> 
            (Format.sprintf "Experimenter<id=%lu>; typ = %lu" e.exp_id e.exp_type)
         | TfpExperimenterMiss (e,_)-> 
            (Format.sprintf "ExperimenterMiss<id=%lu>; typ = %lu" e.exp_id e.exp_type)
           )
      (sizeof tfp)

end

module TableConfig = struct

  cenum ofp_table_config {
    OFPTC_DEPRECATED_MASK = 3
  } as uint32_t

  type t = tableConfig
  let marshal (tc : tableConfig) : int32 =
    match tc with
      | Deprecated -> ofp_table_config_to_int OFPTC_DEPRECATED_MASK

  let parse t : tableConfig = 
    match int_to_ofp_table_config t with
      | Some OFPTC_DEPRECATED_MASK -> Deprecated
      | _ -> raise (Unparsable (sprintf "unsupported config "))

  let to_string tc =
    match tc with
      | Deprecated -> "Deprecated"

end

module TableFeature = struct

    type t = tableFeatures

    let sizeof (tf : tableFeatures) =
      (* should be equal to tf.length *)
      pad_to_64bits (sizeof_ofp_table_features + (TableFeatureProp.sizeof tf.feature_prop))

    let marshal (buf : Cstruct.t) (tf : tableFeatures) : int =
      set_ofp_table_features_length buf tf.length;
      set_ofp_table_features_table_id buf tf.table_id;
      set_ofp_table_features_pad (Cstruct.to_string (Cstruct.create 5)) 0 buf;
      set_ofp_table_features_name tf.name 0 buf;
      set_ofp_table_features_metadata_match buf tf.metadata_match;
      set_ofp_table_features_metadata_write buf tf.metadata_write;
      set_ofp_table_features_config buf (TableConfig.marshal tf.config);
      set_ofp_table_features_max_entries buf tf.max_entries;
      sizeof_ofp_table_features + (
        TableFeatureProp.marshal (Cstruct.shift buf sizeof_ofp_table_features) tf.feature_prop)

    let parse (bits : Cstruct.t) : tableFeatures*Cstruct.t = 
      let length = get_ofp_table_features_length bits in
      let tableId = get_ofp_table_features_table_id bits in
      let name = Cstruct.to_string (get_ofp_table_features_name bits) in
      let metadataMatch = get_ofp_table_features_metadata_match bits in
      let metadataWrite = get_ofp_table_features_metadata_write bits in
      let config = TableConfig.parse (get_ofp_table_features_config bits) in
      let maxEntries = get_ofp_table_features_max_entries bits in
      let featureProp = TableFeatureProp.parse (Cstruct.sub bits sizeof_ofp_table_features (length-sizeof_ofp_table_features)) in
      { length = length;
        table_id = tableId;
        name = name;
        metadata_match = metadataMatch; 
        metadata_write = metadataWrite;
        config = config; 
        max_entries = maxEntries;
        feature_prop = featureProp},(Cstruct.shift bits length)
    
    let to_string (tf : tableFeatures) =
      Format.sprintf "{ table_id = %u; name = %s; metadata_match = %Lu; \
                      metadata_write = %Lu; config = %s; max_entries = %lu;
                      feature_prop = %s }"
      tf.table_id
      tf.name
      tf.metadata_match
      tf.metadata_write
      (TableConfig.to_string tf.config)
      tf.max_entries
      (TableFeatureProp.to_string tf.feature_prop)

end

module TableFeatures = struct

    type t = tableFeatures list

    let sizeof (tfr : tableFeatures list) =
      sum (map TableFeature.sizeof tfr)

    let marshal (buf : Cstruct.t) (tfr : tableFeatures list) =
      marshal_fields buf tfr TableFeature.marshal
      

    let rec parse_fields (bits : Cstruct.t) len cumul : tableFeatures list*Cstruct.t = 
      if len = cumul then [],bits
      else (
        let field,nextBits = TableFeature.parse bits in
        let fields,bits3 = parse_fields nextBits len (cumul + (TableFeature.sizeof field)) in
        (List.append [field] fields,bits3)
      )    

    let parse (bits : Cstruct.t) : tableFeatures list = 
      let length = Cstruct.len bits in
      let body,_ = parse_fields bits length 0 in
      body

    let to_string tfr = 
      "[ " ^ (String.concat "\n" (map TableFeature.to_string tfr)) ^ " ]"
      
end

module MultipartReq = struct

  cstruct ofp_multipart_request {
    uint16_t typ; (* One of the OFPMP_* constants. *)
    uint16_t flags; (* OFPMPF_REQ_* flags. *)
    uint8_t pad0;
    uint8_t pad1;
    uint8_t pad2;
    uint8_t pad3
  } as big_endian

  cstruct ofp_experimenter_multipart_header {
    uint32_t experimenter;
    uint32_t exp_type
  } as big_endian

  type t = multipartRequest

  let msg_code_of_request mpr = match mpr with
    | SwitchDescReq -> OFPMP_DESC
    | PortsDescReq -> OFPMP_PORT_DESC
    | FlowStatsReq _ -> OFPMP_FLOW
    | AggregFlowStatsReq _ -> OFPMP_AGGREGATE
    | TableStatsReq -> OFPMP_TABLE
    | PortStatsReq _ -> OFPMP_PORT_STATS
    | QueueStatsReq _ -> OFPMP_QUEUE
    | GroupStatsReq _ -> OFPMP_GROUP
    | GroupDescReq -> OFPMP_GROUP_DESC
    | GroupFeatReq -> OFPMP_GROUP_FEATURES
    | MeterStatsReq _ -> OFPMP_METER
    | MeterConfReq _ -> OFPMP_METER_CONFIG
    | MeterFeatReq -> OFPMP_METER_FEATURES
    | TableFeatReq _ -> OFPMP_TABLE_FEATURES
    | ExperimentReq _ -> OFPMP_EXPERIMENTER

  let sizeof (mpr : multipartRequest) =
    sizeof_ofp_multipart_request + 
    (match mpr.mpr_type with 
       | SwitchDescReq | PortsDescReq | TableStatsReq | MeterFeatReq | GroupDescReq
       | GroupFeatReq -> 0
       | FlowStatsReq fr -> FlowRequest.sizeof fr 
       | AggregFlowStatsReq fr -> FlowRequest.sizeof fr
       | PortStatsReq _ -> sizeof_ofp_port_stats_request 
       | QueueStatsReq _ -> sizeof_ofp_queue_stats_request
       | GroupStatsReq _ -> sizeof_ofp_group_stats_request 
       | MeterStatsReq _  | MeterConfReq _ -> sizeof_ofp_meter_multipart_request
       | TableFeatReq tfr -> (match tfr with
          | None -> 0
          | Some t -> TableFeatures.sizeof t)
       | ExperimentReq _ -> sizeof_ofp_experimenter_multipart_header)

  let to_string (mpr : multipartRequest) : string =
    Format.sprintf "{ more = %B; typ = %s }"
    mpr.mpr_flags
    (match mpr.mpr_type with
      | SwitchDescReq -> "SwitchDesc Req"
      | PortsDescReq -> "PortDesc Req"
      | FlowStatsReq f -> 
          Format.sprintf "FlowStats Req %s" (FlowRequest.to_string f)
      | AggregFlowStatsReq f -> 
          Format.sprintf "AggregFlowStats %s Req" (FlowRequest.to_string f)
      | TableStatsReq -> "TableStats Req"
      | PortStatsReq p -> 
          Format.sprintf "PortStats Req %lu" p
      | QueueStatsReq q -> 
          Format.sprintf "QueueStats Req %s" (QueueRequest.to_string q)
      | GroupStatsReq g -> Format.sprintf "GroupStats Req %lu" g
      | GroupDescReq -> "GroupDesc Req"
      | GroupFeatReq -> "GroupFeat Req"
      | MeterStatsReq m -> Format.sprintf "MeterStats Req %lu " m
      | MeterConfReq m -> Format.sprintf "MeterConf Req %lu" m
      | MeterFeatReq -> "MeterFeat Req"
      | TableFeatReq t-> Format.sprintf "TableFeat Req %s" (match t with
        | Some v -> TableFeatures.to_string v
        | None -> "None" )
      | ExperimentReq e-> Format.sprintf "Experimenter Req: id: %lu; type: %lu" e.exp_id e.exp_type)

  let marshal (buf : Cstruct.t) (mpr : multipartRequest) : int =
    let size = sizeof_ofp_multipart_request in
    set_ofp_multipart_request_typ buf (ofp_multipart_types_to_int (msg_code_of_request mpr.mpr_type));
    set_ofp_multipart_request_flags buf (
      match mpr.mpr_flags with
        | true -> ofp_multipart_request_flags_to_int OFPMPF_REQ_MORE
        | false -> 0);
    set_ofp_multipart_request_pad0 buf 0;
    set_ofp_multipart_request_pad1 buf 0;
    set_ofp_multipart_request_pad2 buf 0;
    set_ofp_multipart_request_pad3 buf 0;
    let pay_buf = Cstruct.shift buf sizeof_ofp_multipart_request in
    match mpr.mpr_type with
      | SwitchDescReq
      | PortsDescReq -> size
      | FlowStatsReq f -> size + (FlowRequest.marshal pay_buf f)
      | AggregFlowStatsReq f -> size + (FlowRequest.marshal pay_buf f)
      | TableStatsReq -> size
      | PortStatsReq p -> set_ofp_port_stats_request_port_no pay_buf p;
                          size + sizeof_ofp_port_stats_request
      | QueueStatsReq q -> size + (QueueRequest.marshal pay_buf q)
      | GroupStatsReq g -> set_ofp_port_stats_request_port_no pay_buf g;
                           size + sizeof_ofp_port_stats_request
      | GroupDescReq
      | GroupFeatReq -> size
      | MeterStatsReq m -> set_ofp_meter_multipart_request_meter_id pay_buf m;
                           size + sizeof_ofp_meter_multipart_request
      | MeterConfReq m -> set_ofp_meter_multipart_request_meter_id pay_buf m;
                          size + sizeof_ofp_meter_multipart_request
      | MeterFeatReq -> size
      | TableFeatReq t -> 
        (match t with
          | None -> 0
          | Some v -> size + (TableFeatures.marshal pay_buf v))
      | ExperimentReq _ -> size

  let parse (bits : Cstruct.t) : multipartRequest =
    let mprType = int_to_ofp_multipart_types (get_ofp_multipart_request_typ bits) in
    let mpr_flags = (
      match int_to_ofp_multipart_request_flags (get_ofp_multipart_request_flags bits) with
        | Some OFPMPF_REQ_MORE -> true
        | _ -> false) in
    let mpr_type = match mprType with
      | Some OFPMP_DESC -> SwitchDescReq
      | Some OFPMP_PORT_DESC -> PortsDescReq
      | Some OFPMP_FLOW -> FlowStatsReq (
        FlowRequest.parse (Cstruct.shift bits sizeof_ofp_multipart_request))
      | Some OFPMP_AGGREGATE -> AggregFlowStatsReq (
        FlowRequest.parse (Cstruct.shift bits sizeof_ofp_multipart_request))
      | Some OFPMP_TABLE -> TableStatsReq
      | Some OFPMP_PORT_STATS -> PortStatsReq (
        get_ofp_port_stats_request_port_no (Cstruct.shift bits sizeof_ofp_multipart_request))
      | Some OFPMP_QUEUE -> QueueStatsReq (
        QueueRequest.parse (Cstruct.shift bits sizeof_ofp_multipart_request))
      | Some OFPMP_GROUP -> GroupStatsReq (
        get_ofp_group_stats_request_group_id (Cstruct.shift bits sizeof_ofp_multipart_request))
      | Some OFPMP_GROUP_DESC -> GroupDescReq
      | Some OFPMP_GROUP_FEATURES -> GroupFeatReq
      | Some OFPMP_METER -> MeterStatsReq (
        get_ofp_meter_multipart_request_meter_id (Cstruct.shift bits sizeof_ofp_multipart_request))
      | Some OFPMP_METER_CONFIG -> MeterConfReq (
        get_ofp_meter_multipart_request_meter_id (Cstruct.shift bits sizeof_ofp_multipart_request))
      | Some OFPMP_METER_FEATURES -> MeterFeatReq
      | Some OFPMP_TABLE_FEATURES -> TableFeatReq (
      if Cstruct.len bits <= sizeof_ofp_multipart_request then None
      else Some (
        TableFeatures.parse (Cstruct.shift bits sizeof_ofp_multipart_request)
      ))
      | Some OFPMP_EXPERIMENTER -> ExperimentReq (
      let exp_bits = Cstruct.shift bits sizeof_ofp_multipart_request in
      let exp_id = get_ofp_experimenter_multipart_header_experimenter exp_bits in
      let exp_type = get_ofp_experimenter_multipart_header_exp_type exp_bits in
      {exp_id; exp_type})
      | _ -> raise (Unparsable (sprintf "bad ofp_multipart_types number"))
    in {mpr_type; mpr_flags}


end

module SwitchDescriptionReply = struct

  type t = switchDesc

  let sizeof (sdr : switchDesc) : int = 
    sizeof_ofp_desc
  
  let to_string (sdr : switchDesc) : string =
    Format.sprintf "{ mfr_desc = %s; hw_desc = %s; sw_desc = %s; serial_num = %s }"
    sdr.mfr_desc
    sdr.hw_desc
    sdr.sw_desc
    sdr.serial_num

  let marshal (buf : Cstruct.t) (sdr : switchDesc) : int =
    set_ofp_desc_mfr_desc sdr.mfr_desc 0 buf;
    set_ofp_desc_hw_desc sdr.hw_desc 0 buf;
    set_ofp_desc_sw_desc sdr.sw_desc 0 buf;
    set_ofp_desc_serial_num sdr.serial_num 0 buf;
    sizeof_ofp_desc

  let parse (bits : Cstruct.t) : switchDesc = 
    let mfr_desc = copy_ofp_desc_mfr_desc bits in
    let hw_desc = copy_ofp_desc_hw_desc bits in
    let sw_desc = copy_ofp_desc_sw_desc bits in
    let serial_num = copy_ofp_desc_serial_num bits in
    { mfr_desc;
      hw_desc;
      sw_desc;
      serial_num}

end

module FlowStats = struct

  cstruct ofp_flow_stats {
    uint16_t length;
    uint8_t table_id;
    uint8_t pad0;
    uint32_t duration_sec;
    uint32_t duration_nsec;
    uint16_t priority;
    uint16_t idle_timeout;
    uint16_t hard_timeout;
    uint16_t flags;
    uint8_t pad1[4];
    uint64_t cookie;
    uint64_t packet_count;
    uint64_t byte_count;
  } as big_endian

  type t = flowStats

  let sizeof (fs : flowStats) = 
    sizeof_ofp_flow_stats + 
    (OfpMatch.sizeof fs.ofp_match)+
    (Instructions.sizeof fs.instructions)

  let to_string f =
    Format.sprintf "{ length = %u; tableId = %u; duration = %lus/%luns; priority = %u; \
                      idle_timeout = %s; hard_timeout = %s; flags = %s; cookie = %Lu; pkt_count = %Lu; \
                      byte_count = %Lu; match = %s; instructions = %s }"
    (sizeof f)
    f.table_id
    f.duration_sec
    f.duration_nsec
    f.priority
    (match f.idle_timeout with
       | Permanent -> "Permanent"
       | ExpiresAfter v -> string_of_int v)
    (match f.hard_timeout with
       | Permanent -> "Permanent"
       | ExpiresAfter v -> string_of_int v)
    (FlowMod.Flags.to_string f.flags)
    f.cookie
    f.packet_count
    f.byte_count
    (OfpMatch.to_string f.ofp_match)
    (Instructions.to_string f.instructions)

  let marshal (buf : Cstruct.t) (fs : flowStats) : int =
    set_ofp_flow_stats_length buf (sizeof fs);
    set_ofp_flow_stats_table_id buf fs.table_id;
    set_ofp_flow_stats_pad0 buf 0;
    set_ofp_flow_stats_duration_sec buf fs.duration_sec;
    set_ofp_flow_stats_duration_nsec buf fs.duration_nsec;
    set_ofp_flow_stats_priority buf fs.priority;
    set_ofp_flow_stats_idle_timeout buf 
      (match fs.idle_timeout with
         | Permanent -> 0
         | ExpiresAfter  v -> v);
    set_ofp_flow_stats_hard_timeout buf 
      (match fs.hard_timeout with
         | Permanent -> 0
         | ExpiresAfter  v -> v);     
    set_ofp_flow_stats_flags buf (FlowMod.Flags.marshal fs.flags);
    set_ofp_flow_stats_pad1 (Cstruct.to_string (Cstruct.create 4)) 0 buf;
    set_ofp_flow_stats_cookie buf fs.cookie;
    set_ofp_flow_stats_packet_count buf fs.packet_count;
    set_ofp_flow_stats_byte_count buf fs.byte_count;
    let size = sizeof_ofp_flow_stats + 
      OfpMatch.marshal (Cstruct.shift buf sizeof_ofp_flow_stats) fs.ofp_match in
     size + Instructions.marshal (Cstruct.shift buf size) fs.instructions

  let parse (bits : Cstruct.t) : flowStats =
    let table_id = get_ofp_flow_stats_table_id bits in
    let duration_sec = get_ofp_flow_stats_duration_sec bits in
    let duration_nsec = get_ofp_flow_stats_duration_nsec bits in
    let priority = get_ofp_flow_stats_priority bits in
    let idle_timeout = match (get_ofp_flow_stats_idle_timeout bits) with
                         | 0 -> Permanent 
                         | n -> ExpiresAfter n in
    let hard_timeout = match (get_ofp_flow_stats_hard_timeout bits) with
                         | 0 -> Permanent
                         | n -> ExpiresAfter n in
    let flagsBits = get_ofp_flow_stats_flags bits in
    let flags = FlowMod.Flags.parse flagsBits in
    let cookie = get_ofp_flow_stats_cookie bits in
    let packet_count = get_ofp_flow_stats_packet_count bits in
    let byte_count = get_ofp_flow_stats_byte_count bits in
    let ofp_match_bits = Cstruct.shift bits sizeof_ofp_flow_stats in
    let ofp_match, instruction_bits = OfpMatch.parse ofp_match_bits in
    let instructions = Instructions.parse instruction_bits in
    { table_id
    ; duration_sec
    ; duration_nsec
    ; priority
    ; idle_timeout
    ; hard_timeout
    ; flags
    ; cookie
    ; packet_count
    ; byte_count
    ; ofp_match
    ; instructions}

  let length_func (buf :  Cstruct.t) : int option =
    if Cstruct.len buf < sizeof_ofp_flow_stats then None
    else Some (get_ofp_flow_stats_length buf)

end

module AggregateStats = struct
  
  cstruct ofp_aggregate_stats_reply {
    uint64_t packet_count;
    uint64_t byte_count;
    uint32_t flow_count;
    uint8_t pad[4];
  } as big_endian

  type t = aggregStats

  let sizeof ag = 
    sizeof_ofp_aggregate_stats_reply

  let to_string (ag : aggregStats) =
    Format.sprintf "{ packet_count = %Lu; byte = %Lu; flow_count = %lu }"
    ag.packet_count
    ag.byte_count
    ag.flow_count

  let marshal (buf : Cstruct.t) (ag : aggregStats) : int =
    set_ofp_aggregate_stats_reply_packet_count buf ag.packet_count;
    set_ofp_aggregate_stats_reply_byte_count buf ag.byte_count;
    set_ofp_aggregate_stats_reply_flow_count buf ag.flow_count;
    set_ofp_aggregate_stats_reply_pad (Cstruct.to_string (Cstruct.create 4)) 0 buf;
    sizeof_ofp_aggregate_stats_reply

  let parse (bits : Cstruct.t) : aggregStats =
    { packet_count = (get_ofp_aggregate_stats_reply_packet_count bits)
    ; byte_count = (get_ofp_aggregate_stats_reply_byte_count bits)
    ; flow_count = (get_ofp_aggregate_stats_reply_flow_count bits)}

end

module TableStats = struct
  cstruct ofp_table_stats {
    uint8_t table_id; 
    uint8_t pad[3]; 
    uint32_t active_count;
    uint64_t lookup_count;
    uint64_t matched_count;
  } as big_endian

  type t = tableStats

  let sizeof (ts : tableStats) = 
    sizeof_ofp_table_stats


  let to_string (ts : tableStats) =
    Format.sprintf "{ table_id = %u; active_count = %lu; lookup_count = %Lu; matched_count = %Lu }"
    ts.table_id
    ts.active_count
    ts.lookup_count
    ts.matched_count

  let marshal (buf : Cstruct.t) (ts : tableStats) : int =
    set_ofp_table_stats_table_id buf ts.table_id;
    set_ofp_table_stats_pad (Cstruct.to_string (Cstruct.create 3)) 0 buf;
    set_ofp_table_stats_active_count buf ts.active_count;
    set_ofp_table_stats_lookup_count buf ts.lookup_count;
    set_ofp_table_stats_matched_count buf ts.matched_count;
    sizeof_ofp_table_stats

  let parse (bits : Cstruct.t) : tableStats =
    { table_id = get_ofp_table_stats_table_id bits
    ; active_count = get_ofp_table_stats_active_count bits
    ; lookup_count = get_ofp_table_stats_lookup_count bits
    ; matched_count = get_ofp_table_stats_matched_count bits}

  let length_func = (fun buf -> Some sizeof_ofp_table_stats)

end

module PortStats = struct
  
  type t = portStats

  let sizeof (ps : portStats) = 
    sizeof_ofp_port_stats
  
  let to_string ps =
    Format.sprintf "{ port_no = %lu; rx/tx pkt = %Lu/%Lu; rx/tx byt = %Lu/%Lu; \
                      rx/tx dropped = %Lu/%Lu; rx/tx error = %Lu/%Lu; rx frame \
                      erro = %Lu; rx_over_err = %Lu; rx_crc_err = %Lu; \
                      collisisions = %Lu; duration (s/ns) = %lu/%lu }"
    ps.psPort_no
    ps.rx_packets
    ps.tx_packets
    ps.rx_bytes
    ps.tx_bytes
    ps.rx_dropped
    ps.tx_dropped
    ps.rx_errors
    ps.tx_errors
    ps.rx_frame_err
    ps.rx_over_err
    ps.rx_crc_err
    ps.collisions
    ps.duration_sec
    ps.duration_nsec

  let marshal (buf : Cstruct.t) (ps : portStats) : int =
    set_ofp_port_stats_port_no buf ps.psPort_no;
    set_ofp_port_stats_pad (Cstruct.to_string (Cstruct.create 4)) 0 buf;
    set_ofp_port_stats_rx_packets buf ps.rx_packets;
    set_ofp_port_stats_tx_packets buf ps.tx_packets;
    set_ofp_port_stats_rx_bytes buf ps.rx_bytes;
    set_ofp_port_stats_tx_bytes buf ps.tx_bytes;
    set_ofp_port_stats_rx_dropped buf ps.rx_dropped;
    set_ofp_port_stats_tx_dropped buf ps.tx_dropped;
    set_ofp_port_stats_rx_errors buf ps.rx_errors;
    set_ofp_port_stats_tx_errors buf ps.tx_errors;
    set_ofp_port_stats_rx_frame_err buf ps.rx_frame_err;
    set_ofp_port_stats_rx_over_err buf ps.rx_over_err;
    set_ofp_port_stats_rx_crc_err buf ps.rx_crc_err;
    set_ofp_port_stats_collisions buf ps.collisions;
    set_ofp_port_stats_duration_sec buf ps.duration_sec;
    set_ofp_port_stats_duration_nsec buf ps.duration_nsec;
    sizeof_ofp_port_stats

  let parse (bits : Cstruct.t) : portStats =
    { psPort_no     = get_ofp_port_stats_port_no bits;
      rx_packets    = get_ofp_port_stats_rx_packets bits;
      tx_packets    = get_ofp_port_stats_tx_packets bits;
      rx_bytes      = get_ofp_port_stats_rx_bytes bits;
      tx_bytes      = get_ofp_port_stats_tx_bytes bits;
      rx_dropped    = get_ofp_port_stats_rx_dropped bits;
      tx_dropped    = get_ofp_port_stats_tx_dropped bits;
      rx_errors     = get_ofp_port_stats_rx_errors bits;
      tx_errors     = get_ofp_port_stats_tx_errors bits;
      rx_frame_err  = get_ofp_port_stats_rx_frame_err bits;
      rx_over_err   = get_ofp_port_stats_rx_over_err bits;
      rx_crc_err    = get_ofp_port_stats_rx_crc_err bits;
      collisions    = get_ofp_port_stats_collisions bits;
      duration_sec  = get_ofp_port_stats_duration_sec bits;
      duration_nsec = get_ofp_port_stats_duration_nsec bits
    }

  let length_func = (fun buf -> Some sizeof_ofp_port_stats)

end

module QueueStats = struct

    cstruct ofp_queue_stats {
      uint32_t port_no;
      uint32_t queue_id;
      uint64_t tx_bytes;
      uint64_t tx_packets;
      uint64_t tx_errors;
      uint32_t duration_sec;
      uint32_t duration_nsec
    } as big_endian

    type t = queueStats

    let sizeof (qs : queueStats) : int =
      sizeof_ofp_queue_stats

    let to_string (qs : queueStats) : string =
      Format.sprintf "{ port no = %lu; queue_id = %lu; tx bytes = %Lu; tx pkt = %Lu; tx errors = %Lu; duration (s/ns) = %lu/%lu }"
      qs.qsPort_no
      qs.queue_id
      qs.tx_bytes
      qs.tx_packets
      qs.tx_errors
      qs.duration_sec
      qs.duration_nsec

    let marshal (buf : Cstruct.t) (qs : queueStats) : int = 
      set_ofp_queue_stats_port_no buf qs.qsPort_no;
      set_ofp_queue_stats_queue_id buf qs.queue_id;
      set_ofp_queue_stats_tx_bytes buf qs.tx_bytes;
      set_ofp_queue_stats_tx_packets buf qs.tx_packets;
      set_ofp_queue_stats_tx_errors buf qs.tx_errors;
      set_ofp_queue_stats_duration_sec buf qs.duration_sec;
      set_ofp_queue_stats_duration_nsec buf qs.duration_nsec;
      sizeof_ofp_queue_stats

    let parse (bits : Cstruct.t) : queueStats =
      { qsPort_no = get_ofp_queue_stats_port_no bits
      ; queue_id = get_ofp_queue_stats_queue_id bits
      ; tx_bytes = get_ofp_queue_stats_tx_bytes bits
      ; tx_packets = get_ofp_queue_stats_tx_packets bits
      ; tx_errors = get_ofp_queue_stats_tx_errors bits
      ; duration_sec = get_ofp_queue_stats_duration_sec bits
      ; duration_nsec = get_ofp_queue_stats_duration_nsec bits
      }

    let length_func = (fun buf -> Some sizeof_ofp_queue_stats)

end

module GroupStats = struct

  cstruct ofp_group_stats {
    uint16_t length;
    uint8_t pad[2];
    uint32_t group_id;
    uint32_t ref_count;
    uint8_t pad2[4];
    uint64_t packet_count;
    uint64_t byte_count;
    uint32_t duration_sec;
    uint32_t duration_nsec
  } as big_endian

  module BucketStats = struct

    cstruct ofp_bucket_counter {
    uint64_t packet_count;
    uint64_t byte_count
    } as big_endian

    type t = bucketStats

    let sizeof (gs : bucketStats) : int =
      sizeof_ofp_bucket_counter

    let to_string (bs : bucketStats) : string =
      Format.sprintf "{ packet_count = %Lu; byte_count = %Lu }"
      bs.packet_count
      bs.byte_count

    let marshal (buf : Cstruct.t) (bs : bucketStats) : int =
      set_ofp_bucket_counter_packet_count buf bs.packet_count;
      set_ofp_bucket_counter_byte_count buf bs.byte_count;
      sizeof_ofp_bucket_counter

    let parse (bits : Cstruct.t) : bucketStats =
      { packet_count = get_ofp_bucket_counter_packet_count bits
      ; byte_count = get_ofp_bucket_counter_byte_count bits }

    let length_func = (fun buf -> Some sizeof_ofp_bucket_counter)

  end

  type t = groupStats

  let sizeof (gs : groupStats) : int =
    gs.length

  let to_string (gs : groupStats) : string =
    Format.sprintf "{ length =  %u; group_id = %lu; ref_count: = %lu; packet_count = %Lu; \
                      byte_count = %Lu; duration (s/ns) = %lu/%lu; bucket stats = %s }"
    gs.length
    gs.group_id
    gs.ref_count
    gs.packet_count
    gs.byte_count
    gs.duration_sec
    gs.duration_nsec
    ("[ " ^ (String.concat ";" (map BucketStats.to_string gs.bucket_stats)) ^ " ]")

  let marshal (buf : Cstruct.t) (gs : groupStats) : int = 
    set_ofp_group_stats_length buf gs.length;
    set_ofp_group_stats_group_id buf gs.group_id;
    set_ofp_group_stats_ref_count buf gs.ref_count;
    set_ofp_group_stats_packet_count buf gs.packet_count;
    set_ofp_group_stats_byte_count buf gs.byte_count;
    set_ofp_group_stats_duration_sec buf gs.duration_sec;
    set_ofp_group_stats_duration_nsec buf gs.duration_nsec;
    sizeof_ofp_group_stats + (marshal_fields (Cstruct.shift buf sizeof_ofp_group_stats) gs.bucket_stats BucketStats.marshal)
    
  let parse (bits : Cstruct.t) : groupStats =
    { length = get_ofp_group_stats_length bits
    ; group_id = get_ofp_group_stats_group_id bits
    ; ref_count = get_ofp_group_stats_ref_count bits
    ; packet_count = get_ofp_group_stats_packet_count bits
    ; byte_count = get_ofp_group_stats_byte_count bits
    ; duration_sec = get_ofp_group_stats_duration_sec bits
    ; duration_nsec = get_ofp_group_stats_duration_nsec bits
    ; bucket_stats = parse_fields (Cstruct.shift bits sizeof_ofp_group_stats) BucketStats.parse BucketStats.length_func
    }

  let length_func (buf :  Cstruct.t) : int option =
    if Cstruct.len buf < sizeof_ofp_group_stats then None
    else Some (get_ofp_group_stats_length buf)

end

module GroupDesc = struct

  cstruct ofp_group_desc {
    uint16_t length;
    uint8_t typ;
    uint8_t pad;
    uint32_t group_id;
  } as big_endian

  type t = groupDesc

  let sizeof (gd : groupDesc) : int =
    sizeof_ofp_group_desc + sum (map Bucket.sizeof gd.bucket)

  let to_string (gd : groupDesc) : string =
    Format.sprintf "{ length = %u; group_type = %s; group_id = %lu; bucket = %s }"
    gd.length
    (GroupType.to_string gd.typ)
    gd.group_id
    ( "[ " ^(String.concat "; " (map Bucket.to_string gd.bucket)) ^ " ]")

  let marshal (buf : Cstruct.t) (gd : groupDesc) : int =
    set_ofp_group_desc_length buf gd.length;
    set_ofp_group_desc_typ buf (GroupType.marshal gd.typ);
    set_ofp_group_desc_group_id buf gd.group_id;
    let size_bucket = 
      (marshal_fields (Cstruct.shift buf sizeof_ofp_group_desc) gd.bucket Bucket.marshal) in
    sizeof_ofp_group_desc + size_bucket

  let parse (bits : Cstruct.t) : groupDesc =
    let len = get_ofp_group_desc_length bits in
    let typ = GroupType.parse (get_ofp_group_desc_typ bits) in
    let group_id = get_ofp_group_desc_group_id bits in
    let bucket_bits = Cstruct.sub bits sizeof_ofp_group_desc (len - sizeof_ofp_group_desc) in
    let bucket = parse_fields bucket_bits Bucket.parse Bucket.length_func in
    { length = len
    ; typ = typ
    ; group_id = group_id
    ; bucket = bucket}

  let length_func buf = 
    if Cstruct.len buf < sizeof_ofp_group_desc  then None
    else Some (get_ofp_group_desc_length buf)

end

module GroupFeatures = struct

  cstruct ofp_group_features {
    uint32_t typ;
    uint32_t capabilities;
    uint32_t max_groups_all;
    uint32_t max_groups_select;
    uint32_t max_groups_indirect;
    uint32_t max_groups_fastfailover;
    uint32_t actions_all;
    uint32_t actions_select;
    uint32_t actions_indirect;
    uint32_t actions_fastfailover
  } as big_endian

  module GroupType = struct

    type t = groupTypeMap

    let marshal (gtm : groupTypeMap) : int32 =
      Int32.logor (if gtm.all then (Int32.shift_left 1l 0) else 0l) 
       (Int32.logor (if gtm.select then (Int32.shift_left 1l 1) else 0l)
        (Int32.logor (if gtm.indirect then (Int32.shift_left 1l 2) else 0l)
         (if gtm.ff then (Int32.shift_left 1l 3) else 0l)))

    let parse bits : groupTypeMap = 
      { all = Bits.test_bit 0 bits
      ; select = Bits.test_bit 1 bits
      ; indirect = Bits.test_bit 2 bits
      ; ff = Bits.test_bit 3 bits }

    let to_string (gtm : groupTypeMap) : string =
      Format.sprintf "{ all = %B; select = %B; indirect = %B; ff = %B }"
      gtm.all
      gtm.select
      gtm.indirect
      gtm.ff

  end 

  module Capabilities = struct

    type t = groupCapabilities

    let marshal (gc : groupCapabilities) : int32 =
      Int32.logor (if gc.select_weight then (Int32.shift_left 1l 0) else 0l) 
       (Int32.logor (if gc.select_liveness then (Int32.shift_left 1l 1) else 0l)
        (Int32.logor (if gc.chaining then (Int32.shift_left 1l 2) else 0l)
         (if gc.chaining_checks then (Int32.shift_left 1l 3) else 0l)))

    let parse bits : groupCapabilities = 
      { select_weight = Bits.test_bit 0 bits
      ; select_liveness = Bits.test_bit 1 bits
      ; chaining = Bits.test_bit 2 bits
      ; chaining_checks = Bits.test_bit 3 bits }

    let to_string (gc : groupCapabilities) : string =
      Format.sprintf "{ select_weight = %B; select_liveness = %B; chaining = %B; chaining_checks = %B }"
      gc.select_weight
      gc.select_liveness
      gc.chaining
      gc.chaining_checks

  end

  module ActionType = struct

    type t = actionTypeMap

    let marshal (atm : actionTypeMap) : int32 =
      Int32.logor (if atm.output then (Int32.shift_left 1l 0) else 0l) 
       (Int32.logor (if atm.copy_ttl_out then (Int32.shift_left 1l 11) else 0l)
        (Int32.logor (if atm.copy_ttl_in then (Int32.shift_left 1l 12) else 0l)
         (Int32.logor (if atm.set_mpls_ttl then (Int32.shift_left 1l 15) else 0l)
          (Int32.logor (if atm.dec_mpls_ttl then (Int32.shift_left 1l 16) else 0l)
           (Int32.logor (if atm.push_vlan then (Int32.shift_left 1l 17) else 0l)
            (Int32.logor (if atm.pop_vlan then (Int32.shift_left 1l 18) else 0l)
             (Int32.logor (if atm.push_mpls then (Int32.shift_left 1l 19) else 0l)
              (Int32.logor (if atm.pop_mpls then (Int32.shift_left 1l 20) else 0l)
               (Int32.logor (if atm.set_queue then (Int32.shift_left 1l 21) else 0l)
                (Int32.logor (if atm.group then (Int32.shift_left 1l 22) else 0l)
                 (Int32.logor (if atm.set_nw_ttl then (Int32.shift_left 1l 23) else 0l)
                  (Int32.logor (if atm.dec_nw_ttl then (Int32.shift_left 1l 24) else 0l)
                   (Int32.logor (if atm.set_field then (Int32.shift_left 1l 25) else 0l)
                    (Int32.logor (if atm.push_pbb then (Int32.shift_left 1l 26) else 0l)
                     (if atm.pop_pbb then (Int32.shift_left 1l 27) else 0l)))))))))))))))

    let parse bits : actionTypeMap = 
      { output = Bits.test_bit 0 bits
      ; copy_ttl_out = Bits.test_bit 11 bits
      ; copy_ttl_in = Bits.test_bit 12 bits
      ; set_mpls_ttl = Bits.test_bit 15 bits
      ; dec_mpls_ttl = Bits.test_bit 16 bits
      ; push_vlan = Bits.test_bit 17 bits
      ; pop_vlan = Bits.test_bit 18 bits
      ; push_mpls = Bits.test_bit 19 bits
      ; pop_mpls = Bits.test_bit 20 bits
      ; set_queue = Bits.test_bit 21 bits
      ; group = Bits.test_bit 22 bits
      ; set_nw_ttl = Bits.test_bit 23 bits
      ; dec_nw_ttl = Bits.test_bit 24 bits
      ; set_field = Bits.test_bit 25 bits
      ; push_pbb = Bits.test_bit 26 bits
      ; pop_pbb = Bits.test_bit 27 bits }

    let to_string (atm : actionTypeMap) : string =
      Format.sprintf "{ output = %B; copy_ttl_out = %B; copy_ttl_in = %B; set_mpls ttl = %B; \
      dec_mpls_ttl = %B; push_vlan = %B; pop_vlan = %B; push_mpls = %B; pop_mpls = %B; \
      set_queue = %B; group = %B; set_nw_ttl = %B; dec_nw_ttl = %B; set_field = %B; \
      push_pbb = %B; pop_pbb = %B }"
      atm.output
      atm.copy_ttl_out
      atm.copy_ttl_in
      atm.set_mpls_ttl
      atm.dec_mpls_ttl
      atm.push_vlan
      atm.pop_vlan
      atm.push_mpls
      atm.pop_mpls
      atm.set_queue
      atm.group
      atm.set_nw_ttl
      atm.dec_nw_ttl
      atm.set_field
      atm.push_pbb
      atm.pop_pbb

  end

  type t = groupFeatures

  let sizeof (gf : groupFeatures) : int =
    sizeof_ofp_group_features

  let to_string (gf : groupFeatures) : string =
    Format.sprintf "{ type =  %s; capbailities =  %s; max group = {\
    all =  %lu; select =  %lu; indirect =  %lu; fastfailover =  %lu }; actions = {
    all =  %s; select =  %s; indirect =  %s; fastfailover =  %s } }"
    (GroupType.to_string gf.typ)
    (Capabilities.to_string gf.capabilities)
    gf.max_groups_all
    gf.max_groups_select
    gf.max_groups_indirect
    gf.max_groups_ff
    (ActionType.to_string gf.actions_all)
    (ActionType.to_string gf.actions_select)
    (ActionType.to_string gf.actions_indirect)
    (ActionType.to_string gf.actions_ff)

  let marshal (buf : Cstruct.t) (gf : groupFeatures) : int =
    set_ofp_group_features_typ buf (GroupType.marshal gf.typ);
    set_ofp_group_features_capabilities buf (Capabilities.marshal gf.capabilities);
    set_ofp_group_features_max_groups_all buf gf.max_groups_all;
    set_ofp_group_features_max_groups_select buf gf.max_groups_select;
    set_ofp_group_features_max_groups_indirect buf gf.max_groups_indirect;
    set_ofp_group_features_max_groups_fastfailover buf gf.max_groups_ff;
    set_ofp_group_features_actions_all buf (ActionType.marshal gf.actions_all);
    set_ofp_group_features_actions_select buf (ActionType.marshal gf.actions_select);
    set_ofp_group_features_actions_indirect buf (ActionType.marshal gf.actions_indirect);
    set_ofp_group_features_actions_fastfailover buf (ActionType.marshal gf.actions_ff);
    sizeof_ofp_group_features

  let parse (bits : Cstruct.t) : groupFeatures =
  { typ = GroupType.parse (get_ofp_group_features_typ bits)
  ; capabilities = Capabilities.parse (get_ofp_group_features_capabilities bits)
  ; max_groups_all = get_ofp_group_features_max_groups_all bits
  ; max_groups_select = get_ofp_group_features_max_groups_select bits
  ; max_groups_indirect = get_ofp_group_features_max_groups_indirect bits
  ; max_groups_ff = get_ofp_group_features_max_groups_fastfailover bits
  ; actions_all = ActionType.parse (get_ofp_group_features_actions_all bits)
  ; actions_select = ActionType.parse (get_ofp_group_features_actions_select bits)
  ; actions_indirect = ActionType.parse (get_ofp_group_features_actions_indirect bits)
  ; actions_ff = ActionType.parse (get_ofp_group_features_actions_fastfailover bits)
  }

end

module MeterStats = struct

  cstruct ofp_meter_stats {
    uint32_t meter_id;
    uint16_t len;
    uint8_t pad[6];
    uint32_t flow_count;
    uint64_t packet_in_count;
    uint64_t byte_in_count;
    uint32_t duration_sec;
    uint32_t duration_nsec
  } as big_endian

  module Band = struct

    cstruct ofp_meter_band_stats {
      uint64_t packet_band_count;
      uint64_t byte_band_count
    } as big_endian

    type t = meterBandStats

    let length_func = fun buf -> Some sizeof_ofp_meter_band_stats
      
    let marshal (buf : Cstruct.t) (mbs : meterBandStats) : int =
      set_ofp_meter_band_stats_packet_band_count buf mbs.packet_band_count;
      set_ofp_meter_band_stats_byte_band_count buf mbs.byte_band_count;
      sizeof_ofp_meter_band_stats

    let parse (bits : Cstruct.t) : meterBandStats =
      { packet_band_count = get_ofp_meter_band_stats_packet_band_count bits
      ; byte_band_count = get_ofp_meter_band_stats_byte_band_count bits}

    let to_string (mbs : meterBandStats) : string =
      Format.sprintf "{ packet_count:%Lu; byte_count = %Lu }"
      mbs.packet_band_count
      mbs.byte_band_count

  end

  type t = meterStats

  let sizeof (ms : meterStats) : int =
    ms.len

  let to_string (ms : meterStats) : string =
    Format.sprintf "{ meter_id = %lu; len = %u; flow_count = %lu; packet_in_count = %Lu\
    byte_in_count = %Lu; duration (s/ns) = %lu/%lu; band = %s }"
    ms.meter_id
    ms.len
    ms.flow_count
    ms.packet_in_count
    ms.byte_in_count
    ms.duration_sec
    ms.duration_nsec
    ("[ " ^ (String.concat ";" (map Band.to_string ms.band)) ^ " ]")

  let marshal (buf : Cstruct.t) (ms : meterStats) =
    set_ofp_meter_stats_meter_id buf ms.meter_id;
    set_ofp_meter_stats_len buf ms.len;
    set_ofp_meter_stats_flow_count buf ms.flow_count;
    set_ofp_meter_stats_packet_in_count buf ms.packet_in_count;
    set_ofp_meter_stats_byte_in_count buf ms.byte_in_count;
    set_ofp_meter_stats_duration_sec buf ms.duration_sec;
    set_ofp_meter_stats_duration_nsec buf ms.duration_nsec;
    let band_buf = Cstruct.sub buf sizeof_ofp_meter_stats (ms.len - sizeof_ofp_meter_stats) in
    sizeof_ofp_meter_stats + (marshal_fields band_buf ms.band Band.marshal)

  let parse (bits : Cstruct.t) : meterStats = 
    let meter_id = get_ofp_meter_stats_meter_id bits in
    let len = get_ofp_meter_stats_len bits in
    let flow_count = get_ofp_meter_stats_flow_count bits in
    let packet_in_count = get_ofp_meter_stats_packet_in_count bits in
    let byte_in_count = get_ofp_meter_stats_byte_in_count bits in
    let duration_sec = get_ofp_meter_stats_duration_sec bits in
    let duration_nsec = get_ofp_meter_stats_duration_nsec bits in
    let band_bits = Cstruct.sub bits sizeof_ofp_meter_stats (len - sizeof_ofp_meter_stats) in
    let band = parse_fields band_bits Band.parse Band.length_func in
    { meter_id; len; flow_count; packet_in_count; byte_in_count; duration_sec; duration_nsec; band }

  let length_func buf = 
    if Cstruct.len buf < sizeof_ofp_meter_stats  then None
    else Some (get_ofp_meter_stats_len buf)

end

module MeterConfig = struct

  cstruct ofp_meter_config {
    uint16_t length;
    uint16_t flags;
    uint32_t meter_id
  } as big_endian

  type t = meterConfig

  let sizeof (mc : meterConfig) : int =
    sizeof_ofp_meter_config + sum (map MeterBand.sizeof mc.bands)

  let to_string (mc : meterConfig) : string =
    Format.sprintf "{ len = %u; flags = %s; meter_id = %lu; bands = %s }"
    mc.length
    (MeterFlags.to_string mc.flags)
    mc.meter_id
    ( "[ " ^ (String.concat "; " (map MeterBand.to_string mc.bands)) ^ " ]")

  let marshal (buf : Cstruct.t) (mc : meterConfig) : int =
    set_ofp_meter_config_length buf mc.length;
    set_ofp_meter_config_flags buf (MeterFlags.marshal mc.flags);
    set_ofp_meter_config_meter_id buf mc.meter_id;
    sizeof_ofp_meter_config + (marshal_fields (Cstruct.shift buf sizeof_ofp_meter_config) mc.bands MeterBand.marshal)

  let parse (bits : Cstruct.t) : meterConfig =
    let length = get_ofp_meter_config_length bits in
    let flags = MeterFlags.parse (get_ofp_meter_config_flags bits) in
    let meter_id = get_ofp_meter_config_meter_id bits in
    let bands_bits = Cstruct.sub bits sizeof_ofp_meter_config (length-sizeof_ofp_meter_config) in
    let bands = parse_fields bands_bits MeterBand.parse MeterBand.length_fun in
    { length
    ; flags
    ; meter_id
    ; bands
    }

  let length_func (buf : Cstruct.t) : int option =
    if Cstruct.len buf < sizeof_ofp_meter_config then None
    else Some (get_ofp_meter_config_length buf)

end

module MeterFeaturesStats = struct

  cstruct ofp_meter_features {
    uint32_t max_meter;
    uint32_t band_types;
    uint32_t capabilities;
    uint8_t max_bands;
    uint8_t max_color;
    uint8_t pad[2]
  } as big_endian

  module Bands = struct
    type t = meterBandMaps

    let marshal (mbm : meterBandMaps) : int32 =
      Int32.logor (if mbm.drop then (Int32.shift_left 1l 1) else 0l) 
       (if mbm.dscpRemark then (Int32.shift_left 1l 2) else 0l)

    let parse bits : meterBandMaps = 
      { drop = Bits.test_bit 1 bits
      ; dscpRemark = Bits.test_bit 2 bits }

    let to_string (mbm : meterBandMaps) : string =
      Format.sprintf "{ drop = %B; dscp_remark =  %B }"
      mbm.drop
      mbm.dscpRemark

  end

  type t = meterFeaturesStats

  let sizeof (mfs : meterFeaturesStats) : int =
    sizeof_ofp_meter_features

  let to_string (mfs : meterFeaturesStats) : string =
    Format.sprintf "{ max_meter = %lu; band_typ = %s; capabilities = %s; max_band = %u; max_color = %u }"
    mfs.max_meter
    (Bands.to_string mfs.band_typ)
    (MeterFlags.to_string mfs.capabilities)
    mfs.max_band
    mfs.max_color
  
  let marshal (buf : Cstruct.t) (mfs : meterFeaturesStats) : int =
    set_ofp_meter_features_max_meter buf mfs.max_meter;
    set_ofp_meter_features_band_types buf (Bands.marshal mfs.band_typ);
    (* int -> int32 fix, before release of OF1.3.5 *)
    set_ofp_meter_features_capabilities buf (Int32.of_int (MeterFlags.marshal mfs.capabilities));
    set_ofp_meter_features_max_bands buf mfs.max_band;
    set_ofp_meter_features_max_color buf mfs.max_color;
    sizeof_ofp_meter_features
  
  let parse (bits : Cstruct.t) : meterFeaturesStats =
    { max_meter = get_ofp_meter_features_max_meter bits
    ; band_typ = Bands.parse (get_ofp_meter_features_band_types bits)
    (* int32 -> int fix, before release of OF1.3.5 *)
    ; capabilities = MeterFlags.parse (Int32.to_int (get_ofp_meter_features_capabilities bits))
    ; max_band = get_ofp_meter_features_max_bands bits
    ; max_color = get_ofp_meter_features_max_color bits
    }
end

module MultipartReply = struct

  type t = multipartReply

  let sizeof (mpr : multipartReply) =
    sizeof_ofp_multipart_reply +
    match mpr.mpreply_typ with
      | PortsDescReply pdr -> sum (map PortDesc.sizeof pdr)
      | SwitchDescReply _ -> sizeof_ofp_desc
      | FlowStatsReply fsr -> sum (map FlowStats.sizeof fsr)
      | AggregateReply ag -> AggregateStats.sizeof ag
      | TableReply tr -> sum (map TableStats.sizeof tr)
      | TableFeaturesReply tf -> TableFeatures.sizeof tf
      | PortStatsReply psr -> sum (map PortStats.sizeof psr)
      | QueueStatsReply qsr -> sum (map QueueStats.sizeof qsr)
      | GroupStatsReply gs -> sum (map GroupStats.sizeof gs)
      | GroupDescReply gd -> sum (map GroupDesc.sizeof gd)
      | GroupFeaturesReply gf -> GroupFeatures.sizeof gf
      | MeterReply mr -> sum (map MeterStats.sizeof mr)
      | MeterConfig mc -> sum (map MeterConfig.sizeof mc)
      | MeterFeaturesReply mf -> MeterFeaturesStats.sizeof mf

  let to_string (mpr : multipartReply) =
    match mpr.mpreply_typ with
      | PortsDescReply pdr -> Format.sprintf "PortsDescReply { %s }" (String.concat "; " (map PortDesc.to_string pdr))
      | SwitchDescReply sdc -> Format.sprintf "SwitchDescReply %s" (SwitchDescriptionReply.to_string sdc)
      | FlowStatsReply fsr -> Format.sprintf "Flow { %s }" (String.concat "; " (map FlowStats.to_string fsr))
      | AggregateReply ag -> Format.sprintf "Aggregate Flow %s" (AggregateStats.to_string ag)
      | TableReply tr -> Format.sprintf "TableReply { %s }" (String.concat "; " (map TableStats.to_string tr))
      | TableFeaturesReply tf -> Format.sprintf "TableFeaturesReply %s" (TableFeatures.to_string tf)
      | PortStatsReply psr -> Format.sprintf "PortStatsReply { %s }" (String.concat "; " (map PortStats.to_string psr))
      | QueueStatsReply qsr -> Format.sprintf "QueueStats { %s }" (String.concat "; " (map QueueStats.to_string qsr))
      | GroupStatsReply gs -> Format.sprintf "GroupStats { %s }" (String.concat "; " (map GroupStats.to_string gs))
      | GroupDescReply gd -> Format.sprintf "GroupSDesc { %s }" (String.concat "; " (map GroupDesc.to_string gd))
      | GroupFeaturesReply gf -> Format.sprintf "GroupFeatures %s" (GroupFeatures.to_string gf)
      | MeterReply mr -> Format.sprintf "MeterStats { %s }" (String.concat "; " (map MeterStats.to_string mr))
      | MeterConfig mc -> Format.sprintf "MeterConfig { %s }" (String.concat "; " (map MeterConfig.to_string mc))
      | MeterFeaturesReply mf -> Format.sprintf "MeterFeaturesStats %s" (MeterFeaturesStats.to_string mf)

  let marshal (buf : Cstruct.t) (mpr : multipartReply) : int =
    let ofp_body_bits = Cstruct.shift buf sizeof_ofp_multipart_reply in
    set_ofp_multipart_reply_flags buf (
      match mpr.mpreply_flags with
        | true -> ofp_multipart_request_flags_to_int OFPMPF_REQ_MORE
        | false -> 0);
    sizeof_ofp_multipart_reply + (match mpr.mpreply_typ with
      | PortsDescReply pdr -> 
          set_ofp_multipart_reply_typ buf (ofp_multipart_types_to_int OFPMP_PORT_DESC);
          marshal_fields ofp_body_bits pdr PortDesc.marshal
      | SwitchDescReply sdr -> 
          set_ofp_multipart_reply_typ buf (ofp_multipart_types_to_int OFPMP_DESC);
          SwitchDescriptionReply.marshal ofp_body_bits sdr
      | FlowStatsReply fsr -> 
          set_ofp_multipart_reply_typ buf (ofp_multipart_types_to_int OFPMP_FLOW);
          marshal_fields ofp_body_bits fsr FlowStats.marshal
      | AggregateReply ar -> 
          set_ofp_multipart_reply_typ buf (ofp_multipart_types_to_int OFPMP_AGGREGATE);
          AggregateStats.marshal ofp_body_bits ar
      | TableReply tr ->
          set_ofp_multipart_reply_typ buf (ofp_multipart_types_to_int OFPMP_TABLE);
          marshal_fields ofp_body_bits tr TableStats.marshal
      | TableFeaturesReply tf ->
          set_ofp_multipart_reply_typ buf (ofp_multipart_types_to_int OFPMP_TABLE_FEATURES);
          TableFeatures.marshal ofp_body_bits tf
      | PortStatsReply psr ->
          set_ofp_multipart_reply_typ buf (ofp_multipart_types_to_int OFPMP_PORT_STATS);
          marshal_fields ofp_body_bits psr PortStats.marshal
      | QueueStatsReply qsr ->
          set_ofp_multipart_reply_typ buf (ofp_multipart_types_to_int OFPMP_QUEUE);
          marshal_fields ofp_body_bits qsr QueueStats.marshal
      | GroupStatsReply gs ->
          set_ofp_multipart_reply_typ buf (ofp_multipart_types_to_int OFPMP_GROUP);
          marshal_fields ofp_body_bits gs GroupStats.marshal
      | GroupDescReply gd ->
          set_ofp_multipart_reply_typ buf (ofp_multipart_types_to_int OFPMP_GROUP_DESC);
          marshal_fields ofp_body_bits gd GroupDesc.marshal
      | GroupFeaturesReply gf ->
          set_ofp_multipart_reply_typ buf (ofp_multipart_types_to_int OFPMP_GROUP_FEATURES);
          GroupFeatures.marshal ofp_body_bits gf
      | MeterReply mr ->
          set_ofp_multipart_reply_typ buf (ofp_multipart_types_to_int OFPMP_METER);
          marshal_fields ofp_body_bits mr MeterStats.marshal
      | MeterConfig mc ->
          set_ofp_multipart_reply_typ buf (ofp_multipart_types_to_int OFPMP_METER_CONFIG);
          marshal_fields ofp_body_bits mc MeterConfig.marshal
      | MeterFeaturesReply mfr ->
          set_ofp_multipart_reply_typ buf (ofp_multipart_types_to_int OFPMP_METER_FEATURES);
          MeterFeaturesStats.marshal ofp_body_bits mfr
          )
    
  let parse (bits : Cstruct.t) : multipartReply =
    let ofp_body_bits = Cstruct.shift bits sizeof_ofp_multipart_reply in
    let typ = (match int_to_ofp_multipart_types (get_ofp_multipart_reply_typ bits) with
      | Some OFPMP_PORT_DESC -> 
          PortsDescReply (parse_fields ofp_body_bits PortDesc.parse PortDesc.length_func)
      | Some OFPMP_DESC -> 
          SwitchDescReply (SwitchDescriptionReply.parse ofp_body_bits)
      | Some OFPMP_FLOW -> 
          FlowStatsReply (parse_fields ofp_body_bits FlowStats.parse FlowStats.length_func)
      | Some OFPMP_AGGREGATE -> 
          AggregateReply (AggregateStats.parse ofp_body_bits)
      | Some OFPMP_TABLE -> 
          TableReply (parse_fields ofp_body_bits TableStats.parse TableStats.length_func)
      | Some OFPMP_TABLE_FEATURES ->
          TableFeaturesReply (TableFeatures.parse ofp_body_bits)
      | Some OFPMP_PORT_STATS -> 
          PortStatsReply (parse_fields ofp_body_bits PortStats.parse PortStats.length_func)
      | Some OFPMP_QUEUE ->
          QueueStatsReply (parse_fields ofp_body_bits QueueStats.parse QueueStats.length_func)
      | Some OFPMP_GROUP ->
          GroupStatsReply (parse_fields ofp_body_bits GroupStats.parse GroupStats.length_func)
      | Some OFPMP_GROUP_DESC ->
          GroupDescReply (parse_fields ofp_body_bits GroupDesc.parse GroupDesc.length_func)
      | Some OFPMP_GROUP_FEATURES ->
          GroupFeaturesReply (GroupFeatures.parse ofp_body_bits)
      | Some OFPMP_METER ->
          MeterReply (parse_fields ofp_body_bits MeterStats.parse MeterStats.length_func)
      | Some OFPMP_METER_CONFIG ->
          MeterConfig (parse_fields ofp_body_bits MeterConfig.parse MeterConfig.length_func)
      | Some OFPMP_METER_FEATURES ->
          MeterFeaturesReply (MeterFeaturesStats.parse ofp_body_bits)
      | _ -> raise (Unparsable (sprintf "NYI: can't parse this multipart reply"))) in
    let flags = (
      match int_to_ofp_multipart_request_flags (get_ofp_multipart_request_flags bits) with
        | Some OFPMPF_REQ_MORE -> true
        | _ -> false) in
    {mpreply_typ = typ; mpreply_flags = flags}

end

module TableMod = struct

  cstruct ofp_table_mod {
    uint8_t table_id;
    uint8_t pad[3];
    uint32_t config
  } as big_endian

  type t = tableMod

  let sizeof (tab : tableMod) : int =
    sizeof_ofp_table_mod

  let to_string (tab : tableMod) : string =
    Format.sprintf "{ tabled_id = %u; config = %s }"
    tab.table_id
    (TableConfig.to_string tab.config)

  let marshal (buf : Cstruct.t) (tab : tableMod) : int =
    set_ofp_table_mod_table_id buf tab.table_id;
    set_ofp_table_mod_config buf (TableConfig.marshal tab.config);
    sizeof_ofp_table_mod

  let parse (bits : Cstruct.t) : tableMod =
    let table_id = get_ofp_table_mod_table_id bits in
    let config = TableConfig.parse (get_ofp_table_mod_config bits) in
    { table_id; config }

end


module Error = struct

  type t = {
    err : errorTyp;
    data : bytes;
  }

  cstruct ofp_error_msg {
    uint16_t typ;
    uint16_t code
  } as big_endian

  cenum ofp_error_type {
    OFPET_HELLO_FAILED = 0;
    OFPET_BAD_REQUEST = 1;
    OFPET_BAD_ACTION = 2;
    OFPET_BAD_INSTRUCTION = 3;
    OFPET_BAD_MATCH = 4;
    OFPET_FLOW_MOD_FAILED = 5;
    OFPET_GROUP_MOD_FAILED = 6;
    OFPET_PORT_MOD_FAILED = 7;
    OFPET_TABLE_MOD_FAILED = 8;
    OFPET_QUEUE_OP_FAILED = 9;
    OFPET_SWITCH_CONFIG_FAILED = 10;
    OFPET_ROLE_REQUEST_FAILED = 11;
    OFPET_METER_MOD_FAILED = 12;
    OFPET_TABLE_FEATURES_FAILED = 13;
    OFPET_EXPERIMENTER = 0xffff
  } as uint16_t

  module HelloFailed = struct 
    
    cenum ofp_hello_failed_code {
      OFPHFC_INCOMPATIBLE = 0;
      OFPHFC_EPERM = 1
    } as uint16_t

    type t = helloFailed

    let to_string (cod : helloFailed) =
      match cod with
        | HelloIncompatible -> "INCOMPATIBLE"
        | HelloPermError -> "Permission_Error"

    let marshal (cod : helloFailed) : int =
      match cod with
        | HelloIncompatible -> ofp_hello_failed_code_to_int OFPHFC_INCOMPATIBLE
        | HelloPermError -> ofp_hello_failed_code_to_int OFPHFC_EPERM

    let parse t : helloFailed =
      match int_to_ofp_hello_failed_code t with
        | Some OFPHFC_INCOMPATIBLE -> HelloIncompatible
        | Some OFPHFC_EPERM -> HelloPermError
        | None -> raise (Unparsable (sprintf "malfomed hello_failed code"))

  end

  module BadRequest = struct

    cenum ofp_bad_request_code {
      OFPBRC_BAD_VERSION = 0;
      OFPBRC_BAD_TYPE = 1;
      OFPBRC_BAD_MULTIPART = 2;
      OFPBRC_BAD_EXPERIMENTER = 3;
      OFPBRC_BAD_EXP_TYPE = 4;
      OFPBRC_EPERM = 5;
      OFPBRC_BAD_LEN = 6;
      OFPBRC_BUFFER_EMPTY = 7;
      OFPBRC_BUFFER_UNKNOWN = 8;
      OFPBRC_BAD_TABLE_ID = 9;
      OFPBRC_IS_SLAVE = 10;
      OFPBRC_BAD_PORT = 11;
      OFPBRC_BAD_PACKET = 12;
      OFPBRC_MULTIPART_BUFFER_OVERFLOW = 13
    } as uint16_t

    type t = badRequest

    let to_string (cod : badRequest) : string =
      match cod with
        | ReqBadVersion -> "BadVersion"
        | ReqBadType -> "BadTyp"
        | ReqBadMultipart -> "BadMultipart"
        | ReqBadExp -> "BadExp"
        | ReqBadExpType -> "BadExpType"
        | ReqPermError -> "Permission_Error"
        | ReqBadLen -> "BadLen"
        | ReqBufferEmpty -> "BufferEmpty"
        | ReqBufferUnknown -> "BufferUnknown"
        | ReqBadTableId -> "BadTableId"
        | ReqIsSlave -> "IsSlave"
        | ReqBadPort -> "BadPort"
        | ReqBadPacket -> "BadPacket"
        | ReqMultipartBufOverflow -> "MultipartBufOverflow"

    let marshal (cod : badRequest) : int =
      match cod with
        | ReqBadVersion -> ofp_bad_request_code_to_int OFPBRC_BAD_VERSION
        | ReqBadType -> ofp_bad_request_code_to_int OFPBRC_BAD_TYPE
        | ReqBadMultipart -> ofp_bad_request_code_to_int OFPBRC_BAD_MULTIPART
        | ReqBadExp -> ofp_bad_request_code_to_int OFPBRC_BAD_EXPERIMENTER
        | ReqBadExpType -> ofp_bad_request_code_to_int OFPBRC_BAD_EXP_TYPE
        | ReqPermError -> ofp_bad_request_code_to_int OFPBRC_EPERM
        | ReqBadLen -> ofp_bad_request_code_to_int OFPBRC_BAD_LEN
        | ReqBufferEmpty -> ofp_bad_request_code_to_int OFPBRC_BUFFER_EMPTY
        | ReqBufferUnknown -> ofp_bad_request_code_to_int OFPBRC_BUFFER_UNKNOWN
        | ReqBadTableId -> ofp_bad_request_code_to_int OFPBRC_BAD_TABLE_ID
        | ReqIsSlave -> ofp_bad_request_code_to_int OFPBRC_IS_SLAVE
        | ReqBadPort -> ofp_bad_request_code_to_int OFPBRC_BAD_PORT
        | ReqBadPacket -> ofp_bad_request_code_to_int OFPBRC_BAD_PACKET
        | ReqMultipartBufOverflow -> ofp_bad_request_code_to_int OFPBRC_MULTIPART_BUFFER_OVERFLOW

    let parse t : badRequest = 
      match int_to_ofp_bad_request_code t with
        | Some OFPBRC_BAD_VERSION -> ReqBadVersion
        | Some OFPBRC_BAD_TYPE -> ReqBadType
        | Some OFPBRC_BAD_MULTIPART -> ReqBadMultipart
        | Some OFPBRC_BAD_EXPERIMENTER -> ReqBadExp
        | Some OFPBRC_BAD_EXP_TYPE -> ReqBadExpType
        | Some OFPBRC_EPERM -> ReqPermError
        | Some OFPBRC_BAD_LEN -> ReqBadLen
        | Some OFPBRC_BUFFER_EMPTY -> ReqBufferEmpty
        | Some OFPBRC_BUFFER_UNKNOWN -> ReqBufferUnknown
        | Some OFPBRC_BAD_TABLE_ID -> ReqBadTableId
        | Some OFPBRC_IS_SLAVE -> ReqIsSlave
        | Some OFPBRC_BAD_PORT -> ReqBadPort
        | Some OFPBRC_BAD_PACKET -> ReqBadPacket
        | Some OFPBRC_MULTIPART_BUFFER_OVERFLOW -> ReqMultipartBufOverflow
        | None -> raise (Unparsable (sprintf "malfomed bad_request code"))

  end

  module BadAction = struct

    cenum ofp_bad_action_code {
      OFPBAC_BAD_TYPE = 0;
      OFPBAC_BAD_LEN = 1;
      OFPBAC_BAD_EXPERIMENTER = 2;
      OFPBAC_BAD_EXP_TYPE = 3;
      OFPBAC_BAD_OUT_PORT = 4;
      OFPBAC_BAD_ARGUMENT = 5;
      OFPBAC_EPERM = 6;
      OFPBAC_TOO_MANY = 7;
      OFPBAC_BAD_QUEUE = 8;
      OFPBAC_BAD_OUT_GROUP = 9;
      OFPBAC_MATCH_INCONSISTENT = 10;
      OFPBAC_UNSUPPORTED_ORDER = 11;
      OFPBAC_BAD_TAG = 12;
      OFPBAC_BAD_SET_TYPE = 13;
      OFPBAC_BAD_SET_LEN = 14;
      OFPBAC_BAD_SET_ARGUMENT = 15
    } as uint16_t

    type t = badAction

    let to_string (cod : badAction) : string =
      match cod with
        | ActBadType -> "BadType"
        | ActBadLen -> "BadLen"
        | ActBadExp -> "Unknown experimenter id specified"
        | ActBadExpType -> "BadExp"
        | ActBadOutPort -> "BadOutPort"
        | ActBadArg -> "BadArg"
        | ActPermError -> "Permission_Error"
        | ActTooMany -> "TooMany"
        | ActBadQueue ->  "BadQueue"
        | ActBadOutGroup ->  "BadOutGroup"
        | ActMatchInconsistent -> "MatchInconsistent"
        | ActUnsupportedOrder -> "UnsupportedOrder"
        | ActBadTag -> "BadTag"
        | ActBadSetTyp -> "BadSetTyp"
        | ActBadSetLen -> "BadSetLen"
        | ActBadSetArg -> "BadSetArg"

    let marshal (cod : badAction) : int =
      match cod with
        | ActBadType -> ofp_bad_action_code_to_int OFPBAC_BAD_TYPE
        | ActBadLen -> ofp_bad_action_code_to_int OFPBAC_BAD_LEN
        | ActBadExp -> ofp_bad_action_code_to_int OFPBAC_BAD_EXPERIMENTER
        | ActBadExpType -> ofp_bad_action_code_to_int OFPBAC_BAD_EXP_TYPE
        | ActBadOutPort -> ofp_bad_action_code_to_int OFPBAC_BAD_OUT_PORT
        | ActBadArg -> ofp_bad_action_code_to_int OFPBAC_BAD_ARGUMENT
        | ActPermError -> ofp_bad_action_code_to_int OFPBAC_EPERM
        | ActTooMany -> ofp_bad_action_code_to_int OFPBAC_TOO_MANY
        | ActBadQueue -> ofp_bad_action_code_to_int OFPBAC_BAD_QUEUE
        | ActBadOutGroup -> ofp_bad_action_code_to_int OFPBAC_BAD_OUT_GROUP
        | ActMatchInconsistent -> ofp_bad_action_code_to_int OFPBAC_MATCH_INCONSISTENT
        | ActUnsupportedOrder -> ofp_bad_action_code_to_int OFPBAC_UNSUPPORTED_ORDER
        | ActBadTag -> ofp_bad_action_code_to_int OFPBAC_BAD_TAG
        | ActBadSetTyp -> ofp_bad_action_code_to_int OFPBAC_BAD_SET_TYPE
        | ActBadSetLen -> ofp_bad_action_code_to_int OFPBAC_BAD_SET_LEN
        | ActBadSetArg -> ofp_bad_action_code_to_int OFPBAC_BAD_SET_ARGUMENT

    let parse t : badAction =
      match int_to_ofp_bad_action_code t with
        | Some OFPBAC_BAD_TYPE -> ActBadType
        | Some OFPBAC_BAD_LEN -> ActBadLen
        | Some OFPBAC_BAD_EXPERIMENTER -> ActBadExp
        | Some OFPBAC_BAD_EXP_TYPE -> ActBadExpType
        | Some OFPBAC_BAD_OUT_PORT -> ActBadOutPort
        | Some OFPBAC_BAD_ARGUMENT -> ActBadArg
        | Some OFPBAC_EPERM -> ActPermError
        | Some OFPBAC_TOO_MANY -> ActTooMany
        | Some OFPBAC_BAD_QUEUE -> ActBadQueue
        | Some OFPBAC_BAD_OUT_GROUP -> ActBadOutGroup
        | Some OFPBAC_MATCH_INCONSISTENT -> ActMatchInconsistent
        | Some OFPBAC_UNSUPPORTED_ORDER -> ActUnsupportedOrder
        | Some OFPBAC_BAD_TAG -> ActBadTag
        | Some OFPBAC_BAD_SET_TYPE -> ActBadSetTyp
        | Some OFPBAC_BAD_SET_LEN -> ActBadSetLen
        | Some OFPBAC_BAD_SET_ARGUMENT -> ActBadSetArg
        | None -> raise (Unparsable (sprintf "malfomed bad_action code"))

  end

  module BadInstruction = struct

    cenum ofp_bad_instruction_code {
      OFPBIC_UNKNOWN_INST = 0;
      OFPBIC_UNSUP_INST = 1;
      OFPBIC_BAD_TABLE_ID = 2;
      OFPBIC_UNSUP_METADATA = 3;
      OFPBIC_UNSUP_METADATA_MASK = 4;
      OFPBIC_BAD_EXPERIMENTER = 5;
      OFPBIC_BAD_EXP_TYPE = 6;
      OFPBIC_BAD_LEN = 7;
      OFPBIC_EPERM = 8
    } as uint16_t

    type t = badInstruction

    let to_string (cod : badInstruction) : string =
      match cod with
        | InstUnknownInst -> "UnknownInst"
        | InstUnsupInst -> "UnsupInst"
        | InstBadTableId -> "BadTableId"
        | InstUnsupMeta -> "UnsupMeta"
        | InstUnsupMetaMask -> "UnsupMetaMask"
        | InstBadExp -> "BadExp"
        | InstBadExpTyp -> "BadExpTyp"
        | InstBadLen -> "BadLen"
        | InstPermError -> "Permission_Error"

     let marshal (cod : badInstruction) : int =
      match cod with
        | InstUnknownInst -> ofp_bad_instruction_code_to_int OFPBIC_UNKNOWN_INST
        | InstBadTableId -> ofp_bad_instruction_code_to_int OFPBIC_BAD_TABLE_ID
        | InstUnsupInst -> ofp_bad_instruction_code_to_int OFPBIC_UNSUP_INST
        | InstUnsupMeta -> ofp_bad_instruction_code_to_int OFPBIC_UNSUP_METADATA
        | InstUnsupMetaMask -> ofp_bad_instruction_code_to_int OFPBIC_UNSUP_METADATA_MASK
        | InstBadExp -> ofp_bad_instruction_code_to_int OFPBIC_BAD_EXPERIMENTER
        | InstBadExpTyp -> ofp_bad_instruction_code_to_int OFPBIC_BAD_EXP_TYPE
        | InstBadLen -> ofp_bad_instruction_code_to_int OFPBIC_BAD_LEN
        | InstPermError -> ofp_bad_instruction_code_to_int OFPBIC_EPERM

    let parse t : badInstruction =
      match int_to_ofp_bad_instruction_code t with
        | Some OFPBIC_UNKNOWN_INST -> InstUnknownInst
        | Some OFPBIC_BAD_TABLE_ID -> InstBadTableId
        | Some OFPBIC_UNSUP_INST -> InstUnsupInst
        | Some OFPBIC_UNSUP_METADATA -> InstUnsupMeta
        | Some OFPBIC_UNSUP_METADATA_MASK -> InstUnsupMetaMask
        | Some OFPBIC_BAD_EXPERIMENTER -> InstBadExp
        | Some OFPBIC_BAD_EXP_TYPE -> InstBadExpTyp
        | Some OFPBIC_BAD_LEN -> InstBadLen
        | Some OFPBIC_EPERM -> InstPermError
        | None -> raise (Unparsable (sprintf "malfomed bad_instruction code"))

  end

  module BadMatch = struct

    cenum ofp_bad_match_code {
      OFPBMC_BAD_TYPE = 0;
      OFPBMC_BAD_LEN = 1;
      OFPBMC_BAD_TAG = 2;
      OFPBMC_BAD_DL_ADDR_MASK = 3;
      OFPBMC_BAD_NW_ADDR_MASK = 4;
      OFPBMC_BAD_WILDCARDS = 5;
      OFPBMC_BAD_FIELD = 6;
      OFPBMC_BAD_VALUE = 7;
      OFPBMC_BAD_MASK = 8;
      OFPBMC_BAD_PREREQ = 9;
      OFPBMC_DUP_FIELD = 10;
      OFPBMC_EPERM = 11
    } as uint16_t

    type t = badMatch

    let to_string (cod : badMatch) : string =
      match cod with
        | MatBadTyp -> "BadTyp"
        | MatBadLen -> "BadLen"
        | MatBadTag -> "BadTag"
        | MatBadDlAddrMask -> "BadDlAddrMask"
        | MatBadNwAddrMask -> "BadNwAddrMask"
        | MatBadWildcards -> "BadWildcards"
        | MatBadField -> "BadField"
        | MatBadValue -> "BadValue"
        | MatBadMask -> "BadMask"
        | MatBadPrereq -> "BadPrereq"
        | MatDupField -> "DupField"
        | MatPermError -> "Permission_Error"

    let marshal (cod : badMatch) : int =
      match cod with
        | MatBadTyp -> ofp_bad_match_code_to_int OFPBMC_BAD_TYPE
        | MatBadLen -> ofp_bad_match_code_to_int OFPBMC_BAD_LEN
        | MatBadTag -> ofp_bad_match_code_to_int OFPBMC_BAD_TAG
        | MatBadDlAddrMask -> ofp_bad_match_code_to_int OFPBMC_BAD_DL_ADDR_MASK
        | MatBadNwAddrMask -> ofp_bad_match_code_to_int OFPBMC_BAD_NW_ADDR_MASK
        | MatBadWildcards -> ofp_bad_match_code_to_int OFPBMC_BAD_WILDCARDS
        | MatBadField -> ofp_bad_match_code_to_int OFPBMC_BAD_FIELD
        | MatBadValue -> ofp_bad_match_code_to_int OFPBMC_BAD_VALUE
        | MatBadMask -> ofp_bad_match_code_to_int OFPBMC_BAD_MASK
        | MatBadPrereq -> ofp_bad_match_code_to_int OFPBMC_BAD_PREREQ
        | MatDupField -> ofp_bad_match_code_to_int OFPBMC_DUP_FIELD
        | MatPermError -> ofp_bad_match_code_to_int OFPBMC_EPERM

    let parse t : badMatch =
      match int_to_ofp_bad_match_code t with
        | Some OFPBMC_BAD_TYPE -> MatBadTyp
        | Some OFPBMC_BAD_LEN -> MatBadLen
        | Some OFPBMC_BAD_TAG -> MatBadTag
        | Some OFPBMC_BAD_DL_ADDR_MASK -> MatBadDlAddrMask
        | Some OFPBMC_BAD_NW_ADDR_MASK -> MatBadNwAddrMask
        | Some OFPBMC_BAD_WILDCARDS -> MatBadWildcards
        | Some OFPBMC_BAD_FIELD -> MatBadField
        | Some OFPBMC_BAD_VALUE -> MatBadValue
        | Some OFPBMC_BAD_MASK -> MatBadMask
        | Some OFPBMC_BAD_PREREQ -> MatBadPrereq
        | Some OFPBMC_DUP_FIELD -> MatDupField
        | Some OFPBMC_EPERM -> MatPermError
        | None -> raise (Unparsable (sprintf "malfomed bad_match code"))

  end

  module FlowModFailed = struct 

    cenum ofp_flow_mod_failed_code {
      OFPFMFC_UNKNOWN = 0;
      OFPFMFC_TABLE_FULL = 1;
      OFPFMFC_BAD_TABLE_ID = 2;
      OFPFMFC_OVERLAP = 3;
      OFPFMFC_EPERM = 4;
      OFPFMFC_BAD_TIMEOUT = 5;
      OFPFMFC_BAD_COMMAND = 6;
      OFPFMFC_BAD_FLAGS = 7
    } as uint16_t

    type t = flowModFailed

    let to_string (cod : flowModFailed) : string =
      match cod with
        | FlUnknown -> "Unknown"
        | FlTableFull -> "TableFull"
        | FlBadTableId -> "BadTableId"
        | FlOverlap -> "Overlap"
        | FlPermError -> "Permission_Error"
        | FlBadTimeout -> "BadTimeout"
        | FlBadCommand -> "BadCommand"
        | FlBadFlags  -> "BadFlags"

    let marshal (cod : flowModFailed) : int =
      match cod with
        | FlUnknown -> ofp_flow_mod_failed_code_to_int OFPFMFC_UNKNOWN
        | FlTableFull -> ofp_flow_mod_failed_code_to_int OFPFMFC_TABLE_FULL
        | FlBadTableId -> ofp_flow_mod_failed_code_to_int OFPFMFC_BAD_TABLE_ID
        | FlOverlap -> ofp_flow_mod_failed_code_to_int OFPFMFC_OVERLAP
        | FlPermError -> ofp_flow_mod_failed_code_to_int OFPFMFC_EPERM
        | FlBadTimeout -> ofp_flow_mod_failed_code_to_int OFPFMFC_BAD_TIMEOUT
        | FlBadCommand -> ofp_flow_mod_failed_code_to_int OFPFMFC_BAD_COMMAND
        | FlBadFlags  -> ofp_flow_mod_failed_code_to_int OFPFMFC_BAD_FLAGS

    let parse t : flowModFailed = 
      match int_to_ofp_flow_mod_failed_code t with
        | Some OFPFMFC_UNKNOWN -> FlUnknown
        | Some OFPFMFC_TABLE_FULL -> FlTableFull
        | Some OFPFMFC_BAD_TABLE_ID -> FlBadTableId
        | Some OFPFMFC_OVERLAP -> FlOverlap
        | Some OFPFMFC_EPERM -> FlPermError
        | Some OFPFMFC_BAD_TIMEOUT -> FlBadTimeout
        | Some OFPFMFC_BAD_COMMAND -> FlBadCommand
        | Some OFPFMFC_BAD_FLAGS -> FlBadFlags
        | None -> raise (Unparsable (sprintf "malfomed flow mod failed code"))

  end

  module GroupModFailed = struct

    cenum ofp_group_mod_failed_code {
      OFPGMFC_GROUP_EXISTS = 0;
      OFPGMFC_INVALID_GROUP = 1;
      OFPGMFC_WEIGHT_UNSUPPORTED = 2;
      OFPGMFC_OUT_OF_GROUPS = 3;
      OFPGMFC_OUT_OF_BUCKETS = 4;
      OFPGMFC_CHAINING_UNSUPPORTED = 5;
      OFPGMFC_WATCH_UNSUPPORTED = 6;
      OFPGMFC_LOOP = 7;
      OFPGMFC_UNKNOWN_GROUP = 8;
      OFPGMFC_CHAINED_GROUP = 9;
      OFPGMFC_BAD_TYPE = 10;
      OFPGMFC_BAD_COMMAND = 11;
      OFPGMFC_BAD_BUCKET = 12;
      OFPGMFC_BAD_WATCH = 13;
      OFPGMFC_EPERM = 14
    } as uint16_t

    type t = groupModFailed

    let to_string (cod : groupModFailed) : string =
      match cod with
        | GrGroupExists -> "GroupExists"
        | GrInvalidGroup -> "InvalidGroup"
        | GrWeightUnsupported -> "WeightUnsupported"
        | GrOutOfGroups -> "OutOfGroups"
        | GrOutOfBuckets -> "OutOfBuckets"
        | GrChainingUnsupported -> "ChainingUnsupported"
        | GrWatcHUnsupported -> "WatcHUnsupported"
        | GrLoop -> "Loop"
        | GrUnknownGroup -> "UnknownGroup"
        | GrChainedGroup -> "ChainedGroup"
        | GrBadTyp -> "BadTyp"
        | GrBadCommand -> "BadCommand"
        | GrBadBucket -> "BadBucket"
        | GrBadWatch -> "BadWatch"
        | GrPermError -> "Permission_Error"
   
    let marshal (cod : groupModFailed) : int =
      match cod with
        | GrGroupExists -> ofp_group_mod_failed_code_to_int OFPGMFC_GROUP_EXISTS
        | GrInvalidGroup -> ofp_group_mod_failed_code_to_int OFPGMFC_INVALID_GROUP
        | GrWeightUnsupported -> ofp_group_mod_failed_code_to_int OFPGMFC_WEIGHT_UNSUPPORTED
        | GrOutOfGroups -> ofp_group_mod_failed_code_to_int OFPGMFC_OUT_OF_GROUPS
        | GrOutOfBuckets -> ofp_group_mod_failed_code_to_int OFPGMFC_OUT_OF_BUCKETS
        | GrChainingUnsupported -> ofp_group_mod_failed_code_to_int OFPGMFC_CHAINING_UNSUPPORTED
        | GrWatcHUnsupported -> ofp_group_mod_failed_code_to_int OFPGMFC_WATCH_UNSUPPORTED
        | GrLoop -> ofp_group_mod_failed_code_to_int OFPGMFC_LOOP
        | GrUnknownGroup -> ofp_group_mod_failed_code_to_int OFPGMFC_UNKNOWN_GROUP
        | GrChainedGroup -> ofp_group_mod_failed_code_to_int OFPGMFC_CHAINED_GROUP
        | GrBadTyp -> ofp_group_mod_failed_code_to_int OFPGMFC_BAD_TYPE
        | GrBadCommand -> ofp_group_mod_failed_code_to_int OFPGMFC_BAD_COMMAND
        | GrBadBucket -> ofp_group_mod_failed_code_to_int OFPGMFC_BAD_BUCKET
        | GrBadWatch -> ofp_group_mod_failed_code_to_int OFPGMFC_BAD_WATCH
        | GrPermError -> ofp_group_mod_failed_code_to_int OFPGMFC_EPERM

    let parse t : groupModFailed =
      match int_to_ofp_group_mod_failed_code t with
        | Some OFPGMFC_GROUP_EXISTS -> GrGroupExists
        | Some OFPGMFC_INVALID_GROUP -> GrInvalidGroup
        | Some OFPGMFC_WEIGHT_UNSUPPORTED -> GrWeightUnsupported
        | Some OFPGMFC_OUT_OF_GROUPS -> GrOutOfGroups
        | Some OFPGMFC_OUT_OF_BUCKETS -> GrOutOfBuckets
        | Some OFPGMFC_CHAINING_UNSUPPORTED -> GrChainingUnsupported
        | Some OFPGMFC_WATCH_UNSUPPORTED -> GrWatcHUnsupported
        | Some OFPGMFC_LOOP -> GrLoop
        | Some OFPGMFC_UNKNOWN_GROUP -> GrUnknownGroup
        | Some OFPGMFC_CHAINED_GROUP -> GrChainedGroup
        | Some OFPGMFC_BAD_TYPE -> GrBadTyp
        | Some OFPGMFC_BAD_COMMAND -> GrBadCommand
        | Some OFPGMFC_BAD_BUCKET -> GrBadBucket
        | Some OFPGMFC_BAD_WATCH -> GrBadWatch
        | Some OFPGMFC_EPERM -> GrPermError
        | None -> raise (Unparsable (sprintf "malfomed group mod failed code"))

  end

  module PortModFailed = struct

    cenum ofp_port_mod_failed_code {
      OFPPMFC_BAD_PORT = 0;
      OFPPMFC_BAD_HW_ADDR = 1;
      OFPPMFC_BAD_CONFIG = 2;
      OFPPMFC_BAD_ADVERTISE = 3;
      OFPPMFC_EPERM = 4
    } as uint16_t

    type t = portModFailed

    let to_string (cod : portModFailed) : string =
      match cod with 
        | PoBadPort -> "BadPort"
        | PoBadHwAddr -> "BadHwAddr"
        | PoBadConfig -> "BadConfig"
        | PoBadAdvertise -> "BadAdvertise"
        | PoPermError -> "Permission_Error"

    let marshal (cod : portModFailed) : int =
      match cod with 
        | PoBadPort -> ofp_port_mod_failed_code_to_int OFPPMFC_BAD_PORT
        | PoBadHwAddr -> ofp_port_mod_failed_code_to_int OFPPMFC_BAD_HW_ADDR
        | PoBadConfig -> ofp_port_mod_failed_code_to_int OFPPMFC_BAD_CONFIG
        | PoBadAdvertise -> ofp_port_mod_failed_code_to_int OFPPMFC_BAD_ADVERTISE
        | PoPermError -> ofp_port_mod_failed_code_to_int OFPPMFC_EPERM

    let parse t : portModFailed = 
      match int_to_ofp_port_mod_failed_code t with
        | Some OFPPMFC_BAD_PORT -> PoBadPort
        | Some OFPPMFC_BAD_HW_ADDR -> PoBadHwAddr
        | Some OFPPMFC_BAD_CONFIG -> PoBadConfig
        | Some OFPPMFC_BAD_ADVERTISE -> PoBadAdvertise
        | Some OFPPMFC_EPERM -> PoPermError
        | None -> raise (Unparsable (sprintf "malfomed port mod failed code"))

  end

  module TableModFailed = struct

    cenum ofp_table_mod_failed_code {
      OFPTMFC_BAD_TABLE = 0;
      OFPTMFC_BAD_CONFIG = 1;
      OFPTMFC_EPERM = 2
    } as uint16_t

    type t = tableModFailed

    let to_string (cod : tableModFailed) : string =
      match cod with
        | TaBadTable -> "BadTable"
        | TaBadConfig -> "BadConfig"
        | TaPermError -> "Permission_Error"

    let marshal (cod : tableModFailed) : int =
      match cod with
        | TaBadTable -> ofp_table_mod_failed_code_to_int OFPTMFC_BAD_TABLE
        | TaBadConfig -> ofp_table_mod_failed_code_to_int OFPTMFC_BAD_CONFIG
        | TaPermError -> ofp_table_mod_failed_code_to_int OFPTMFC_EPERM

    let parse t : tableModFailed = 
      match int_to_ofp_table_mod_failed_code t with
        | Some OFPTMFC_BAD_TABLE -> TaBadTable
        | Some OFPTMFC_BAD_CONFIG -> TaBadConfig
        | Some OFPTMFC_EPERM -> TaPermError
        | None -> raise (Unparsable (sprintf "malfomed table mod failed code"))

  end

  module QueueOpFailed = struct

    cenum ofp_queue_op_failed_code {
      OFPQOFC_BAD_PORT = 0;
      OFPQOFC_BAD_QUEUE = 1;
      OFPQOFC_EPERM = 2
    } as uint16_t

    type t = queueOpFailed

    let to_string (cod : queueOpFailed) : string =
      match cod with
        | QuBadPort -> "BadPort"
        | QuBadQUeue -> "BadQUeue"
        | QuPermError -> "Permission_Error"

    let marshal (cod : queueOpFailed) : int =
      match cod with
        | QuBadPort -> ofp_queue_op_failed_code_to_int OFPQOFC_BAD_PORT
        | QuBadQUeue -> ofp_queue_op_failed_code_to_int OFPQOFC_BAD_QUEUE
        | QuPermError -> ofp_queue_op_failed_code_to_int OFPQOFC_EPERM

    let parse t : queueOpFailed = 
      match int_to_ofp_queue_op_failed_code t with
        | Some OFPQOFC_BAD_PORT -> QuBadPort
        | Some OFPQOFC_BAD_QUEUE -> QuBadQUeue
        | Some OFPQOFC_EPERM -> QuPermError
        | None -> raise (Unparsable (sprintf "malfomed queue op failed code"))

  end 

  module SwitchConfigFailed = struct

    cenum ofp_switch_config_failed_code {
      OFPSCFC_BAD_FLAGS = 0;
      OFPSCFC_BAD_LEN = 1;
      OFPSCFC_EPERM = 2
    } as uint16_t

    type t = switchConfigFailed

    let to_string (cod : switchConfigFailed) : string =
      match cod with 
        | ScBadFlags ->  "BadFlags"
        | ScBadLen -> "BadLen"
        | ScPermError -> "Permission_Error"

    let marshal (cod : switchConfigFailed) : int =
      match cod with 
        | ScBadFlags ->  ofp_switch_config_failed_code_to_int OFPSCFC_BAD_FLAGS
        | ScBadLen -> ofp_switch_config_failed_code_to_int OFPSCFC_BAD_LEN
        | ScPermError -> ofp_switch_config_failed_code_to_int OFPSCFC_EPERM

    let parse t : switchConfigFailed =
      match int_to_ofp_switch_config_failed_code t with
        | Some OFPSCFC_BAD_FLAGS -> ScBadFlags
        | Some OFPSCFC_BAD_LEN -> ScBadLen
        | Some OFPSCFC_EPERM -> ScPermError
        | None -> raise (Unparsable (sprintf "malfomed switch config failed code"))

  end

  module RoleReqFailed = struct

    cenum ofp_role_request_failed_code {
      OFPRRFC_STALE = 0;
      OFPRRFC_UNSUP = 1;
      OFPRRFC_BAD_ROLE = 2
    } as uint16_t

    type t = roleReqFailed

    let to_string (cod : roleReqFailed) : string =
      match cod with
        | RoStale -> "Stale"
        | RoUnsup -> "Unsup"
        | RoBadRole -> "BadRole"

    let marshal (cod : roleReqFailed) : int =
      match cod with
        | RoStale -> ofp_role_request_failed_code_to_int OFPRRFC_STALE
        | RoUnsup -> ofp_role_request_failed_code_to_int OFPRRFC_UNSUP
        | RoBadRole -> ofp_role_request_failed_code_to_int OFPRRFC_BAD_ROLE

    let parse t : roleReqFailed =
      match int_to_ofp_role_request_failed_code t with
        | Some OFPRRFC_STALE -> RoStale
        | Some OFPRRFC_UNSUP -> RoUnsup
        | Some OFPRRFC_BAD_ROLE -> RoBadRole
        | None -> raise (Unparsable (sprintf "malfomed role request failed code"))

  end

  module MeterModFailed = struct

    cenum ofp_meter_mod_failed_code {
      OFPMMFC_UNKNOWN = 0;
      OFPMMFC_METER_EXISTS = 1;
      OFPMMFC_INVALID_METER = 2;
      OFPMMFC_UNKNOWN_METER = 3;
      OFPMMFC_BAD_COMMAND = 4;
      OFPMMFC_BAD_FLAGS = 5;
      OFPMMFC_BAD_RATE = 6;
      OFPMMFC_BAD_BURST = 7;
      OFPMMFC_BAD_BAND = 8;
      OFPMMFC_BAD_BAND_VALUE = 9;
      OFPMMFC_OUT_OF_METERS = 10;
      OFPMMFC_OUT_OF_BANDS = 11
    } as uint16_t

    type t = meterModFailed

    let to_string (cod : meterModFailed) : string =
      match cod with
        | MeUnknown -> "Unknown"
        | MeMeterExists -> "MeterExists"
        | MeInvalidMeter -> "InvalidMeter"
        | MeUnknownMeter -> "UnknownMeter"
        | MeBadCommand -> "BadCommand"
        | MeBadFlags -> "BadFlags"
        | MeBadRate -> "BadRate"
        | MeBadBurst -> "BadBurst"
        | MeBadBand -> "BadBand"
        | MeBadBandValue -> "BadBandValue"
        | MeOutOfMeters -> "OutOfMeters"
        | MeOutOfBands -> "OutOfBands"

    let marshal (cod : meterModFailed) : int =
      match cod with
        | MeUnknown -> ofp_meter_mod_failed_code_to_int OFPMMFC_UNKNOWN
        | MeMeterExists -> ofp_meter_mod_failed_code_to_int OFPMMFC_METER_EXISTS
        | MeInvalidMeter -> ofp_meter_mod_failed_code_to_int OFPMMFC_INVALID_METER
        | MeUnknownMeter -> ofp_meter_mod_failed_code_to_int OFPMMFC_UNKNOWN_METER
        | MeBadCommand -> ofp_meter_mod_failed_code_to_int OFPMMFC_BAD_COMMAND
        | MeBadFlags -> ofp_meter_mod_failed_code_to_int OFPMMFC_BAD_FLAGS
        | MeBadRate -> ofp_meter_mod_failed_code_to_int OFPMMFC_BAD_RATE
        | MeBadBurst -> ofp_meter_mod_failed_code_to_int OFPMMFC_BAD_BURST
        | MeBadBand -> ofp_meter_mod_failed_code_to_int OFPMMFC_BAD_BAND
        | MeBadBandValue -> ofp_meter_mod_failed_code_to_int OFPMMFC_BAD_BAND_VALUE
        | MeOutOfMeters -> ofp_meter_mod_failed_code_to_int OFPMMFC_OUT_OF_METERS
        | MeOutOfBands -> ofp_meter_mod_failed_code_to_int OFPMMFC_OUT_OF_BANDS

    let parse t : meterModFailed = 
      match int_to_ofp_meter_mod_failed_code t with
        | Some OFPMMFC_UNKNOWN -> MeUnknown
        | Some OFPMMFC_METER_EXISTS -> MeMeterExists
        | Some OFPMMFC_INVALID_METER -> MeInvalidMeter
        | Some OFPMMFC_UNKNOWN_METER -> MeUnknownMeter
        | Some OFPMMFC_BAD_COMMAND -> MeBadCommand
        | Some OFPMMFC_BAD_FLAGS -> MeBadFlags
        | Some OFPMMFC_BAD_RATE -> MeBadRate
        | Some OFPMMFC_BAD_BURST -> MeBadBurst
        | Some OFPMMFC_BAD_BAND -> MeBadBand
        | Some OFPMMFC_BAD_BAND_VALUE -> MeBadBandValue
        | Some OFPMMFC_OUT_OF_METERS -> MeOutOfMeters
        | Some OFPMMFC_OUT_OF_BANDS -> MeOutOfBands
        | None -> raise (Unparsable (sprintf "malfomed meter mod failed code"))

  end

  module TableFeatFailed = struct

    cenum ofp_table_features_failed_code {
      OFPTFFC_BAD_TABLE = 0;
      OFPTFFC_BAD_METADATA = 1;
      OFPTFFC_BAD_TYPE = 2;
      OFPTFFC_BAD_LEN = 3;
      OFPTFFC_BAD_ARGUMENT = 4;
      OFPTFFC_EPERM = 5
    } as uint16_t 

    type t = tableFeatFailed

    let to_string (cod : tableFeatFailed) : string =
      match cod with
        | TfBadTable -> "BadTable"
        | TfBadMeta -> "BadMeta"
        | TfBadType -> "BadType"
        | TfBadLen -> "BadLen"
        | TfBadArg -> "BadArg"
        | TfPermError -> "Permission_Error"

    let marshal (cod : tableFeatFailed) : int =
      match cod with
        | TfBadTable -> ofp_table_features_failed_code_to_int OFPTFFC_BAD_TABLE
        | TfBadMeta -> ofp_table_features_failed_code_to_int OFPTFFC_BAD_METADATA
        | TfBadType -> ofp_table_features_failed_code_to_int OFPTFFC_BAD_TYPE
        | TfBadLen -> ofp_table_features_failed_code_to_int OFPTFFC_BAD_LEN
        | TfBadArg -> ofp_table_features_failed_code_to_int OFPTFFC_BAD_ARGUMENT
        | TfPermError -> ofp_table_features_failed_code_to_int OFPTFFC_EPERM

    let parse t : tableFeatFailed = 
      match int_to_ofp_table_features_failed_code t with
        | Some OFPTFFC_BAD_TABLE -> TfBadTable
        | Some OFPTFFC_BAD_METADATA -> TfBadMeta
        | Some OFPTFFC_BAD_TYPE -> TfBadType
        | Some OFPTFFC_BAD_LEN -> TfBadLen
        | Some OFPTFFC_BAD_ARGUMENT -> TfBadArg
        | Some OFPTFFC_EPERM -> TfPermError
        | None -> raise (Unparsable (sprintf "malfomed table features failed code"))

  end

  cstruct ofp_error_experimenter_msg {
    uint16_t typ;
    uint16_t exp_type;
    uint32_t experimenter
  } as big_endian

  let experimenterFailed_to_string (exp : experimenterFailed) : string =
    Format.sprintf "Exp type : %u; exp ID: %lu"
    exp.exp_typ
    exp.exp_id

  let to_string (t : t) : string =
    match t.err with
      | HelloFailed h -> Format.sprintf "Hello Failed error, code: %s" (HelloFailed.to_string h)
      | BadRequest br -> Format.sprintf "Bad Request error, code: %s" (BadRequest.to_string br)
      | BadAction ba -> Format.sprintf "Bad Action error, code: %s" (BadAction.to_string ba)
      | BadInstruction bi -> Format.sprintf "Bad Instruction error, code: %s" (BadInstruction.to_string bi)
      | BadMatch bm -> Format.sprintf "Bad Match error, code: %s" (BadMatch.to_string bm)
      | FlowModFailed fm -> Format.sprintf "Flow Mod Failed error, code: %s" (FlowModFailed.to_string fm)
      | GroupModFailed gm -> Format.sprintf "Group Mod Failed error, code: %s" (GroupModFailed.to_string gm)
      | PortModFailed pm -> Format.sprintf "Port Mod Failed error, code: %s" (PortModFailed.to_string pm)
      | TableModFailed tm -> Format.sprintf "Table Mod Failed error, code: %s" (TableModFailed.to_string tm)
      | QueueOpFailed qo -> Format.sprintf "Queue Op Failed error, code: %s" (QueueOpFailed.to_string qo)
      | SwitchConfigFailed sc -> Format.sprintf "Switch Config Failed error, code: %s" (SwitchConfigFailed.to_string sc)
      | RoleReqFailed rr -> Format.sprintf "Role Request Failed error, code: %s" (RoleReqFailed.to_string rr)
      | MeterModFailed mm -> Format.sprintf "Meter Mod Failed error, code: %s" (MeterModFailed.to_string mm)
      | TableFeatFailed tf -> Format.sprintf "Table Features Failed error, code: %s" (TableFeatFailed.to_string tf)
      | ExperimenterFailed e -> Format.sprintf "Experimenter Failed error, code: %s" (experimenterFailed_to_string e)

  let sizeof (t : t) : int =
    match t.err with
      | ExperimenterFailed _ -> sizeof_ofp_error_experimenter_msg + (Cstruct.len t.data)
      | _ -> sizeof_ofp_error_msg + (Cstruct.len t.data)

  let marshal (buf : Cstruct.t) (t : t) : int =
    match t.err with
      | HelloFailed h ->
        set_ofp_error_msg_typ buf (ofp_error_type_to_int OFPET_HELLO_FAILED);
        set_ofp_error_msg_code buf (HelloFailed.marshal h);
        let dataBuf = Cstruct.shift buf sizeof_ofp_error_msg in
        Cstruct.blit t.data 0 dataBuf 0 (Cstruct.len t.data);
        sizeof_ofp_error_msg + (Cstruct.len t.data)
      | BadRequest br ->
        set_ofp_error_msg_typ buf (ofp_error_type_to_int OFPET_BAD_REQUEST);
        set_ofp_error_msg_code buf (BadRequest.marshal br);
        let dataBuf = Cstruct.shift buf sizeof_ofp_error_msg in
        Cstruct.blit t.data 0 dataBuf 0 (Cstruct.len t.data);
        sizeof_ofp_error_msg + (Cstruct.len t.data)
      | BadAction ba ->
        set_ofp_error_msg_typ buf (ofp_error_type_to_int OFPET_BAD_ACTION);
        set_ofp_error_msg_code buf (BadAction.marshal ba);
        let dataBuf = Cstruct.shift buf sizeof_ofp_error_msg in
        Cstruct.blit t.data 0 dataBuf 0 (Cstruct.len t.data);
        sizeof_ofp_error_msg + (Cstruct.len t.data)
      | BadInstruction bi ->
        set_ofp_error_msg_typ buf (ofp_error_type_to_int OFPET_BAD_INSTRUCTION);
        set_ofp_error_msg_code buf (BadInstruction.marshal bi);
        let dataBuf = Cstruct.shift buf sizeof_ofp_error_msg in
        Cstruct.blit t.data 0 dataBuf 0 (Cstruct.len t.data);
        sizeof_ofp_error_msg + (Cstruct.len t.data)
      | BadMatch bm ->
        set_ofp_error_msg_typ buf (ofp_error_type_to_int OFPET_BAD_MATCH);
        set_ofp_error_msg_code buf (BadMatch.marshal bm);
        let dataBuf = Cstruct.shift buf sizeof_ofp_error_msg in
        Cstruct.blit t.data 0 dataBuf 0 (Cstruct.len t.data);
        sizeof_ofp_error_msg + (Cstruct.len t.data)
      | FlowModFailed fm ->
        set_ofp_error_msg_typ buf (ofp_error_type_to_int OFPET_FLOW_MOD_FAILED);
        set_ofp_error_msg_code buf (FlowModFailed.marshal fm);
        let dataBuf = Cstruct.shift buf sizeof_ofp_error_msg in
        Cstruct.blit t.data 0 dataBuf 0 (Cstruct.len t.data);
        sizeof_ofp_error_msg + (Cstruct.len t.data)
      | GroupModFailed gm ->
        set_ofp_error_msg_typ buf (ofp_error_type_to_int OFPET_GROUP_MOD_FAILED);
        set_ofp_error_msg_code buf (GroupModFailed.marshal gm);
        let dataBuf = Cstruct.shift buf sizeof_ofp_error_msg in
        Cstruct.blit t.data 0 dataBuf 0 (Cstruct.len t.data);
        sizeof_ofp_error_msg + (Cstruct.len t.data)
      | PortModFailed pm ->
        set_ofp_error_msg_typ buf (ofp_error_type_to_int OFPET_PORT_MOD_FAILED);
        set_ofp_error_msg_code buf (PortModFailed.marshal pm);
        let dataBuf = Cstruct.shift buf sizeof_ofp_error_msg in
        Cstruct.blit t.data 0 dataBuf 0 (Cstruct.len t.data);
        sizeof_ofp_error_msg + (Cstruct.len t.data)
      | TableModFailed tm ->
        set_ofp_error_msg_typ buf (ofp_error_type_to_int OFPET_TABLE_MOD_FAILED);
        set_ofp_error_msg_code buf (TableModFailed.marshal tm);
        let dataBuf = Cstruct.shift buf sizeof_ofp_error_msg in
        Cstruct.blit t.data 0 dataBuf 0 (Cstruct.len t.data);
        sizeof_ofp_error_msg + (Cstruct.len t.data)
      | QueueOpFailed qo ->
        set_ofp_error_msg_typ buf (ofp_error_type_to_int OFPET_QUEUE_OP_FAILED);
        set_ofp_error_msg_code buf (QueueOpFailed.marshal qo);
        let dataBuf = Cstruct.shift buf sizeof_ofp_error_msg in
        Cstruct.blit t.data 0 dataBuf 0 (Cstruct.len t.data);
        sizeof_ofp_error_msg + (Cstruct.len t.data)
      | SwitchConfigFailed sc -> 
        set_ofp_error_msg_typ buf (ofp_error_type_to_int OFPET_SWITCH_CONFIG_FAILED);
        set_ofp_error_msg_code buf (SwitchConfigFailed.marshal sc);
        let dataBuf = Cstruct.shift buf sizeof_ofp_error_msg in
        Cstruct.blit t.data 0 dataBuf 0 (Cstruct.len t.data);
        sizeof_ofp_error_msg + (Cstruct.len t.data)
      | RoleReqFailed rr -> 
        set_ofp_error_msg_typ buf (ofp_error_type_to_int OFPET_ROLE_REQUEST_FAILED);
        set_ofp_error_msg_code buf (RoleReqFailed.marshal rr);
        let dataBuf = Cstruct.shift buf sizeof_ofp_error_msg in
        Cstruct.blit t.data 0 dataBuf 0 (Cstruct.len t.data);
        sizeof_ofp_error_msg + (Cstruct.len t.data)
      | MeterModFailed mm -> 
        set_ofp_error_msg_typ buf (ofp_error_type_to_int OFPET_METER_MOD_FAILED);
        set_ofp_error_msg_code buf (MeterModFailed.marshal mm);
        let dataBuf = Cstruct.shift buf sizeof_ofp_error_msg in
        Cstruct.blit t.data 0 dataBuf 0 (Cstruct.len t.data);
        sizeof_ofp_error_msg + (Cstruct.len t.data)
      | TableFeatFailed tf -> 
        set_ofp_error_msg_typ buf (ofp_error_type_to_int OFPET_TABLE_FEATURES_FAILED);
        set_ofp_error_msg_code buf (TableFeatFailed.marshal tf);
        let dataBuf = Cstruct.shift buf sizeof_ofp_error_msg in
        Cstruct.blit t.data 0 dataBuf 0 (Cstruct.len t.data);
        sizeof_ofp_error_msg + (Cstruct.len t.data)
      | ExperimenterFailed e -> 
        set_ofp_error_experimenter_msg_typ buf (ofp_error_type_to_int OFPET_EXPERIMENTER);
        set_ofp_error_experimenter_msg_exp_type buf e.exp_typ;
        set_ofp_error_experimenter_msg_experimenter buf e.exp_id;
        let dataBuf = Cstruct.shift buf sizeof_ofp_error_experimenter_msg in
        Cstruct.blit t.data 0 dataBuf 0 (Cstruct.len t.data);
        sizeof_ofp_error_experimenter_msg + (Cstruct.len t.data)

  let parse (bits : Cstruct.t) : t =
    let typ = get_ofp_error_msg_typ bits in
    let code = get_ofp_error_msg_code bits in
    let err =  match int_to_ofp_error_type typ with
      | Some OFPET_HELLO_FAILED -> HelloFailed (HelloFailed.parse code)
      | Some OFPET_BAD_REQUEST -> BadRequest (BadRequest.parse code)
      | Some OFPET_BAD_ACTION -> BadAction (BadAction.parse code)
      | Some OFPET_BAD_INSTRUCTION -> BadInstruction (BadInstruction.parse code)
      | Some OFPET_BAD_MATCH -> BadMatch (BadMatch.parse code)
      | Some OFPET_FLOW_MOD_FAILED -> FlowModFailed (FlowModFailed.parse code)
      | Some OFPET_GROUP_MOD_FAILED -> GroupModFailed (GroupModFailed.parse code)
      | Some OFPET_PORT_MOD_FAILED -> PortModFailed (PortModFailed.parse code)
      | Some OFPET_TABLE_MOD_FAILED -> TableModFailed (TableModFailed.parse code)
      | Some OFPET_QUEUE_OP_FAILED -> QueueOpFailed (QueueOpFailed.parse code)
      | Some OFPET_SWITCH_CONFIG_FAILED -> SwitchConfigFailed (SwitchConfigFailed.parse code)
      | Some OFPET_ROLE_REQUEST_FAILED -> RoleReqFailed (RoleReqFailed.parse code)
      | Some OFPET_METER_MOD_FAILED -> MeterModFailed (MeterModFailed.parse code)
      | Some OFPET_TABLE_FEATURES_FAILED -> TableFeatFailed (TableFeatFailed.parse code)
      | Some OFPET_EXPERIMENTER -> (
        let exp_typ = get_ofp_error_experimenter_msg_exp_type bits in
        let exp_id = get_ofp_error_experimenter_msg_experimenter bits in
        ExperimenterFailed ({exp_typ; exp_id}) )
      | None -> raise (Unparsable (sprintf "malfomed type error")) in
    let err_bits = match err with 
      | ExperimenterFailed _ -> Cstruct.shift bits sizeof_ofp_error_experimenter_msg
      | _ -> Cstruct.shift bits sizeof_ofp_error_msg in
    let data = Cstruct.create (Cstruct.len err_bits) in
    (* create a new Cstruct to set the offset to 0 *)
    Cstruct.blit err_bits 0 data 0 (Cstruct.len err_bits);
    { err; data }

end

module Hello = struct

  module Element = struct

    cstruct ofp_hello_elem_header {
      uint16_t typ;
      uint16_t len
    } as big_endian

    cenum ofp_hello_elem_type {
      OFPHET_VERSIONBITMAP = 1
    } as uint16_t

    module VersionBitMap = struct
    
      type t = supportedList

      let sizeof (l : supportedList) : int = 
        match l with 
            | [] -> 0
            | t::q -> ((t / 32 ) + 1 ) * 4

      let to_string (l : supportedList) : string =
        let rec printVersion ls =
          match ls with
            | [] -> ""
            | t::q -> Format.sprintf "0x%x;%s" t (printVersion q) in
        printVersion l

      let marshal (buf : Cstruct.t) (t : supportedList) : int =
        let rec marshal_bitmap (ls : supportedList) acc curr =
          match ls,curr with 
            | [],0 -> 
              set_ofp_uint32_value buf acc;
            | [],n-> 
              set_ofp_uint32_value (Cstruct.shift buf (4*n)) acc;
              marshal_bitmap [] 0l (n-1)
            | t::q,n -> 
              if t / 32 <> n then (
                set_ofp_uint32_value (Cstruct.shift buf (4*n)) acc;
                marshal_bitmap ls 0l (n-1))
              else (
                let acc = Int32.logor (Int32.shift_left 1l (t mod 32)) acc in
                marshal_bitmap q acc n
              ) in
        marshal_bitmap t 0l (List.hd t / 32);
        ((List.hd t / 32) + 1) * 4

      let parse (bits : Cstruct.t) : supportedList =
        let rec parse_uint32 (bits : Cstruct.t) index curr (acc : supportedList) : supportedList =
          if Cstruct.len bits < sizeof_ofp_uint32 then acc
          else (
            let acc = if Bits.test_bit index (get_ofp_uint32_value bits) then 
              (index+(curr*32))::acc
              else acc in
            if index = 31 then 
              parse_uint32 (Cstruct.shift bits 4) 0 (curr+1) acc
            else
              parse_uint32 bits (index+1) (curr) acc) in
        parse_uint32 bits 0 0 []

    end
    type t = element

    let sizeof (t : element) : int = 
      let size = sizeof_ofp_hello_elem_header + (
      match t with
        | VersionBitMap v ->
          VersionBitMap.sizeof v) in
      pad_to_64bits size

    let to_string (t : element) : string =
      match t with 
        | VersionBitMap v ->
          Format.sprintf "version bitmap: %s" (VersionBitMap.to_string v)

    let length_func (buf : Cstruct.t) : int option = 
      if Cstruct.len buf < sizeof_ofp_hello_elem_header then None
      else Some (pad_to_64bits (get_ofp_hello_elem_header_len buf))

    let marshal (buf : Cstruct.t) (t : element) : int =
      match t with
        | VersionBitMap v ->
          set_ofp_hello_elem_header_typ buf (ofp_hello_elem_type_to_int OFPHET_VERSIONBITMAP);
          set_ofp_hello_elem_header_len buf (sizeof_ofp_hello_elem_header + 
          VersionBitMap.marshal (Cstruct.shift buf sizeof_ofp_hello_elem_header) v);
          sizeof t

    let parse (bits : Cstruct.t) : element = 
      let typ = get_ofp_hello_elem_header_typ bits in
      let len = get_ofp_hello_elem_header_len bits in
      let payBits = Cstruct.sub bits sizeof_ofp_hello_elem_header (len - sizeof_ofp_hello_elem_header) in
      match int_to_ofp_hello_elem_type typ with 
        | Some OFPHET_VERSIONBITMAP -> VersionBitMap (VersionBitMap.parse payBits)
        | None -> raise (Unparsable (sprintf "malformed type"))
    
  end

  type t = helloElement

  let sizeof (t : helloElement) : int =
    sum (map Element.sizeof t)

  let to_string (t : helloElement) : string =
    String.concat "\n" (map Element.to_string t)

  let marshal (buf : Cstruct.t) (t : helloElement) : int =
    marshal_fields buf t Element.marshal
  
  let parse (bits : Cstruct.t) : helloElement =
    parse_fields bits Element.parse Element.length_func 

end

module AsyncConfig = struct

  cstruct ofp_async_config {
    uint32_t packet_in_mask0;
    uint32_t packet_in_mask1;
    uint32_t port_status_mask0;
    uint32_t port_status_mask1;
    uint32_t flow_removed_mask0;
    uint32_t flow_removed_mask1;
  } as big_endian

  type t = asyncConfig

  let sizeof (async : asyncConfig) : int = 
    sizeof_ofp_async_config

  let to_string (async : asyncConfig) : string =
    Format.sprintf "{ packet_in reason (master/slave) = %s/%s; \
    port_status reason (master/slave) = %s/%s; \
    flow_removed reason (master/slave) = %s/%s }"
    (PacketIn.Reason.to_string async.packet_in.m_master)
    (PacketIn.Reason.to_string async.packet_in.m_slave)
    (PortStatus.Reason.to_string async.port_status.m_master)
    (PortStatus.Reason.to_string async.port_status.m_slave)
    (FlowRemoved.RemovedReason.to_string async.flow_removed.m_master)
    (FlowRemoved.RemovedReason.to_string async.flow_removed.m_slave)

  let marshal (buf : Cstruct.t) (async : asyncConfig) : int =
    set_ofp_async_config_packet_in_mask0 buf (Int32.of_int (PacketIn.Reason.marshal async.packet_in.m_master));
    set_ofp_async_config_packet_in_mask1 buf (Int32.of_int (PacketIn.Reason.marshal async.packet_in.m_slave));
    set_ofp_async_config_port_status_mask0 buf (Int32.of_int (PortStatus.Reason.marshal async.port_status.m_master));
    set_ofp_async_config_port_status_mask1 buf (Int32.of_int (PortStatus.Reason.marshal async.port_status.m_slave));
    set_ofp_async_config_flow_removed_mask0 buf (Int32.of_int (FlowRemoved.RemovedReason.marshal async.flow_removed.m_master));
    set_ofp_async_config_flow_removed_mask1 buf (Int32.of_int (FlowRemoved.RemovedReason.marshal async.flow_removed.m_slave));
    sizeof_ofp_async_config

  let parse (bits : Cstruct.t) : asyncConfig = 
    let packet_in = { m_master = PacketIn.Reason.parse (Int32.to_int (get_ofp_async_config_packet_in_mask0 bits));
                      m_slave = PacketIn.Reason.parse (Int32.to_int (get_ofp_async_config_packet_in_mask1 bits))} in
    let port_status = { m_master = PortStatus.Reason.parse (Int32.to_int (get_ofp_async_config_port_status_mask0 bits));
                        m_slave = PortStatus.Reason.parse (Int32.to_int (get_ofp_async_config_port_status_mask1 bits))} in
    let flow_removed = { m_master = FlowRemoved.RemovedReason.parse (Int32.to_int (get_ofp_async_config_flow_removed_mask0 bits));
                         m_slave = FlowRemoved.RemovedReason.parse (Int32.to_int (get_ofp_async_config_flow_removed_mask1 bits))} in
    { packet_in; port_status; flow_removed }
  
end

module Message = struct

  type t =
    | Hello of element list
    | EchoRequest of bytes
    | EchoReply of bytes
    | FeaturesRequest
    | FeaturesReply of SwitchFeatures.t
    | FlowModMsg of flowMod
    | GroupModMsg of groupMod
    | PortModMsg of portMod
    | MeterModMsg of meterMod
    | PacketInMsg of packetIn
    | FlowRemoved of flowRemoved
    | PacketOutMsg of packetOut
    | PortStatusMsg of portStatus
    | MultipartReq of multipartRequest
    | MultipartReply of multipartReply
    | BarrierRequest
    | BarrierReply
<<<<<<< HEAD
    | TableModMsg of tableMod
=======
    | GetAsyncRequest
    | GetAsyncReply of asyncConfig
    | SetAsync of asyncConfig
>>>>>>> 1f65cbe0
    | Error of Error.t


  let string_of_msg_code (msg : msg_code) : string = match msg with
    | HELLO -> "HELLO"
    | ECHO_REQ -> "ECHO_REQ"
    | ECHO_RESP -> "ECHO_RESP"
    | FEATURES_REQ -> "FEATURES_REQ"
    | FEATURES_RESP -> "FEATURES_RESP"
    | FLOW_MOD -> "FLOW_MOD"
    | GROUP_MOD -> "GROUP_MOD"
    | PACKET_IN -> "PACKET_IN"
    | PACKET_OUT -> "PACKET_OUT"
    | PORT_STATUS -> "PORT_STATUS"
    | MULTIPART_REQ -> "MULTIPART_REQ"
    | MULTIPART_RESP -> "MULTIPART_RESP"
    | BARRIER_REQ -> "BARRIER_REQ"
    | BARRIER_RESP -> "BARRIER_RESP"
    | ERROR -> "ERROR"
    | VENDOR -> "VENDOR"
    | GET_CONFIG_REQ -> "GET_CONFIG_REQ"
    | GET_CONFIG_RESP -> "GET_CONFIG_RESP"
    | SET_CONFIG -> "SET_CONFIG"
    | FLOW_REMOVED -> "FLOW_REMOVED"
    | PORT_MOD -> "PORT_MOD"
    | TABLE_MOD -> "TABLE_MOD"
    | QUEUE_GET_CONFIG_REQ -> "QUEUE_GET_CONFIG_REQ"
    | QUEUE_GET_CONFIG_RESP -> "QUEUE_GET_CONFIG_RESP"
    | ROLE_REQ -> "ROLE_REQ"
    | ROLE_RESP -> "ROLE_RESP"
    | GET_ASYNC_REQ -> "GET_ASYNC_REQ"
    | GET_ASYNC_REP -> "GET_ASYNC_REP"
    | SET_ASYNC -> "SET_ASYNC"
    | METER_MOD -> "METER_MOD"

  module Header = OpenFlow_Header

  let msg_code_of_message (msg : t) : msg_code = match msg with
    | Hello _ -> HELLO
    | EchoRequest _ -> ECHO_REQ
    | EchoReply _ -> ECHO_RESP
    | FeaturesRequest -> FEATURES_REQ
    | FeaturesReply _ -> FEATURES_RESP
    | FlowModMsg _ -> FLOW_MOD
    | GroupModMsg _ -> GROUP_MOD
    | PortModMsg _ -> PORT_MOD
    | MeterModMsg _ -> METER_MOD
    | PacketInMsg _ -> PACKET_IN
    | FlowRemoved _ -> FLOW_REMOVED
    | PacketOutMsg _ -> PACKET_OUT
    | PortStatusMsg _ ->   PORT_STATUS
    | MultipartReq _ -> MULTIPART_REQ
    | MultipartReply _ -> MULTIPART_RESP
    | BarrierRequest ->   BARRIER_REQ
    | BarrierReply ->   BARRIER_RESP
<<<<<<< HEAD
    | TableModMsg _ -> TABLE_MOD
=======
    | GetAsyncRequest -> GET_ASYNC_REQ
    | GetAsyncReply _ -> GET_ASYNC_REP
    | SetAsync _ -> SET_ASYNC
>>>>>>> 1f65cbe0
    | Error _ -> ERROR

  let sizeof (msg : t) : int = match msg with
    | Hello e -> Header.size + Hello.sizeof e
    | EchoRequest bytes -> Header.size + (String.length (Cstruct.to_string bytes))
    | EchoReply bytes -> Header.size + (String.length (Cstruct.to_string bytes))
    | FeaturesRequest -> Header.size
    | FeaturesReply _ -> Header.size + sizeof_ofp_switch_features
    | FlowModMsg fm -> Header.size + FlowMod.sizeof fm
    | GroupModMsg gm -> Header.size + GroupMod.sizeof gm
    | PortModMsg pm -> Header.size + PortMod.sizeof pm
    | MeterModMsg mm -> Header.size + MeterMod.sizeof mm 
    | PacketInMsg pi -> Header.size + PacketIn.sizeof pi
    | FlowRemoved fr -> Header.size + FlowRemoved.sizeof fr
    | PacketOutMsg po -> Header.size + PacketOut.sizeof po
    | PortStatusMsg _ -> Header.size + sizeof_ofp_port_status + sizeof_ofp_port
    | MultipartReq req -> Header.size + MultipartReq.sizeof req
    | MultipartReply rep -> Header.size + MultipartReply.sizeof rep
<<<<<<< HEAD
    | BarrierRequest -> failwith "NYI: sizeof BarrierRequest"
    | BarrierReply -> failwith "NYI: sizeof BarrierReply"
    | TableModMsg tm -> Header.size + TableMod.sizeof tm
=======
    | BarrierRequest -> Header.size
    | BarrierReply -> Header.size
    | GetAsyncRequest -> Header.size
    | GetAsyncReply async -> Header.size + AsyncConfig.sizeof async
    | SetAsync async -> Header.size + AsyncConfig.sizeof async
>>>>>>> 1f65cbe0
    | Error _ -> failwith "NYI: sizeof Error"

  let to_string (msg : t) : string = match msg with
    | Hello _ -> "Hello"
    | Error _ -> "Error"
    | EchoRequest _ -> "EchoRequest"
    | EchoReply _ -> "EchoReply"
    | FeaturesRequest -> "FeaturesRequest"
    | FeaturesReply _ -> "FeaturesReply"
    | FlowModMsg _ -> "FlowMod"
    | GroupModMsg _ -> "GroupMod"
    | PortModMsg _ -> "PortMod"
    | MeterModMsg _ -> "MeterMod"
    | PacketInMsg _ -> "PacketIn"
    | FlowRemoved _ -> "FlowRemoved"
    | PacketOutMsg _ -> "PacketOut"
    | PortStatusMsg _ -> "PortStatus"
    | MultipartReq _ -> "MultipartRequest"
    | MultipartReply _ -> "MultipartReply"
    | BarrierRequest -> "BarrierRequest"
    | BarrierReply -> "BarrierReply"
<<<<<<< HEAD
    | TableModMsg _ -> "TableMod"
=======
    | GetAsyncRequest -> "GetAsyncRequest"
    | GetAsyncReply _ -> "GetAsyncReply"
    | SetAsync _ -> "SetAsync"
>>>>>>> 1f65cbe0

  (* let marshal (buf : Cstruct.t) (msg : message) : int = *)
  (*   let buf2 = (Cstruct.shift buf Header.size) in *)
  (*   set_ofp_header_version buf 0x04; *)
  (*   set_ofp_header_typ buf (msg_code_to_int (msg_code_of_message msg)); *)
  (*   set_ofp_header_length buf (sizeof msg); *)

  let blit_message (msg : t) (out : Cstruct.t) =
    match msg with
      | Hello e ->
        Header.size + Hello.marshal out e
      | EchoRequest bytes
      | EchoReply bytes ->
        Cstruct.blit_from_string (Cstruct.to_string bytes) 0 out 0 (String.length (Cstruct.to_string bytes));
        Header.size + String.length (Cstruct.to_string bytes)
      | FeaturesRequest ->
        Header.size
      | FeaturesReply fr ->
        Header.size + SwitchFeatures.marshal out fr
      | FlowModMsg fm ->
        Header.size + FlowMod.marshal out fm
      | GroupModMsg gm ->
        Header.size + GroupMod.marshal out gm
      | PortModMsg pm ->
        Header.size + PortMod.marshal out pm
      | MeterModMsg mm ->
        Header.size + MeterMod.marshal out mm
      | PacketOutMsg po ->
        Header.size + PacketOut.marshal out po
      | MultipartReq mpr ->
        Header.size + MultipartReq.marshal out mpr
      | BarrierRequest -> 
        Header.size
      | BarrierReply -> 
        Header.size
      | MultipartReply mpr -> 
        Header.size + MultipartReply.marshal out mpr
      | PacketInMsg pi ->
        Header.size + PacketIn.marshal out pi
      | PortStatusMsg ps -> 
        Header.size + PortStatus.marshal out ps
<<<<<<< HEAD
      | TableModMsg tm ->
        Header.size + TableMod.marshal out tm
=======
      | FlowRemoved fr ->
        Header.size + FlowRemoved.marshal out fr
      | GetAsyncRequest -> 
        Header.size
      | GetAsyncReply async -> 
        Header.size + AsyncConfig.marshal out async
      | SetAsync async -> 
        Header.size + AsyncConfig.marshal out async
>>>>>>> 1f65cbe0
      | Error err -> 
        Header.size + Error.marshal out err


  let header_of xid msg =
    let open Header in
    { version = 0x04; type_code = msg_code_to_int (msg_code_of_message msg);
      length = sizeof msg; xid = xid }

  let marshal_body (msg : t) (buf : Cstruct.t) =
    let _ = blit_message msg buf in
    ()
    
  let marshal (xid : xid) (msg : t) : string =
    let sizeof_buf = sizeof msg in
    let hdr = header_of xid msg in
    let buf = Cstruct.create sizeof_buf in
    Header.marshal buf hdr;
    let _ = blit_message msg (Cstruct.shift buf Header.size) in
    Cstruct.to_string buf

  let parse (hdr : Header.t) (body_buf : string) : (xid * t) =
    let body_bits = Cstruct.of_string body_buf in
    let typ = match int_to_msg_code hdr.Header.type_code with
      | Some code -> code
      | None -> raise (Unparsable "unknown message code") in
    let msg = match typ with
      | HELLO -> Hello (Hello.parse body_bits)
      | ECHO_RESP -> EchoReply body_bits
      | FEATURES_RESP -> FeaturesReply (SwitchFeatures.parse body_bits)
      | FLOW_MOD -> FlowModMsg (FlowMod.parse body_bits)
      | GROUP_MOD -> GroupModMsg (GroupMod.parse body_bits)
      | PORT_MOD -> PortModMsg (PortMod.parse body_bits)
      | METER_MOD -> MeterModMsg (MeterMod.parse body_bits)
      | PACKET_IN -> PacketInMsg (PacketIn.parse body_bits)
      | PACKET_OUT -> PacketOutMsg (PacketOut.parse body_bits)
      | ECHO_REQ -> EchoRequest body_bits
      | PORT_STATUS -> PortStatusMsg (PortStatus.parse body_bits)
      | MULTIPART_REQ -> MultipartReq (MultipartReq.parse body_bits)
      | MULTIPART_RESP -> MultipartReply (MultipartReply.parse body_bits)
      | BARRIER_REQ -> BarrierRequest
      | BARRIER_RESP -> BarrierReply
      | ERROR -> Error (Error.parse body_bits)
<<<<<<< HEAD
      | TABLE_MOD -> TableModMsg (TableMod.parse body_bits)
=======
      | FLOW_REMOVED -> FlowRemoved (FlowRemoved.parse body_bits)
      | GET_ASYNC_REQ -> GetAsyncRequest 
      | GET_ASYNC_REP -> GetAsyncReply (AsyncConfig.parse body_bits)
      | SET_ASYNC -> SetAsync (AsyncConfig.parse body_bits)
>>>>>>> 1f65cbe0
      | code -> raise (Unparsable (Printf.sprintf "unexpected message type %s" (string_of_msg_code typ))) in
    (hdr.Header.xid, msg)
end

let portsDescRequest = Message.MultipartReq portDescReq<|MERGE_RESOLUTION|>--- conflicted
+++ resolved
@@ -6127,13 +6127,10 @@
     | MultipartReply of multipartReply
     | BarrierRequest
     | BarrierReply
-<<<<<<< HEAD
     | TableModMsg of tableMod
-=======
     | GetAsyncRequest
     | GetAsyncReply of asyncConfig
     | SetAsync of asyncConfig
->>>>>>> 1f65cbe0
     | Error of Error.t
 
 
@@ -6189,13 +6186,10 @@
     | MultipartReply _ -> MULTIPART_RESP
     | BarrierRequest ->   BARRIER_REQ
     | BarrierReply ->   BARRIER_RESP
-<<<<<<< HEAD
     | TableModMsg _ -> TABLE_MOD
-=======
     | GetAsyncRequest -> GET_ASYNC_REQ
     | GetAsyncReply _ -> GET_ASYNC_REP
     | SetAsync _ -> SET_ASYNC
->>>>>>> 1f65cbe0
     | Error _ -> ERROR
 
   let sizeof (msg : t) : int = match msg with
@@ -6214,17 +6208,14 @@
     | PortStatusMsg _ -> Header.size + sizeof_ofp_port_status + sizeof_ofp_port
     | MultipartReq req -> Header.size + MultipartReq.sizeof req
     | MultipartReply rep -> Header.size + MultipartReply.sizeof rep
-<<<<<<< HEAD
     | BarrierRequest -> failwith "NYI: sizeof BarrierRequest"
     | BarrierReply -> failwith "NYI: sizeof BarrierReply"
     | TableModMsg tm -> Header.size + TableMod.sizeof tm
-=======
     | BarrierRequest -> Header.size
     | BarrierReply -> Header.size
     | GetAsyncRequest -> Header.size
     | GetAsyncReply async -> Header.size + AsyncConfig.sizeof async
     | SetAsync async -> Header.size + AsyncConfig.sizeof async
->>>>>>> 1f65cbe0
     | Error _ -> failwith "NYI: sizeof Error"
 
   let to_string (msg : t) : string = match msg with
@@ -6246,13 +6237,10 @@
     | MultipartReply _ -> "MultipartReply"
     | BarrierRequest -> "BarrierRequest"
     | BarrierReply -> "BarrierReply"
-<<<<<<< HEAD
     | TableModMsg _ -> "TableMod"
-=======
     | GetAsyncRequest -> "GetAsyncRequest"
     | GetAsyncReply _ -> "GetAsyncReply"
     | SetAsync _ -> "SetAsync"
->>>>>>> 1f65cbe0
 
   (* let marshal (buf : Cstruct.t) (msg : message) : int = *)
   (*   let buf2 = (Cstruct.shift buf Header.size) in *)
@@ -6294,10 +6282,8 @@
         Header.size + PacketIn.marshal out pi
       | PortStatusMsg ps -> 
         Header.size + PortStatus.marshal out ps
-<<<<<<< HEAD
       | TableModMsg tm ->
         Header.size + TableMod.marshal out tm
-=======
       | FlowRemoved fr ->
         Header.size + FlowRemoved.marshal out fr
       | GetAsyncRequest -> 
@@ -6306,7 +6292,6 @@
         Header.size + AsyncConfig.marshal out async
       | SetAsync async -> 
         Header.size + AsyncConfig.marshal out async
->>>>>>> 1f65cbe0
       | Error err -> 
         Header.size + Error.marshal out err
 
@@ -6350,14 +6335,11 @@
       | BARRIER_REQ -> BarrierRequest
       | BARRIER_RESP -> BarrierReply
       | ERROR -> Error (Error.parse body_bits)
-<<<<<<< HEAD
       | TABLE_MOD -> TableModMsg (TableMod.parse body_bits)
-=======
       | FLOW_REMOVED -> FlowRemoved (FlowRemoved.parse body_bits)
       | GET_ASYNC_REQ -> GetAsyncRequest 
       | GET_ASYNC_REP -> GetAsyncReply (AsyncConfig.parse body_bits)
       | SET_ASYNC -> SetAsync (AsyncConfig.parse body_bits)
->>>>>>> 1f65cbe0
       | code -> raise (Unparsable (Printf.sprintf "unexpected message type %s" (string_of_msg_code typ))) in
     (hdr.Header.xid, msg)
 end
