(* TODO(???): rename sizeof to size_of for consistency with 0x01 stuff. *)

(** OpenFlow 1.3 (protocol version 0x04) *)

open Printf
open Cstruct
open Cstruct.BE
open OpenFlow0x04_Core
open List
open Packet

exception Unparsable of string
let sym_num = ref 0

let sum (lst : int list) = List.fold_left (fun x y -> x + y) 0 lst

type uint128 = int64*int64
type uint48 = uint64
type uint24 = int32
type uint12 = uint16
type switchId = OpenFlow0x04_Core.switchId

(* OKAY *)
cenum msg_code {
  HELLO;
  ERROR;
  ECHO_REQ;
  ECHO_RESP;
  VENDOR;
  FEATURES_REQ;
  FEATURES_RESP;
  GET_CONFIG_REQ;
  GET_CONFIG_RESP;
  SET_CONFIG;
  PACKET_IN;
  FLOW_REMOVED;
  PORT_STATUS;
  PACKET_OUT;
  FLOW_MOD;
  GROUP_MOD;
  PORT_MOD;
  TABLE_MOD;
  MULTIPART_REQ;
  MULTIPART_RESP;
  BARRIER_REQ;
  BARRIER_RESP;
  QUEUE_GET_CONFIG_REQ;
  QUEUE_GET_CONFIG_RESP;
  ROLE_REQ;
  ROLE_RESP;
  GET_ASYNC_REQ;
  GET_ASYNC_REP;
  SET_ASYNC;
  METER_MOD
} as uint8_t

cstruct ofp_match {
  uint16_t typ;          
  uint16_t length
} as big_endian

let ofpp_in_port = 0xfffffff8l
let ofpp_flood = 0xfffffffbl
let ofpp_all = 0xfffffffcl
let ofpp_controller = 0xfffffffdl
let ofpp_any = 0xffffffffl

let ofp_no_buffer = 0xffffffffl

(* Not in the spec, comes from C headers. :rolleyes: *)
let ofpg_all = 0xfffffffcl
let ofpg_any = 0xffffffffl
let ofp_eth_alen = 6          (* Bytes in an Ethernet address. *)

(* OKAY *)
cenum ofp_oxm_class {
  OFPXMC_NXM_0          = 0x0000;    (* Backward compatibility with NXM *)
  OFPXMC_NXM_1          = 0x0001;    (* Backward compatibility with NXM *)
  OFPXMC_OPENFLOW_BASIC = 0x8000;    (* Basic class for OpenFlow *)
  OFPXMC_EXPERIMENTER   = 0xFFFF     (* Experimenter class *)
} as uint16_t

(* OKAY *)
cenum oxm_ofb_match_fields {
  OFPXMT_OFB_IN_PORT        = 0;  (* Switch input port. *)
  OFPXMT_OFB_IN_PHY_PORT    = 1;  (* Switch physical input port. *)
  OFPXMT_OFB_METADATA       = 2;  (* Metadata passed between tables. *)
  OFPXMT_OFB_ETH_DST        = 3;  (* Ethernet destination address. *)
  OFPXMT_OFB_ETH_SRC        = 4;  (* Ethernet source address. *)
  OFPXMT_OFB_ETH_TYPE       = 5;  (* Ethernet frame type. *)
  OFPXMT_OFB_VLAN_VID       = 6;  (* VLAN id. *)
  OFPXMT_OFB_VLAN_PCP       = 7;  (* VLAN priority. *)
  OFPXMT_OFB_IP_DSCP        = 8;  (* IP DSCP (6 bits in ToS field). *)
  OFPXMT_OFB_IP_ECN         = 9;  (* IP ECN (2 bits in ToS field). *)
  OFPXMT_OFB_IP_PROTO       = 10; (* IP protocol. *)
  OFPXMT_OFB_IPV4_SRC       = 11; (* IPv4 source address. *)
  OFPXMT_OFB_IPV4_DST       = 12; (* IPv4 destination address. *)
  OFPXMT_OFB_TCP_SRC        = 13; (* TCP source port. *)
  OFPXMT_OFB_TCP_DST        = 14; (* TCP destination port. *)
  OFPXMT_OFB_UDP_SRC        = 15; (* UDP source port. *)
  OFPXMT_OFB_UDP_DST        = 16; (* UDP destination port. *)
  OFPXMT_OFB_SCTP_SRC       = 17; (* SCTP source port. *)
  OFPXMT_OFB_SCTP_DST       = 18; (* SCTP destination port. *)
  OFPXMT_OFB_ICMPV4_TYPE    = 19; (* ICMP type. *)
  OFPXMT_OFB_ICMPV4_CODE    = 20; (* ICMP code. *)
  OFPXMT_OFB_ARP_OP         = 21; (* ARP opcode. *)
  OFPXMT_OFB_ARP_SPA        = 22; (* ARP source IPv4 address. *)
  OFPXMT_OFB_ARP_TPA        = 23; (* ARP target IPv4 address. *)
  OFPXMT_OFB_ARP_SHA        = 24; (* ARP source hardware address. *)
  OFPXMT_OFB_ARP_THA        = 25; (* ARP target hardware address. *)
  OFPXMT_OFB_IPV6_SRC       = 26; (* IPv6 source address. *)
  OFPXMT_OFB_IPV6_DST       = 27; (* IPv6 destination address. *)
  OFPXMT_OFB_IPV6_FLABEL    = 28; (* IPv6 Flow Label *)
  OFPXMT_OFB_ICMPV6_TYPE    = 29; (* ICMPv6 type. *)
  OFPXMT_OFB_ICMPV6_CODE    = 30; (* ICMPv6 code. *)
  OFPXMT_OFB_IPV6_ND_TARGET = 31; (* Target address for ND. *)
  OFPXMT_OFB_IPV6_ND_SLL    = 32; (* Source link-layer for ND. *)
  OFPXMT_OFB_IPV6_ND_TLL    = 33; (* Target link-layer for ND. *)
  OFPXMT_OFB_MPLS_LABEL     = 34; (* MPLS label. *)
  OFPXMT_OFB_MPLS_TC        = 35; (* MPLS TC. *)
  OFPXMT_OFP_MPLS_BOS       = 36; (* MPLS BoS bit. *)
  OFPXMT_OFB_PBB_ISID       = 37; (* PBB I-SID. *)
  OFPXMT_OFB_TUNNEL_ID      = 38; (* Logical Port Metadata. *)
  OFPXMT_OFB_IPV6_EXTHDR    = 39  (* IPv6 Extension Header pseudo-field *)
} as uint8_t

cenum ofp_vlan_id {
  OFPVID_PRESENT = 0x1000; (* Bit that indicate that a VLAN id is set *)
  OFPVID_NONE    = 0x0000  (* No VLAN id was set. *)
} as uint16_t

cstruct ofp_switch_features {
  uint64_t datapath_id;
  uint32_t n_buffers;
  uint8_t n_tables;
  uint8_t auxiliary_id;
  uint8_t pad0;
  uint8_t pad1;
  uint8_t pad2;
  uint32_t capabilities; 
  uint32_t reserved
} as big_endian 

module PortConfig = struct

  let config_to_int (config : portConfig) : int32 =
    Int32.logor (if config.port_down then (Int32.shift_left 1l 0) else 0l) 
     (Int32.logor (if config.no_recv then (Int32.shift_left 1l 2) else 0l)  
      (Int32.logor (if config.no_fwd then (Int32.shift_left 1l 5) else 0l)
       (if config.no_packet_in then (Int32.shift_left 1l 6) else 0l)))

  let marshal (pc : portConfig) : int32 = config_to_int pc
		

  let parse bits : portConfig =
    { port_down     = Bits.test_bit 0 bits;
      no_recv       = Bits.test_bit 2 bits;
      no_fwd        = Bits.test_bit 5 bits;
      no_packet_in  = Bits.test_bit 6 bits
    }

  let to_string (config : portConfig) = 
    Format.sprintf "{ port_down = %b; no_recv = %b; no_fwd  = %b; no_packet_in = %b }"
    config.port_down
    config.no_recv
    config.no_fwd
    config.no_packet_in
end

module PortFeatures = struct

  let features_to_int (features : portFeatures) : int32 =
    Int32.logor (if features.rate_10mb_hd then (Int32.shift_left 1l 0) else 0l)
    (Int32.logor (if features.rate_10mb_fd then (Int32.shift_left 1l 1) else 0l)
     (Int32.logor (if features.rate_100mb_hd then (Int32.shift_left 1l 2) else 0l)
      (Int32.logor (if features.rate_100mb_fd then (Int32.shift_left 1l 3) else 0l)
       (Int32.logor (if features.rate_1gb_hd then (Int32.shift_left 1l 4) else 0l)
        (Int32.logor (if features.rate_1gb_fd then (Int32.shift_left 1l 5) else 0l)
         (Int32.logor (if features.rate_10gb_fd then (Int32.shift_left 1l 6) else 0l)
          (Int32.logor (if features.rate_40gb_fd then (Int32.shift_left 1l 7) else 0l)
           (Int32.logor (if features.rate_100gb_fd then (Int32.shift_left 1l 8) else 0l)
            (Int32.logor (if features.rate_1tb_fd then (Int32.shift_left 1l 9) else 0l)
             (Int32.logor (if features.other then (Int32.shift_left 1l 10) else 0l)
              (Int32.logor (if features.copper then (Int32.shift_left 1l 11) else 0l)
               (Int32.logor (if features.fiber then (Int32.shift_left 1l 12) else 0l)
                (Int32.logor (if features.autoneg then (Int32.shift_left 1l 13) else 0l)
                 (Int32.logor (if features.pause then (Int32.shift_left 1l 14) else 0l)
                  (if features.pause_asym then (Int32.shift_left 1l 15) else 0l)))))))))))))))

  let marshal (pf : portFeatures) : int32 = features_to_int pf

  let parse bits : portFeatures =
    { rate_10mb_hd  = Bits.test_bit 0 bits;
      rate_10mb_fd  = Bits.test_bit 1 bits;
      rate_100mb_hd = Bits.test_bit 2 bits;
      rate_100mb_fd = Bits.test_bit 3 bits;
      rate_1gb_hd   = Bits.test_bit 4 bits;
      rate_1gb_fd   = Bits.test_bit 5 bits;
      rate_10gb_fd  = Bits.test_bit 6 bits;
      rate_40gb_fd  = Bits.test_bit 7 bits;
      rate_100gb_fd = Bits.test_bit 8 bits;
      rate_1tb_fd   = Bits.test_bit 9 bits;
      other         = Bits.test_bit 10 bits;
      copper        = Bits.test_bit 11 bits;
      fiber         = Bits.test_bit 12 bits;
      autoneg       = Bits.test_bit 13 bits;
      pause         = Bits.test_bit 14 bits;
      pause_asym    = Bits.test_bit 15 bits
    }

  let to_string (feat : portFeatures) =
    Format.sprintf
      "{ 10mhd = %B; 10mfd  = %B; 100mhd  = %B; 100mfd  = %B; 1ghd%B\
      1gfd  = %B; 10gfd  = %B; 40gfd  = %B; 100gfd  = %B; 1tfd  = %B; \
      other  = %B; copper  = %B; fiber  = %B; autoneg  = %B; pause  = %B; \
      pause_asym  = %B }"
      feat.rate_10mb_hd
      feat.rate_10mb_fd
      feat.rate_100mb_hd
      feat.rate_100mb_fd
      feat.rate_1gb_hd
      feat.rate_1gb_fd
      feat.rate_10gb_fd
      feat.rate_40gb_fd
      feat.rate_100gb_fd
      feat.rate_1tb_fd
      feat.other
      feat.copper
      feat.fiber
      feat.autoneg
      feat.pause
      feat.pause_asym
end

cstruct ofp_port_stats_request {
  uint32_t port_no;
  uint8_t pad[4]
} as big_endian

cstruct ofp_queue_stats_request {
  uint32_t port_no;
  uint32_t queue_id
} as big_endian

cstruct ofp_group_stats_request {
  uint32_t group_id;
  uint8_t pad[4]
} as big_endian

cstruct ofp_meter_multipart_request {
  uint32_t meter_id;
  uint8_t pad[4]
} as big_endian

cstruct ofp_table_features {
  uint16_t length;
  uint8_t table_id;
  uint8_t pad[5];
  uint8_t name[32];
  uint64_t metadata_match;
  uint64_t metadata_write;
  uint32_t config; 
  uint32_t max_entries
} as big_endian

(* Body of reply to OFPMP_PORT request. If a counter is unsupported, set
* the field to all ones. *)
cstruct ofp_port_stats {
  uint32_t port_no;
  uint8_t pad[4]; (* Align to 64-bits. *)
  uint64_t rx_packets; (* Number of received packets. *)
  uint64_t tx_packets; (* Number of transmitted packets. *)
  uint64_t rx_bytes; (* Number of received bytes. *)
  uint64_t tx_bytes; (* Number of transmitted bytes. *)
  uint64_t rx_dropped; (* Number of packets dropped by RX. *)
  uint64_t tx_dropped; (* Number of packets dropped by TX. *)
  uint64_t rx_errors; (* Number of receive errors. This is a super-set
			 of more specific receive errors and should be
			 greater than or equal to the sum of all
			 rx_*_err values. *)
  uint64_t tx_errors; (* Number of transmit errors. This is a super-set
			 of more specific transmit errors and should be
			 greater than or equal to the sum of all
			 tx_*_err values (none currently defined.) *)
  uint64_t rx_frame_err; (* Number of frame alignment errors. *)
  uint64_t rx_over_err; (* Number of packets with RX overrun. *)
  uint64_t rx_crc_err; (* Number of CRC errors. *)
  uint64_t collisions; (* Number of collisions. *)
  uint32_t duration_sec; (* Time port has been alive in seconds. *)
  uint32_t duration_nsec (* Time port has been alive in nanoseconds beyond
			     duration_sec. *)
} as big_endian

cstruct ofp_port {
  uint32_t port_no;
  uint32_t pad;
  uint8_t hw_addr[6];
  uint8_t pad2;
  uint8_t pad3;
  uint8_t name[16]; (* OFP_MAX_PORT_NAME_LEN, Null-terminated *)
  uint32_t config; (* Bitmap of OFPPC_* flags. *)
  uint32_t state; (* Bitmap of OFPPS_* flags. *)
  (* Bitmaps of OFPPF_* that describe features. All bits zeroed if
   * unsupported or unavailable. *)
  uint32_t curr; (* Current features. *)
  uint32_t advertised; (* Features being advertised by the port. *)
  uint32_t supported; (* Features supported by the port. *)
  uint32_t peer; (* Features advertised by peer. *)
  uint32_t curr_speed; (* Current port bitrate in kbps. *)
  uint32_t max_speed (* Max port bitrate in kbps *)
} as big_endian

cenum ofp_port_reason {
  OFPPR_ADD;
  OFPPR_DELETE;
  OFPPR_MODIFY
} as uint8_t

cstruct ofp_port_status {
  uint8_t reason;               (* One of OFPPR_* *)
  uint8_t pad[7]
} as big_endian

cenum ofp_table_config {
  OFPTC_DEPRECATED_MASK = 0x00000003l (* currently deprecated *)
} as uint32_t

cenum ofp_table_feature_prop_type {
  OFPTFPT_INSTRUCTIONS       = 0;
  OFPTFPT_INSTRUCTIONS_MISS  = 1;
  OFPTFPT_NEXT_TABLES        = 2;
  OFPTFPT_NEXT_TABLES_MISS   = 3;
  OFPTFPT_WRITE_ACTIONS      = 4;
  OFPTFPT_WRITE_ACTIONS_MISS  = 5;
  OFPTFPT_APPLY_ACTIONS       = 6;
  OFPTFPT_APPLY_ACTIONS_MISS  = 7;
  OFPTFPT_MATCH               = 8;
  OFPTFPT_WILDCARDS           = 10;
  OFPTFPT_WRITE_SETFIELD      = 12;
  OFPTFPT_WRITE_SETFIELD_MISS = 13;
  OFPTFPT_APPLY_SETFIELD      = 14;
  OFPTFPT_APPLY_SETFIELD_MISS = 15;
  OFPTFPT_EXPERIMENTER        = 0xFFFE;
  OFPTFPT_EXPERIMENTER_MISS   = 0xFFFF
} as uint16_t

cstruct ofp_table_feature_prop_header {
  uint16_t typ;
  uint16_t length
} as big_endian

(* MISSING: ofp_ queues *)

cenum ofp_flow_mod_command {
  OFPFC_ADD            = 0; (* New flow. *)
  OFPFC_MODIFY         = 1; (* Modify all matching flows. *)
  OFPFC_MODIFY_STRICT  = 2; (* Modify entry strictly matching wildcards and
                              priority. *)
  OFPFC_DELETE         = 3; (* Delete all matching flows. *)
  OFPFC_DELETE_STRICT  = 4  (* Delete entry strictly matching wildcards and
                              priority. *)
} as uint8_t

cstruct ofp_flow_mod {
  uint64_t cookie;             (* Opaque controller-issued identifier. *)
  uint64_t cookie_mask;        (* Mask used to restrict the cookie bits
                                  that must match when the command is
                                  OFPFC_MODIFY* or OFPFC_DELETE*. A value
                                  of 0 indicates no restriction. *)

  (* Flow actions. *)
  uint8_t table_id;             (* ID of the table to put the flow in.
                                   For OFPFC_DELETE_* commands, OFPTT_ALL
                                   can also be used to delete matching
                                   flows from all tables. *)
  uint8_t command;              (* One of OFPFC_*. *)
  uint16_t idle_timeout;        (* Idle time before discarding (seconds). *)
  uint16_t hard_timeout;        (* Max time before discarding (seconds). *)
  uint16_t priority;            (* Priority level of flow entry. *)
  uint32_t buffer_id;           (* Buffered packet to apply to, or
                                   OFP_NO_BUFFER.
                                   Not meaningful for OFPFC_DELETE*. *)
  uint32_t out_port;            (* For OFPFC_DELETE* commands, require
                                   matching entries to include this as an
                                   output port.  A value of OFPP_ANY
                                   indicates no restriction. *)
  uint32_t out_group;           (* For OFPFC_DELETE* commands, require
                                   matching entries to include this as an
                                   output group.  A value of OFPG_ANY
                                   indicates no restriction. *)
  uint16_t flags;               (* One of OFPFF_*. *)
  uint8_t pad0;
  uint8_t pad1
} as big_endian

(* OKAY *)
cenum ofp_action_type {
  OFPAT_OUTPUT       = 0;  (* Output to switch port. *)
  OFPAT_COPY_TTL_OUT = 11; (* Copy TTL "outwards" -- from next-to-outermost
                              to outermost *)
  OFPAT_COPY_TTL_IN  = 12; (* Copy TTL "inwards" -- from outermost to
                             next-to-outermost *)
  OFPAT_SET_MPLS_TTL = 15; (* MPLS TTL *)
  OFPAT_DEC_MPLS_TTL = 16; (* Decrement MPLS TTL *)

  OFPAT_PUSH_VLAN    = 17; (* Push a new VLAN tag *)
  OFPAT_POP_VLAN     = 18; (* Pop the outer VLAN tag *)
  OFPAT_PUSH_MPLS    = 19; (* Push a new MPLS tag *)
  OFPAT_POP_MPLS     = 20; (* Pop the outer MPLS tag *)
  OFPAT_SET_QUEUE    = 21; (* Set queue id when outputting to a port *)
  OFPAT_GROUP        = 22; (* Apply group. *)
  OFPAT_SET_NW_TTL   = 23; (* IP TTL. *)
  OFPAT_DEC_NW_TTL   = 24; (* Decrement IP TTL. *)
  OFPAT_SET_FIELD    = 25; (* Set a header field using OXM TLV format. *)
  OFPAT_PUSH_PBB     = 26; (* Push a new PBB service tag (I-TAG) *)
  OFPAT_POP_PBB      = 27; (* Pop the outer PBB service tag (I-TAG) *)
  OFPAT_EXPERIMENTER = 0xffff
} as uint16_t

(* Action structure for OFPAT_OUTPUT, which sends packets out 'port'.
 * When the 'port' is the OFPP_CONTROLLER, 'max_len' indicates the max
 * number of bytes to send.  A 'max_len' of zero means no bytes of the
 * packet should be sent. A 'max_len' of OFPCML_NO_BUFFER means that
 * the packet is not buffered and the complete packet is to be sent to
 * the controller. *)
cstruct ofp_action_output {
    uint16_t typ;                   (* OFPAT_OUTPUT. *)
    uint16_t len;                   (* Length is 16. *)
    uint32_t port;                  (* Output port. *)
    uint16_t max_len;               (* Max length to send to controller. *)
    uint8_t pad0;                   (* Pad to 64 bits. *)
    uint8_t pad1;                   (* Pad to 64 bits. *)
    uint8_t pad2;                   (* Pad to 64 bits. *)
    uint8_t pad3;                   (* Pad to 64 bits. *)
    uint8_t pad4;                   (* Pad to 64 bits. *)
    uint8_t pad5                    (* Pad to 64 bits. *)
} as big_endian

(* Action structure for OFPAT_GROUP. *)
cstruct ofp_action_group {
  uint16_t typ;                   (* OFPAT_GROUP. *)
  uint16_t len;                   (* Length is 8. *)
  uint32_t group_id               (* Group identifier. *)
} as big_endian

(* Generic action header. Used for POP_VLAN *)
cstruct ofp_action_header {
  uint16_t typ;                   (* POP_VLAN. *)
  uint16_t len;                   (* Length is 8. *)
  uint8_t pad;
  uint8_t pad1;
  uint8_t pad2;
  uint8_t pad3
} as big_endian

(* Action structure for POP_MPLS *)
cstruct ofp_action_pop_mpls {
  uint16_t typ;                   (* POP_VLAN. *)
  uint16_t len;                   (* Length is 8. *)
  uint16_t ethertype;
  uint8_t pad0;                   (* Pad to 64 bits. *)
  uint8_t pad1                    (* Pad to 64 bits. *)
} as big_endian

(* Action structure for SET_NW_TTL *)
cstruct ofp_action_nw_ttl {
  uint16_t typ;                   (* SET_NW_TTL. *)
  uint16_t len;                   (* Length is 8. *)
  uint8_t nw_ttl;
  uint8_t pad;
  uint8_t pad1;
  uint8_t pad2
} as big_endian

(* Action structure for SET_MPLS_TTL *)
cstruct ofp_action_mpls_ttl {
  uint16_t typ;                   (* SET_MPLS_TTL. *)
  uint16_t len;                   (* Length is 8. *)
  uint8_t mpls_ttl;
  uint8_t pad[3];
} as big_endian

(* Action structure for *_PUSH *)
cstruct ofp_action_push {
  uint16_t typ;                   (* OFPAT_PUSH_VLAN/MPLS/PBB *)
  uint16_t len;                   (* Length is 8. *)
  uint16_t ethertype;             (* Pad to 64 bits. *)
  uint8_t pad0;                   (* Pad to 64 bits. *)
  uint8_t pad1                   (* Pad to 64 bits. *)
} as big_endian

(* Action structure for OFPAT_SET_FIELD. *)
cstruct ofp_action_set_field {
    uint16_t typ;                  (* OFPAT_SET_FIELD. *)
    uint16_t len                   (* Length is padded to 64 bits. *)
    (* Followed by:
     *   - Exactly oxm_len bytes containing a single OXM TLV, then
     *   - Exactly ((oxm_len + 4) + 7)/8*8 - (oxm_len + 4) (between 0 and 7)
     *     bytes of all-zero bytes
     *)
} as big_endian

(* Action structure for SET_QUEUE *)
cstruct ofp_action_set_queue {
   uint16_t typ;                   (* OFPAT_SET_QUEUE*)
   uint16_t len;                   (* Length is 8. *)
   uint32_t queue_id
} as big_endian

cstruct ofp_action_experimenter { 
   uint16_t typ;
   uint16_t len;
   uint32_t experimenter
} as big_endian

(* Instruction header that is common to all instructions.  The length includes
 * the header and any padding used to make the instruction 64-bit aligned.
 * NB: The length of an instruction *must* always be a multiple of eight. *)
cstruct ofp_instruction {
    uint16_t typ;                 (* Instruction type *)
    uint16_t len                  (* Length of this struct in bytes. *)
} as big_endian

cenum ofp_instruction_type {
    OFPIT_GOTO_TABLE        = 1;
    OFPIT_WRITE_METADATA    = 2;
    OFPIT_WRITE_ACTIONS     = 3;
    OFPIT_APPLY_ACTIONS     = 4;
    OFPIT_CLEAR_ACTIONS     = 5;
    OFPIT_METER             = 6;
    OFPIT_EXPERIMENTER      = 0xFFFF;
} as uint16_t

(* Instruction structure for OFPIT_GOTO_TABLE *)
cstruct ofp_instruction_goto_table {
    uint16_t typ;                 (* OFPIT_GOTO_TABLE *)
    uint16_t len;                 (* Length of this struct in bytes. *)
    uint8_t table_id;             (* Set next table in the lookup pipeline *)
    uint8_t pad0;                 (* Pad to 64 bits. *)
    uint8_t pad1;
    uint8_t pad2
} as big_endian

(* Instruction structure for OFPIT_WRITE_METADATA *)
cstruct ofp_instruction_write_metadata {
    uint16_t typ;                 (* OFPIT_WRITE_METADATA *)
    uint16_t len;                 (* Length of this struct in bytes. *)
    uint8_t pad0;                 (* Align to 64-bits *)
    uint8_t pad1;
    uint8_t pad2;
    uint8_t pad3;
    uint64_t metadata;            (* Metadata value to write *)
    uint64_t metadata_mask        (* Metadata write bitmask *)
} as big_endian

(* Instruction structure for OFPIT_WRITE/APPLY/CLEAR_ACTIONS *)
cstruct ofp_instruction_actions {
    uint16_t typ;               (* One of OFPIT_*_ACTIONS *)
    uint16_t len;               (* Length of this struct in bytes. *)
    uint8_t pad0;               (* Align to 64-bits *)
    uint8_t pad1;
    uint8_t pad2;
    uint8_t pad3
} as big_endian

(* Instruction structure for OFPIT_METER *)
cstruct ofp_instruction_meter {
    uint16_t typ;                 (* OFPIT_METER *)
    uint16_t len;                 (* Length is 8. *)
    uint32_t meter_id             (* Meter instance. *)
} as big_endian

(* Instruction structure for experimental instructions *)
cstruct ofp_instruction_experimenter {
    uint16_t typ;               (* OFPIT_EXPERIMENTER *)
    uint16_t len;               (* Length of this struct in bytes *)
    uint32_t experimenter       (* Experimenter ID which takes the same form
                                   as in struct ofp_experimenter_header. *)
    (* Experimenter-defined arbitrary additional data. *)
} as big_endian


cenum ofp_group_type {
  OFPGT_ALL = 0; (* All (multicast/broadcast) group. *)
  OFPGT_SELECT = 1; (* Select group. *)
  OFPGT_INDIRECT = 2; (* Indirect group. *)
  OFPGT_FF = 3 (* Fast failover group. *)
} as uint16_t

(* Group setup and teardown (controller -> datapath). *)
cstruct ofp_group_mod {
  uint16_t command;             (* One of OFPGC_*. *)
  uint8_t typ;                 (* One of OFPGT_*. *)
  uint8_t pad;                  (* Pad to 64 bits. *)
  uint32_t group_id            (* Group identifier. *)
} as big_endian

(* Bucket for use in groups. *)
cstruct ofp_bucket {
  uint16_t len;                   (* Length the bucket in bytes, including
                                     this header and any padding to make it
                                     64-bit aligned. *)
  uint16_t weight;                (* Relative weight of bucket.  Only
                                     defined for select groups. *)
  uint32_t watch_port;            (* Port whose state affects whether this
                                     bucket is live.  Only required for fast
                                     failover groups. *)
  uint32_t watch_group;           (* Group whose state affects whether this
                                     bucket is live.  Only required for fast
                                     failover groups. *)
  uint8_t pad0;
  uint8_t pad1;
  uint8_t pad2;
  uint8_t pad3
} as big_endian

cstruct ofp_oxm {
  uint16_t oxm_class;
  uint8_t oxm_field_and_hashmask;
  uint8_t oxm_length
} as big_endian


cstruct ofp_meter_band_header {
  uint16_t typ;
  uint16_t len;
  uint32_t rate;
  uint32_t burst_size
} as big_endian

cstruct ofp_meter_band_drop {
  uint16_t typ;
  uint16_t len;
  uint32_t rate;
  uint32_t burst_size;
  uint8_t pad[4]
} as big_endian

cstruct ofp_meter_band_dscp_remark {
  uint16_t typ;
  uint16_t len;
  uint32_t rate;
  uint32_t burst_size;
  uint8_t prec_level;
  uint8_t pad[3]
} as big_endian

cstruct ofp_meter_band_experimenter {
  uint16_t typ;
  uint16_t len;
  uint32_t rate;
  uint32_t burst_size;
  uint32_t experimenter
} as big_endian

cenum ofp_meter_flags {
  OFPMF_KBPS = 1;
  OFPMF_PKTPS = 2;
  OFPMF_BURST = 4;
  OFPMF_STATS = 8;
} as uint32_t

cstruct ofp_multipart_request {
	uint16_t typ;   (* One of the OFPMP_* constants. *)
	uint16_t flags;  (* OFPMP_REQ_* flags (none yet defined). *)
	uint8_t pad[4];
	uint8_t body[0] (* Body of the request. *)
} as big_endian

cenum ofp_multipart_request_flags {
    OFPMPF_REQ_MORE = 1 (* More requests to follow. *)
} as uint16_t

cenum ofp_multipart_reply_flags {
    OFPMPF_REPLY_MORE  = 1  (* More replies to follow. *)
} as uint16_t

cstruct ofp_multipart_reply {
	uint16_t typ;   (* One of the OFPMP_* constants. *)
	uint16_t flags;  (* OFPMP_REPLY_* flags. *)
	uint8_t pad[4];
	uint8_t body[0] (* Body of the reply. *)
} as big_endian

cenum ofp_multipart_types {
    (* Description of this OpenFlow switch.
    * The request body is empty.
    * The reply body is struct ofp_desc. *)
    OFPMP_DESC = 0;
    (* Individual flow statistics.
    * The request body is struct ofp_flow_multipart_request.
    * The reply body is an array of struct ofp_flow_stats. *)
    OFPMP_FLOW = 1;
    (* Aggregate flow statistics.
    * The request body is struct ofp_aggregate_stats_request.
    * The reply body is struct ofp_aggregate_stats_reply. *)
    OFPMP_AGGREGATE = 2;
    (* Flow table statistics.
    * The request body is empty.
    * The reply body is an array of struct ofp_table_stats. *)
    OFPMP_TABLE = 3;
    (* Port statistics.
    * The request body is struct ofp_port_stats_request.
    * The reply body is an array of struct ofp_port_stats. *)
    OFPMP_PORT_STATS = 4;
    (* Queue statistics for a port
    * The request body is struct ofp_queue_stats_request.
    * The reply body is an array of struct ofp_queue_stats *)
    OFPMP_QUEUE = 5;
    (* Group counter statistics.
    * The request body is struct ofp_group_stats_request.
    * The reply is an array of struct ofp_group_stats. *)
    OFPMP_GROUP = 6;
    (* Group description statistics.
    * The request body is empty.
    * The reply body is an array of struct ofp_group_desc_stats. *)
    OFPMP_GROUP_DESC = 7;
    (* Group features.
    * The request body is empty.
    * The reply body is struct ofp_group_features_stats. *)
    OFPMP_GROUP_FEATURES = 8;
    (* Meter statistics.
     * The request body is struct ofp_meter_multipart_requests.
     * The reply body is an array of struct ofp_meter_stats. *)
    OFPMP_METER = 9;
    (* Meter configuration.
    * The request body is struct ofp_meter_multipart_requests.
    * The reply body is an array of struct ofp_meter_config. *)
    OFPMP_METER_CONFIG = 10;
    (* Meter features.
    * The request body is empty.
    * The reply body is struct ofp_meter_features. *)
    OFPMP_METER_FEATURES = 11;
    (* Table features.
    * The request body is either empty or contains an array of
    * struct ofp_table_features containing the controller’s
    * desired view of the switch. If the switch is unable to
    * set the specified view an error is returned.
    * The reply body is an array of struct ofp_table_features. *)
    OFPMP_TABLE_FEATURES = 12;
    (* Port description.
    * The request body is empty.
    * The reply body is an array of struct ofp_port. *)
    OFPMP_PORT_DESC = 13;
    (* Experimenter extension.
    * The request and reply bodies begin with
    * struct ofp_experimenter_stats_header.
    * The request and reply bodies are otherwise experimenter-defined. *)
    OFPMP_EXPERIMENTER = 0xffff
} as uint16_t

cstruct ofp_desc {
    uint8_t mfr_desc[256];
    uint8_t hw_desc[256];
    uint8_t sw_desc[256];
    uint8_t serial_num[32];
  } as big_endian

cstruct ofp_uint8 {
  uint8_t value
} as big_endian

cstruct ofp_uint16 {
  uint16_t value
} as big_endian

cstruct ofp_uint24 {
  uint16_t high;
  uint8_t low
} as big_endian

cstruct ofp_uint32 {
  uint32_t value
} as big_endian

cstruct ofp_uint48 {
  uint32_t high;
  uint16_t low
} as big_endian

cstruct ofp_uint64 {
  uint64_t value
} as big_endian

cstruct ofp_uint128 {
  uint64_t high;
  uint64_t low
} as big_endian

let max_uint32 = 4294967296L (* = 2^32*)

let compare_uint32 a b =
(* val compare_uint32 : uint32 -> uint32 -> bool ; return a < b, for a, b uint32  *)
    let a' = if a < 0l then  
                Int64.sub max_uint32 (Int64.of_int32 (Int32.abs a))
             else Int64.of_int32 a in
    let b' = if b < 0l then
                Int64.sub max_uint32 (Int64.of_int32 (Int32.abs b))
             else Int64.of_int32 b in
    a' <= b'

let set_ofp_uint48_value (buf : Cstruct.t) (value : uint48) =
  let high = Int64.to_int32 (Int64.shift_right_logical  value 16) in
    let low = ((Int64.to_int value) land 0xffff) in
      set_ofp_uint48_high buf high;
      set_ofp_uint48_low buf low

let get_ofp_uint48_value (buf : Cstruct.t) : uint48 =
  let highBits = get_ofp_uint48_high buf in
  let high = Int64.shift_left (
    if highBits < 0l then
      Int64.sub max_uint32 (Int64.of_int32 (Int32.abs highBits))
    else
      Int64.of_int32 highBits) 16 in
  let low = Int64.of_int (get_ofp_uint48_low buf) in
  Int64.logor low high

let get_ofp_uint24_value (buf : Cstruct.t) : uint24 =
  let high = Int32.shift_left (Int32.of_int (get_ofp_uint24_high buf)) 8 in
  let low = Int32.of_int (get_ofp_uint24_low buf )in
  Int32.logor high low

let set_ofp_uint24_value (buf : Cstruct.t) (value : uint24) =
  let high = (Int32.to_int value) lsr 8 in
  let low = (Int32.to_int value) land 0xff in
    set_ofp_uint24_high buf high;
    set_ofp_uint24_low buf low

let set_ofp_uint128_value (buf : Cstruct.t) ((h,l) : uint128) =
  set_ofp_uint128_high buf h;
  set_ofp_uint128_low buf l

let get_ofp_uint128_value (buf : Cstruct.t) : uint128 =
  (get_ofp_uint128_high buf, get_ofp_uint128_low buf)

let rec marshal_fields (buf: Cstruct.t) (fields : 'a list) (marshal_func : Cstruct.t -> 'a -> int ): int =
  if (fields = []) then 0
  else let size = marshal_func buf (List.hd fields) in
    size + (marshal_fields (Cstruct.shift buf size) (List.tl fields) marshal_func)

let parse_fields (bits : Cstruct.t) (parse_func : Cstruct.t -> 'a) (length_func : Cstruct.t -> int option) :'a list =
  let iter =
    Cstruct.iter
        length_func
        parse_func
        bits in
    List.rev (Cstruct.fold (fun acc bits -> bits :: acc) iter [])

let pad_to_64bits (n : int) : int =
  if n land 0x7 <> 0 then
    n + (8 - (n land 0x7))
  else
    n

let rec pad_with_zeros (buf : Cstruct.t) (pad : int) : int =
  if pad = 0 then 0
  else begin set_ofp_uint8_value buf 0;
    1 + pad_with_zeros (Cstruct.shift buf 1) (pad - 1) end

let test_bit16 (n:int) (x:int) : bool =
  (x lsr n) land 1 = 1

module Oxm = struct

  type t = oxm

  let field_length (oxm : oxm) : int = match oxm with
    | OxmInPort _ -> 4
    | OxmInPhyPort _ -> 4
    | OxmEthType  _ -> 2
    | OxmEthDst ethaddr ->
      (match ethaddr.m_mask with
        | None -> 6
        | Some _ -> 12)
    | OxmEthSrc ethaddr ->
      (match ethaddr.m_mask with
        | None -> 6
        | Some _ -> 12)
    | OxmVlanVId vid ->
      (match vid.m_mask with
        | None -> 2
        | Some _ -> 4)
    | OxmVlanPcp _ -> 1
    | OxmIP4Src ipaddr -> 
      (match ipaddr.m_mask with
        | None -> 4
        | Some _ -> 8)
    | OxmIP4Dst ipaddr ->       
      (match ipaddr.m_mask with
        | None -> 4
        | Some _ -> 8)
    | OxmTCPSrc _ -> 2
    | OxmTCPDst _ -> 2
    | OxmARPOp _ -> 2
    | OxmARPSpa t->
      (match t.m_mask with
        | None -> 4
        | Some _ -> 8)
    | OxmARPTpa t->
      (match t.m_mask with
        | None -> 4
        | Some _ -> 8)
    | OxmARPSha t->
      (match t.m_mask with
        | None -> 6
        | Some _ -> 12)
    | OxmARPTha t->
      (match t.m_mask with
        | None -> 6
        | Some _ -> 12)
    | OxmMPLSLabel _ -> 4
    | OxmMPLSTc _ -> 1
    | OxmMetadata t -> 
      (match t.m_mask with
        | None -> 8
        | Some _ -> 16)
    | OxmIPProto _ -> 1
    | OxmIPDscp _ -> 1
    | OxmIPEcn _ -> 1
    | OxmICMPType _ -> 1
    | OxmICMPCode _ -> 1
    | OxmTunnelId t ->
      (match t.m_mask with
        | None -> 8
        | Some _ -> 16)
    | OxmUDPSrc _ -> 2
    | OxmUDPDst _ -> 2
    | OxmSCTPSrc _ -> 2
    | OxmSCTPDst _ -> 2
    | OxmIPv6Src t ->
      (match t.m_mask with
        | None -> 16
        | Some _ -> 32)
    | OxmIPv6Dst t ->
      (match t.m_mask with
        | None -> 16
        | Some _ -> 32)
    | OxmIPv6FLabel t ->
      (match t.m_mask with
        | None -> 4
        | Some _ -> 8)
    | OxmICMPv6Type _ -> 1
    | OxmICMPv6Code _ -> 1
    | OxmIPv6NDTarget t ->
      (match t.m_mask with
        | None -> 16
        | Some _ -> 32)
    | OxmIPv6NDSll _ -> 6
    | OxmIPv6NDTll _ -> 6
    | OxmMPLSBos _ -> 1
    | OxmPBBIsid t ->
      (match t.m_mask with
        | None -> 3
        | Some _ -> 6)
    | OxmIPv6ExtHdr t ->
      (match t.m_mask with
        | None -> 2
        | Some _ -> 4)

  let field_name (oxm : oxm) : string = match oxm with
    | OxmInPort _ -> "InPort"
    | OxmInPhyPort _ -> "InPhyPort"
    | OxmEthType  _ -> "EthType"
    | OxmEthDst ethaddr ->
      (match ethaddr.m_mask with
        | None -> "EthDst"
        | Some _ -> "EthDst/mask")
    | OxmEthSrc ethaddr ->
      (match ethaddr.m_mask with
        | None -> "EthSrc"
        | Some _ -> "EthSrc/mask")
    | OxmVlanVId vid ->
      (match vid.m_mask with
        | None -> "VlanVId"
        | Some _ -> "VlanVId/mask")
    | OxmVlanPcp _ -> "VlanPcp"
    | OxmIP4Src ipaddr -> 
      (match ipaddr.m_mask with
        | None -> "IPSrc"
        | Some _ -> "IPSrc/mask")
    | OxmIP4Dst ipaddr ->       
      (match ipaddr.m_mask with
        | None -> "IPDst"
        | Some _ -> "IPDst/mask")
    | OxmTCPSrc _ -> "TCPSrc"
    | OxmTCPDst _ -> "TCPDst"
    | OxmARPOp _ -> "ARPOp"
    | OxmARPSpa t->
      (match t.m_mask with
        | None -> "ARPSpa"
        | Some _ -> "ARPSpa/mask")
    | OxmARPTpa t->
      (match t.m_mask with
        | None -> "ARPTpa"
        | Some _ -> "ARPTpa/mask")
    | OxmARPSha t->
      (match t.m_mask with
        | None -> "ARPSha"
        | Some _ -> "ARPSha/mask")
    | OxmARPTha t->
      (match t.m_mask with
        | None -> "ARPTha"
        | Some _ -> "ARPTha/mask")
    | OxmMPLSLabel _ -> "MPLSLabel"
    | OxmMPLSTc _ -> "MplsTc"
    | OxmMetadata t -> 
      (match t.m_mask with
        | None -> "Metadata"
        | Some _ -> "Metadata/mask")
    | OxmIPProto _ -> "IPProto"
    | OxmIPDscp _ -> "IPDscp"
    | OxmIPEcn _ -> "IPEcn"
    | OxmICMPType _ -> "ICMP Type"
    | OxmICMPCode _ -> "ICMP Code"
    | OxmTunnelId t ->
      (match t.m_mask with
        | None -> "Tunnel ID"
        | Some _ -> "Tunnel ID/mask")
    | OxmUDPSrc _ -> "UDPSrc"
    | OxmUDPDst _ -> "UDPDst"
    | OxmSCTPSrc _ -> "SCTPSrc"
    | OxmSCTPDst _ -> "SCTPDst"
    | OxmIPv6Src t ->
      (match t.m_mask with
        | None -> "IPv6Src"
        | Some _ -> "IPv6Src/mask")
    | OxmIPv6Dst t ->
      (match t.m_mask with
        | None -> "IPv6Dst"
        | Some _ -> "IPv6Dst/mask")
    | OxmIPv6FLabel t ->
      (match t.m_mask with
        | None -> "IPv6FlowLabel"
        | Some _ -> "IPv6FlowLabel/mask")
    | OxmICMPv6Type _ -> "ICMPv6Type"
    | OxmICMPv6Code _ -> "IPCMPv6Code"
    | OxmIPv6NDTarget t ->
      (match t.m_mask with
        | None -> "IPv6NeighborDiscoveryTarget"
        | Some _ -> "IPv6NeighborDiscoveryTarget/mask")
    | OxmIPv6NDSll _ -> "IPv6NeighborDiscoverySourceLink"
    | OxmIPv6NDTll _ -> "IPv6NeighborDiscoveryTargetLink"
    | OxmMPLSBos _ -> "MPLSBoS"
    | OxmPBBIsid t ->
      (match t.m_mask with
        | None -> "PBBIsid"
        | Some _ -> "PBBIsid/mask")
    | OxmIPv6ExtHdr t ->
      (match t.m_mask with
        | None -> "IPv6ExtHdr"
        | Some _ -> "IPv6ExtHdr/mask")

  let sizeof (oxm : oxm) : int =
    sizeof_ofp_oxm + field_length oxm

  let sizeof_header (oxml : oxm list) : int =
    (List.length oxml) * 4

  let to_string oxm =
    match oxm with
    | OxmInPort p -> Format.sprintf "InPort = %lu " p
    | OxmInPhyPort p -> Format.sprintf "InPhyPort = %lu " p
    | OxmEthType  e -> Format.sprintf "EthType = %X " e
    | OxmEthDst ethaddr ->
      (match ethaddr.m_mask with
        | None -> Format.sprintf "EthDst = %s" (string_of_mac ethaddr.m_value)
        | Some m -> Format.sprintf "EthDst = %s/%s" (string_of_mac ethaddr.m_value) (string_of_mac m))
    | OxmEthSrc ethaddr ->
      (match ethaddr.m_mask with
        | None -> Format.sprintf "EthSrc = %s" (string_of_mac ethaddr.m_value)
        | Some m -> Format.sprintf "EthSrc = %s/%s" (string_of_mac ethaddr.m_value) (string_of_mac m))
    | OxmVlanVId vid ->
      (match vid.m_mask with
        | None -> Format.sprintf "VlanVId = %u" vid.m_value
        | Some m -> Format.sprintf "VlanVId = %u/%u" vid.m_value m)
    | OxmVlanPcp vid -> Format.sprintf "VlanPcp = %u" vid
    | OxmIP4Src ipaddr ->
      (match ipaddr.m_mask with
        | None -> Format.sprintf "IPSrc = %s" (string_of_ip ipaddr.m_value)
        | Some m -> Format.sprintf "IPSrc = %s/%s" (string_of_ip ipaddr.m_value) (string_of_ip m))
    | OxmIP4Dst ipaddr -> 
      (match ipaddr.m_mask with
        | None -> Format.sprintf "IPDst = %s" (string_of_ip ipaddr.m_value)
        | Some m -> Format.sprintf "IPDst = %s/%s" (string_of_ip ipaddr.m_value) (string_of_ip m))
    | OxmTCPSrc v -> Format.sprintf "TCPSrc = %u" v
    | OxmTCPDst v -> Format.sprintf "TCPDst = %u" v
    | OxmMPLSLabel v -> Format.sprintf "MPLSLabel = %lu" v
    | OxmMPLSTc v -> Format.sprintf "MplsTc = %u" v 
    | OxmMetadata v ->
      (match v.m_mask with
        | None -> Format.sprintf "Metadata = %Lu" v.m_value
        | Some m -> Format.sprintf "Metadata = %Lu/%Lu" v.m_value m)
    | OxmIPProto v -> Format.sprintf "IPProto = %u" v
    | OxmIPDscp v -> Format.sprintf "IPDscp = %u" v
    | OxmIPEcn v -> Format.sprintf "IPEcn = %u" v
    | OxmARPOp v -> Format.sprintf "ARPOp = %u" v
    | OxmARPSpa v ->
      (match v.m_mask with
        | None -> Format.sprintf "ARPSpa = %lu" v.m_value
        | Some m -> Format.sprintf "ARPSpa = %lu/%lu" v.m_value m)
    | OxmARPTpa v ->
      (match v.m_mask with
        | None -> Format.sprintf "ARPTpa = %lu" v.m_value
        | Some m -> Format.sprintf "ARPTpa = %lu/%lu" v.m_value m)
    | OxmARPSha v ->
      (match v.m_mask with
        | None -> Format.sprintf "ARPSha = %Lu" v.m_value
        | Some m -> Format.sprintf "ARPSha = %Lu/%Lu" v.m_value m)
    | OxmARPTha v ->
      (match v.m_mask with
        | None -> Format.sprintf "ARPTha = %Lu" v.m_value
        | Some m -> Format.sprintf "ARPTha = %Lu/%Lu" v.m_value m)
    | OxmICMPType v -> Format.sprintf "ICMPType = %u" v
    | OxmICMPCode v -> Format.sprintf "ICMPCode = %u" v
    | OxmTunnelId v -> 
      (match v.m_mask with
        | None -> Format.sprintf "TunnelID = %Lu" v.m_value
        | Some m -> Format.sprintf "TunnelID = %Lu/%Lu" v.m_value m)
    | OxmUDPSrc v -> Format.sprintf "UDPSrc = %u" v
    | OxmUDPDst v -> Format.sprintf "UDPDst = %u" v
    | OxmSCTPSrc v -> Format.sprintf "SCTPSrc = %u" v
    | OxmSCTPDst v -> Format.sprintf "SCTPDst = %u" v
    | OxmIPv6Src t ->
      (match t.m_mask with
        | None -> Format.sprintf "IPv6Src = %s" (string_of_ipv6 t.m_value)
        | Some m -> Format.sprintf "IPv6Src = %s/%s" (string_of_ipv6 t.m_value) (string_of_ipv6 m))
    | OxmIPv6Dst t ->
      (match t.m_mask with
        | None -> Format.sprintf "IPv6Dst = %s" (string_of_ipv6 t.m_value)
        | Some m -> Format.sprintf "IPv6Dst = %s/%s" (string_of_ipv6 t.m_value) (string_of_ipv6 m))
    | OxmIPv6FLabel t ->
      (match t.m_mask with
        | None -> Format.sprintf "IPv6FlowLabel = %lu" t.m_value
        | Some m -> Format.sprintf "IPv6FlowLabel = %lu/%lu" t.m_value m)
    | OxmICMPv6Type v -> Format.sprintf "ICMPv6Type = %u" v
    | OxmICMPv6Code v -> Format.sprintf "IPCMPv6Code = %u" v
    | OxmIPv6NDTarget t ->
      (match t.m_mask with
        | None -> Format.sprintf "IPv6NeighborDiscoveryTarget = %s" (string_of_ipv6 t.m_value)
        | Some m -> Format.sprintf "IPv6NeighborDiscoveryTarget = %s/%s" (string_of_ipv6 t.m_value) (string_of_ipv6 m))
    | OxmIPv6NDSll v -> Format.sprintf "IPv6NeighborDiscoverySourceLink = %Lu" v
    | OxmIPv6NDTll v -> Format.sprintf "IPv6NeighborDiscoveryTargetLink = %Lu" v
    | OxmMPLSBos v -> Format.sprintf "MPLSBoS = %u" v
    | OxmPBBIsid t ->
      (match t.m_mask with
        | None -> Format.sprintf "PBBIsid = %lu" t.m_value
        | Some m -> Format.sprintf "PBBIsid = %lu/%lu" t.m_value m)
    | OxmIPv6ExtHdr t ->
      (match t.m_mask with
        | None -> Format.sprintf "IPv6ExtHdr = %u" t.m_value
        | Some m -> Format.sprintf "IPv6ExtHdr = %u/%u" t.m_value m)

  let set_ofp_oxm (buf : Cstruct.t) (c : ofp_oxm_class) (f : oxm_ofb_match_fields) (hm : int) (l : int) = 
    let value = (0x7f land (oxm_ofb_match_fields_to_int f)) lsl 1 in
      let value = value lor (0x1 land hm) in
        set_ofp_oxm_oxm_class buf (ofp_oxm_class_to_int c);
        set_ofp_oxm_oxm_field_and_hashmask buf value;
        set_ofp_oxm_oxm_length buf l


  let marshal (buf : Cstruct.t) (oxm : oxm) : int = 
    let l = field_length oxm in
      let ofc = OFPXMC_OPENFLOW_BASIC in
        let buf2 = Cstruct.shift buf sizeof_ofp_oxm in
          match oxm with
            | OxmInPort pid ->
              set_ofp_oxm buf ofc OFPXMT_OFB_IN_PORT 0 l;
              set_ofp_uint32_value buf2 pid;
              sizeof_ofp_oxm + l
            | OxmInPhyPort pid ->
              set_ofp_oxm buf ofc OFPXMT_OFB_IN_PHY_PORT 0 l;
              set_ofp_uint32_value buf2 pid;
              sizeof_ofp_oxm + l
            | OxmEthType ethtype ->
              set_ofp_oxm buf ofc OFPXMT_OFB_ETH_TYPE 0 l;
              set_ofp_uint16_value buf2 ethtype;
              sizeof_ofp_oxm + l
            | OxmEthDst ethaddr ->
              set_ofp_oxm buf ofc OFPXMT_OFB_ETH_DST (match ethaddr.m_mask with None -> 0 | _ -> 1) l;
              set_ofp_uint48_value buf2 ethaddr.m_value;
              begin match ethaddr.m_mask with
                | None ->
                  sizeof_ofp_oxm + l
                | Some mask ->
                  let buf3 = Cstruct.shift buf2 (l/2) in
                    set_ofp_uint48_value buf3 mask;
                    sizeof_ofp_oxm + l
              end
            | OxmEthSrc ethaddr ->
              set_ofp_oxm buf ofc OFPXMT_OFB_ETH_SRC (match ethaddr.m_mask with None -> 0 | _ -> 1) l;
              set_ofp_uint48_value buf2 ethaddr.m_value;
              begin match ethaddr.m_mask with
                | None ->
                  sizeof_ofp_oxm + l
                | Some mask ->
                  let buf3 = Cstruct.shift buf2 (l/2) in
                    set_ofp_uint48_value buf3 mask;
                    sizeof_ofp_oxm + l
              end
            | OxmIP4Src ipaddr ->
              set_ofp_oxm buf ofc OFPXMT_OFB_IPV4_SRC (match ipaddr.m_mask with None -> 0 | _ -> 1) l;
              set_ofp_uint32_value buf2 ipaddr.m_value;
              begin match ipaddr.m_mask with
                | None ->
                  sizeof_ofp_oxm + l
                | Some mask ->
                  let buf3 = Cstruct.shift buf2 (l/2) in
                    set_ofp_uint32_value buf3 mask;
                    sizeof_ofp_oxm + l
              end
            | OxmIP4Dst ipaddr ->
              set_ofp_oxm buf ofc OFPXMT_OFB_IPV4_DST (match ipaddr.m_mask with None -> 0 | _ -> 1) l;
              set_ofp_uint32_value buf2 ipaddr.m_value;
              begin match ipaddr.m_mask with
                | None ->
                  sizeof_ofp_oxm + l
                | Some mask ->
                  let buf3 = Cstruct.shift buf2 (l/2) in
                    set_ofp_uint32_value buf3 mask;
                    sizeof_ofp_oxm + l
              end
            | OxmVlanVId vid ->
              set_ofp_oxm buf ofc OFPXMT_OFB_VLAN_VID (match vid.m_mask with None -> 0 | _ -> 1) l;
              set_ofp_uint16_value buf2 vid.m_value;
              begin match vid.m_mask with
                | None ->
                  sizeof_ofp_oxm + l
                | Some mask ->
                  let buf3 = Cstruct.shift buf2 (l/2) in
                    set_ofp_uint16_value buf3 mask;
                    sizeof_ofp_oxm + l
              end
            | OxmVlanPcp vid ->
              set_ofp_oxm buf ofc OFPXMT_OFB_VLAN_PCP 0 l;
              set_ofp_uint8_value buf2 vid;
              sizeof_ofp_oxm + l
            | OxmMPLSLabel vid ->
              set_ofp_oxm buf ofc OFPXMT_OFB_MPLS_LABEL 0 l;
              set_ofp_uint32_value buf2 vid;
              sizeof_ofp_oxm + l
            | OxmMPLSTc vid ->
              set_ofp_oxm buf ofc OFPXMT_OFB_MPLS_TC 0 l;
              set_ofp_uint8_value buf2 vid;
              sizeof_ofp_oxm + l
            | OxmMetadata meta ->
              set_ofp_oxm buf ofc OFPXMT_OFB_METADATA  (match meta.m_mask with None -> 0 | _ -> 1)  l;
              set_ofp_uint64_value buf2 meta.m_value;
              begin match meta.m_mask with
                | None ->
                  sizeof_ofp_oxm + l
                | Some mask ->
                  let buf3 = Cstruct.shift buf2 (l/2) in
                    set_ofp_uint64_value buf3 mask;
                    sizeof_ofp_oxm + l
              end
            | OxmIPProto ipproto ->
              set_ofp_oxm buf ofc OFPXMT_OFB_IP_PROTO 0 l;
              set_ofp_uint8_value buf2 ipproto;
              sizeof_ofp_oxm + l
            | OxmIPDscp ipdscp ->
              set_ofp_oxm buf ofc OFPXMT_OFB_IP_DSCP 0 l;
              set_ofp_uint8_value buf2 ipdscp;
              sizeof_ofp_oxm + l
            | OxmIPEcn ipecn ->
              set_ofp_oxm buf ofc OFPXMT_OFB_IP_ECN 0 l;
              set_ofp_uint8_value buf2 ipecn;
              sizeof_ofp_oxm + l
            | OxmTCPSrc port ->
              set_ofp_oxm buf ofc OFPXMT_OFB_TCP_SRC 0 l;
              set_ofp_uint16_value buf2 port;
              sizeof_ofp_oxm + l
            | OxmTCPDst port ->
              set_ofp_oxm buf ofc OFPXMT_OFB_TCP_DST 0 l;
              set_ofp_uint16_value buf2 port;
              sizeof_ofp_oxm + l
            | OxmARPOp arp ->
              set_ofp_oxm buf ofc OFPXMT_OFB_ARP_OP 0 l;
              set_ofp_uint16_value buf2 arp;
              sizeof_ofp_oxm + l
            | OxmARPSpa arp ->
              set_ofp_oxm buf ofc OFPXMT_OFB_ARP_SPA  (match arp.m_mask with None -> 0 | _ -> 1)  l;
              set_ofp_uint32_value buf2 arp.m_value;
              begin match arp.m_mask with
                | None ->
                  sizeof_ofp_oxm + l
                | Some mask ->
                  let buf3 = Cstruct.shift buf2 (l/2) in
                    set_ofp_uint32_value buf3 mask;
                    sizeof_ofp_oxm + l
              end
            | OxmARPTpa arp ->
              set_ofp_oxm buf ofc OFPXMT_OFB_ARP_TPA  (match arp.m_mask with None -> 0 | _ -> 1)  l;
              set_ofp_uint32_value buf2 arp.m_value;
              begin match arp.m_mask with
                | None ->
                  sizeof_ofp_oxm + l
                | Some mask ->
                  let buf3 = Cstruct.shift buf2 (l/2) in
                    set_ofp_uint32_value buf3 mask;
                    sizeof_ofp_oxm + l
              end
            | OxmARPSha arp ->
              set_ofp_oxm buf ofc OFPXMT_OFB_ARP_SHA  (match arp.m_mask with None -> 0 | _ -> 1)  l;
              set_ofp_uint48_value buf2 arp.m_value;
              begin match arp.m_mask with
                | None ->
                  sizeof_ofp_oxm + l
                | Some mask ->
                  let buf3 = Cstruct.shift buf2 (l/2) in
                    set_ofp_uint48_value buf3 mask;
                    sizeof_ofp_oxm + l
              end
            | OxmARPTha arp ->
              set_ofp_oxm buf ofc OFPXMT_OFB_ARP_THA  (match arp.m_mask with None -> 0 | _ -> 1)  l;
              set_ofp_uint48_value buf2 arp.m_value;
              begin match arp.m_mask with
                | None ->
                  sizeof_ofp_oxm + l
                | Some mask ->
                  let buf3 = Cstruct.shift buf2 (l/2) in
                    set_ofp_uint48_value buf3 mask;
                    sizeof_ofp_oxm + l
              end
            | OxmICMPType t ->
              set_ofp_oxm buf ofc OFPXMT_OFB_ICMPV4_TYPE 0 l;
              set_ofp_uint8_value buf2 t;
              sizeof_ofp_oxm + l
            | OxmICMPCode c->
              set_ofp_oxm buf ofc OFPXMT_OFB_ICMPV4_CODE 0 l;
              set_ofp_uint8_value buf2 c;
              sizeof_ofp_oxm + l
            | OxmTunnelId tun ->
              set_ofp_oxm buf ofc OFPXMT_OFB_TUNNEL_ID  (match tun.m_mask with None -> 0 | _ -> 1)  l;
              set_ofp_uint64_value buf2 tun.m_value;
              begin match tun.m_mask with
                | None ->
                  sizeof_ofp_oxm + l
                | Some mask ->
                  let buf3 = Cstruct.shift buf2 (l/2) in
                    set_ofp_uint64_value buf3 mask;
                    sizeof_ofp_oxm + l
              end
            | OxmUDPSrc port ->
              set_ofp_oxm buf ofc OFPXMT_OFB_UDP_SRC 0 l;
              set_ofp_uint16_value buf2 port;
              sizeof_ofp_oxm + l
            | OxmUDPDst port ->
              set_ofp_oxm buf ofc OFPXMT_OFB_UDP_DST 0 l;
              set_ofp_uint16_value buf2 port;
              sizeof_ofp_oxm + l
            | OxmSCTPSrc port ->
              set_ofp_oxm buf ofc OFPXMT_OFB_SCTP_SRC 0 l;
              set_ofp_uint16_value buf2 port;
              sizeof_ofp_oxm + l
            | OxmSCTPDst port ->
              set_ofp_oxm buf ofc OFPXMT_OFB_SCTP_DST 0 l;
              set_ofp_uint16_value buf2 port;
              sizeof_ofp_oxm + l
            | OxmIPv6Src addr ->
              set_ofp_oxm buf ofc OFPXMT_OFB_IPV6_SRC (match addr.m_mask with None -> 0 | _ -> 1)  l;
              set_ofp_uint128_value buf2 addr.m_value;
              begin match addr.m_mask with
                | None ->
                  sizeof_ofp_oxm + l
                | Some mask ->
                  let buf3 = Cstruct.shift buf2 (l/2) in
                    set_ofp_uint128_value buf3 mask;
                    sizeof_ofp_oxm + l
              end
            | OxmIPv6Dst addr ->
              set_ofp_oxm buf ofc OFPXMT_OFB_IPV6_DST (match addr.m_mask with None -> 0 | _ -> 1)  l;
              set_ofp_uint128_value buf2 addr.m_value;
              begin match addr.m_mask with
                | None ->
                  sizeof_ofp_oxm + l
                | Some mask ->
                  let buf3 = Cstruct.shift buf2 (l/2) in
                    set_ofp_uint128_value buf3 mask;
                    sizeof_ofp_oxm + l
              end
            | OxmIPv6FLabel label ->
              set_ofp_oxm buf ofc OFPXMT_OFB_IPV6_FLABEL (match label.m_mask with None -> 0 | _ -> 1)  l;
              set_ofp_uint32_value buf2 label.m_value;
              begin match label.m_mask with
                | None ->
                  sizeof_ofp_oxm + l
                | Some mask ->
                  let buf3 = Cstruct.shift buf2 (l/2) in
                    set_ofp_uint32_value buf3 mask;
                    sizeof_ofp_oxm + l
              end
            | OxmICMPv6Type typ ->
              set_ofp_oxm buf ofc OFPXMT_OFB_ICMPV6_TYPE 0 l;
              set_ofp_uint8_value buf2 typ;
              sizeof_ofp_oxm + l
            | OxmICMPv6Code cod ->
              set_ofp_oxm buf ofc OFPXMT_OFB_ICMPV6_CODE 0 l;
              set_ofp_uint8_value buf2 cod;
              sizeof_ofp_oxm + l
            | OxmIPv6NDTarget addr ->
              set_ofp_oxm buf ofc OFPXMT_OFB_IPV6_ND_TARGET (match addr.m_mask with None -> 0 | _ -> 1)  l;
              set_ofp_uint128_value buf2 addr.m_value;
              begin match addr.m_mask with
                | None ->
                  sizeof_ofp_oxm + l
                | Some mask ->
                  let buf3 = Cstruct.shift buf2 (l/2) in
                    set_ofp_uint128_value buf3 mask;
                    sizeof_ofp_oxm + l
              end
            | OxmIPv6NDSll sll ->
              set_ofp_oxm buf ofc OFPXMT_OFB_IPV6_ND_SLL 0 l;
              set_ofp_uint48_value buf2 sll;
              sizeof_ofp_oxm + l
            | OxmIPv6NDTll tll ->
              set_ofp_oxm buf ofc OFPXMT_OFB_IPV6_ND_TLL 0 l;
              set_ofp_uint48_value buf2 tll;
              sizeof_ofp_oxm + l
            | OxmMPLSBos boS ->
              set_ofp_oxm buf ofc OFPXMT_OFP_MPLS_BOS 0 l;
              set_ofp_uint8_value buf2 boS;
              sizeof_ofp_oxm + l
            | OxmPBBIsid sid ->
              set_ofp_oxm buf ofc OFPXMT_OFB_PBB_ISID (match sid.m_mask with None -> 0 | _ -> 1)  l;
              set_ofp_uint24_value buf2 sid.m_value;
              begin match sid.m_mask with
                | None ->
                  sizeof_ofp_oxm + l
                | Some mask ->
                  let buf3 = Cstruct.shift buf2 (l/2) in
                    set_ofp_uint24_value buf3 mask;
                    sizeof_ofp_oxm + l
              end
            | OxmIPv6ExtHdr hdr ->
              set_ofp_oxm buf ofc OFPXMT_OFB_IPV6_EXTHDR (match hdr.m_mask with None -> 0 | _ -> 1)  l;
              set_ofp_uint16_value buf2 hdr.m_value;
              begin match hdr.m_mask with
                | None ->
                  sizeof_ofp_oxm + l
                | Some mask ->
                  let buf3 = Cstruct.shift buf2 (l/2) in
                    set_ofp_uint16_value buf3 mask;
                    sizeof_ofp_oxm + l
              end

  let marshal_header (buf : Cstruct.t) (oxm : oxm) : int = 
  (* Same as marshal, but without the payload *)
    let l = field_length oxm in
      let ofc = OFPXMC_OPENFLOW_BASIC in
        match oxm with
          | OxmInPort _ ->
            set_ofp_oxm buf ofc OFPXMT_OFB_IN_PORT 0 l;
            sizeof_ofp_oxm
          | OxmInPhyPort _ ->
            set_ofp_oxm buf ofc OFPXMT_OFB_IN_PHY_PORT 0 l;
            sizeof_ofp_oxm
          | OxmEthType _ ->
            set_ofp_oxm buf ofc OFPXMT_OFB_ETH_TYPE 0 l;
            sizeof_ofp_oxm
          | OxmEthDst ethaddr ->
            set_ofp_oxm buf ofc OFPXMT_OFB_ETH_DST (match ethaddr.m_mask with None -> 0 | _ -> 1) l;
            sizeof_ofp_oxm
          | OxmEthSrc ethaddr ->
            set_ofp_oxm buf ofc OFPXMT_OFB_ETH_SRC (match ethaddr.m_mask with None -> 0 | _ -> 1) l;
            sizeof_ofp_oxm
          | OxmIP4Src ipaddr ->
            set_ofp_oxm buf ofc OFPXMT_OFB_IPV4_SRC (match ipaddr.m_mask with None -> 0 | _ -> 1) l;
            sizeof_ofp_oxm
          | OxmIP4Dst ipaddr ->
            set_ofp_oxm buf ofc OFPXMT_OFB_IPV4_DST (match ipaddr.m_mask with None -> 0 | _ -> 1) l;
            sizeof_ofp_oxm
          | OxmVlanVId vid ->
            set_ofp_oxm buf ofc OFPXMT_OFB_VLAN_VID (match vid.m_mask with None -> 0 | _ -> 1) l;
            sizeof_ofp_oxm
          | OxmVlanPcp vid ->
            set_ofp_oxm buf ofc OFPXMT_OFB_VLAN_PCP 0 l;
            sizeof_ofp_oxm
          | OxmMPLSLabel vid ->
            set_ofp_oxm buf ofc OFPXMT_OFB_MPLS_LABEL 0 l;
            sizeof_ofp_oxm
          | OxmMPLSTc vid ->
            set_ofp_oxm buf ofc OFPXMT_OFB_MPLS_TC 0 l;
            sizeof_ofp_oxm
          | OxmMetadata meta ->
            set_ofp_oxm buf ofc OFPXMT_OFB_METADATA  (match meta.m_mask with None -> 0 | _ -> 1)  l;
            sizeof_ofp_oxm
          | OxmIPProto ipproto ->
            set_ofp_oxm buf ofc OFPXMT_OFB_IP_PROTO 0 l;
            sizeof_ofp_oxm
          | OxmIPDscp ipdscp ->
            set_ofp_oxm buf ofc OFPXMT_OFB_IP_DSCP 0 l;
            sizeof_ofp_oxm
          | OxmIPEcn ipecn ->
            set_ofp_oxm buf ofc OFPXMT_OFB_IP_ECN 0 l;
            sizeof_ofp_oxm
          | OxmTCPSrc port ->
            set_ofp_oxm buf ofc OFPXMT_OFB_TCP_SRC 0 l;
            sizeof_ofp_oxm
          | OxmTCPDst port ->
            set_ofp_oxm buf ofc OFPXMT_OFB_TCP_DST 0 l;
            sizeof_ofp_oxm
          | OxmARPOp arp ->
            set_ofp_oxm buf ofc OFPXMT_OFB_ARP_OP 0 l;
            sizeof_ofp_oxm
          | OxmARPSpa arp ->
            set_ofp_oxm buf ofc OFPXMT_OFB_ARP_SPA  (match arp.m_mask with None -> 0 | _ -> 1)  l;
            sizeof_ofp_oxm
          | OxmARPTpa arp ->
            set_ofp_oxm buf ofc OFPXMT_OFB_ARP_TPA  (match arp.m_mask with None -> 0 | _ -> 1)  l;
            sizeof_ofp_oxm
          | OxmARPSha arp ->
            set_ofp_oxm buf ofc OFPXMT_OFB_ARP_SHA  (match arp.m_mask with None -> 0 | _ -> 1)  l;
            sizeof_ofp_oxm
          | OxmARPTha arp ->
            set_ofp_oxm buf ofc OFPXMT_OFB_ARP_THA  (match arp.m_mask with None -> 0 | _ -> 1)  l;
            sizeof_ofp_oxm
          | OxmICMPType t ->
            set_ofp_oxm buf ofc OFPXMT_OFB_ICMPV4_TYPE 0 l;
            sizeof_ofp_oxm
          | OxmICMPCode c->
            set_ofp_oxm buf ofc OFPXMT_OFB_ICMPV4_CODE 0 l;
            sizeof_ofp_oxm
          | OxmTunnelId tun ->
            set_ofp_oxm buf ofc OFPXMT_OFB_TUNNEL_ID  (match tun.m_mask with None -> 0 | _ -> 1)  l;
            sizeof_ofp_oxm
          | OxmUDPSrc port ->
            set_ofp_oxm buf ofc OFPXMT_OFB_UDP_SRC 0 l;
            sizeof_ofp_oxm
          | OxmUDPDst port ->
            set_ofp_oxm buf ofc OFPXMT_OFB_UDP_DST 0 l;
            sizeof_ofp_oxm
          | OxmSCTPSrc port ->
            set_ofp_oxm buf ofc OFPXMT_OFB_SCTP_SRC 0 l;
            sizeof_ofp_oxm
          | OxmSCTPDst port ->
            set_ofp_oxm buf ofc OFPXMT_OFB_SCTP_DST 0 l;
            sizeof_ofp_oxm
          | OxmIPv6Src addr ->
            set_ofp_oxm buf ofc OFPXMT_OFB_IPV6_SRC (match addr.m_mask with None -> 0 | _ -> 1)  l;
            sizeof_ofp_oxm
          | OxmIPv6Dst addr ->
            set_ofp_oxm buf ofc OFPXMT_OFB_IPV6_DST (match addr.m_mask with None -> 0 | _ -> 1)  l;
            sizeof_ofp_oxm
          | OxmIPv6FLabel label ->
            set_ofp_oxm buf ofc OFPXMT_OFB_IPV6_FLABEL (match label.m_mask with None -> 0 | _ -> 1)  l;
            sizeof_ofp_oxm
          | OxmICMPv6Type typ ->
            set_ofp_oxm buf ofc OFPXMT_OFB_ICMPV6_TYPE 0 l;
            sizeof_ofp_oxm
          | OxmICMPv6Code cod ->
            set_ofp_oxm buf ofc OFPXMT_OFB_ICMPV6_CODE 0 l;
            sizeof_ofp_oxm
          | OxmIPv6NDTarget addr ->
            set_ofp_oxm buf ofc OFPXMT_OFB_IPV6_ND_TARGET (match addr.m_mask with None -> 0 | _ -> 1)  l;
            sizeof_ofp_oxm
          | OxmIPv6NDSll sll ->
            set_ofp_oxm buf ofc OFPXMT_OFB_IPV6_ND_SLL 0 l;
            sizeof_ofp_oxm
          | OxmIPv6NDTll tll ->
            set_ofp_oxm buf ofc OFPXMT_OFB_IPV6_ND_TLL 0 l;
            sizeof_ofp_oxm
          | OxmMPLSBos boS ->
            set_ofp_oxm buf ofc OFPXMT_OFP_MPLS_BOS 0 l;
            sizeof_ofp_oxm
          | OxmPBBIsid sid ->
            set_ofp_oxm buf ofc OFPXMT_OFB_PBB_ISID (match sid.m_mask with None -> 0 | _ -> 1)  l;
            sizeof_ofp_oxm
          | OxmIPv6ExtHdr hdr ->
            set_ofp_oxm buf ofc OFPXMT_OFB_IPV6_EXTHDR (match hdr.m_mask with None -> 0 | _ -> 1)  l;
            sizeof_ofp_oxm



  let parse (bits : Cstruct.t) : oxm * Cstruct.t =
    (* printf "class= %d\n" (get_ofp_oxm_oxm_class bits); *)
    (* let c = match int_to_ofp_oxm_class (get_ofp_oxm_oxm_class bits) with *)
    (*   | Some n -> n *)
    (*   | None ->  *)
    (*     raise (Unparsable (sprintf "malformed class in oxm")) in *)
    (* TODO: assert c is OFPXMC_OPENFLOW_BASIC *)
    let value = get_ofp_oxm_oxm_field_and_hashmask bits in
    let f = match int_to_oxm_ofb_match_fields (value lsr 1) with
      | Some n -> n
      | None -> 
        raise (Unparsable (sprintf "malformed field in oxm %d" (value lsr 1))) in
    let hm = value land 0x1 in
    let oxm_length = get_ofp_oxm_oxm_length bits in
    let bits = Cstruct.shift bits sizeof_ofp_oxm in
    let bits2 = Cstruct.shift bits oxm_length in
    match f with
      | OFPXMT_OFB_IN_PORT ->
        let pid = get_ofp_uint32_value bits in
        (OxmInPort pid, bits2)
      | OFPXMT_OFB_IN_PHY_PORT ->
        let pid = get_ofp_uint32_value bits in
        (OxmInPhyPort pid, bits2)
      | OFPXMT_OFB_METADATA ->
        let value = get_ofp_uint64_value bits in
        if hm = 1 then
          let bits = Cstruct.shift bits 8 in
          let mask = get_ofp_uint64_value bits in
          (OxmMetadata {m_value = value; m_mask = (Some mask)}, bits2)
        else
          (OxmMetadata {m_value = value; m_mask = None}, bits2)
      | OFPXMT_OFB_TUNNEL_ID ->
        let value = get_ofp_uint64_value bits in
        if hm = 1 then
          let bits = Cstruct.shift bits 8 in
          let mask = get_ofp_uint64_value bits in
          (OxmTunnelId {m_value = value; m_mask = (Some mask)}, bits2)
        else
          (OxmTunnelId {m_value = value; m_mask = None}, bits2)
      (* Ethernet destination address. *)
      | OFPXMT_OFB_ETH_DST ->
	let value = get_ofp_uint48_value bits in
	if hm = 1 then
	  let bits = Cstruct.shift bits 6 in
	  let mask = get_ofp_uint48_value bits in
	  (OxmEthDst {m_value = value; m_mask = (Some mask)}, bits2)
	else
	  (OxmEthDst {m_value = value; m_mask = None}, bits2)
      (* Ethernet source address. *)
      | OFPXMT_OFB_ETH_SRC ->
	let value = get_ofp_uint48_value bits in
	if hm = 1 then
	  let bits = Cstruct.shift bits 6 in
	  let mask = get_ofp_uint48_value bits in
	  (OxmEthSrc {m_value = value; m_mask = (Some mask)}, bits2)
	else
	  (OxmEthSrc {m_value = value; m_mask = None}, bits2)
      (* Ethernet frame type. *)
      | OFPXMT_OFB_ETH_TYPE ->
	let value = get_ofp_uint16_value bits in
	  (OxmEthType value, bits2)
      (* IP protocol. *)
      | OFPXMT_OFB_IP_PROTO ->
	let value = get_ofp_uint8_value bits in
	  (OxmIPProto value, bits2)
      (* IP DSCP (6 bits in ToS field). *)
      | OFPXMT_OFB_IP_DSCP ->
	let value = get_ofp_uint8_value bits in
	  (OxmIPDscp (value land 63), bits2)
      (* IP ECN (2 bits in ToS field). *)
      |  OFPXMT_OFB_IP_ECN ->
	let value = get_ofp_uint8_value bits in
	  (OxmIPEcn (value land 3), bits2)
      (* IPv4 source address. *)
      | OFPXMT_OFB_IPV4_SRC ->
	let value = get_ofp_uint32_value bits in
	if hm = 1 then
	  let bits = Cstruct.shift bits 4 in
	  let mask = get_ofp_uint32_value bits in
	  (OxmIP4Src {m_value = value; m_mask = (Some mask)}, bits2)
	else
	  (OxmIP4Src {m_value = value; m_mask = None}, bits2)
      (* IPv4 destination address. *)
      | OFPXMT_OFB_IPV4_DST ->
	let value = get_ofp_uint32_value bits in
	if hm = 1 then
	  let bits = Cstruct.shift bits 4 in
	  let mask = get_ofp_uint32_value bits in
	  (OxmIP4Dst {m_value = value; m_mask = (Some mask)}, bits2)
	else
	  (OxmIP4Dst {m_value = value; m_mask = None}, bits2)
      (* ARP opcode. *)
      | OFPXMT_OFB_ARP_OP ->
	let value = get_ofp_uint16_value bits in
	  (OxmARPOp value, bits2)
      (* ARP source IPv4 address. *)
      | OFPXMT_OFB_ARP_SPA ->
	let value = get_ofp_uint32_value bits in
	if hm = 1 then
	  let bits = Cstruct.shift bits 4 in
	  let mask = get_ofp_uint32_value bits in
	  (OxmARPSpa {m_value = value; m_mask = (Some mask)}, bits2)
	else
	  (OxmARPSpa {m_value = value; m_mask = None}, bits2)
      (* ARP target IPv4 address. *)
      | OFPXMT_OFB_ARP_TPA ->
	let value = get_ofp_uint32_value bits in
	if hm = 1 then
	  let bits = Cstruct.shift bits 4 in
	  let mask = get_ofp_uint32_value bits in
	  (OxmARPTpa {m_value = value; m_mask = (Some mask)}, bits2)
	else
	  (OxmARPTpa {m_value = value; m_mask = None}, bits2)
      (* ARP source hardware address. *)
      | OFPXMT_OFB_ARP_SHA ->
	let value = get_ofp_uint48_value bits in
	if hm = 1 then
	  let bits = Cstruct.shift bits 6 in
	  let mask = get_ofp_uint48_value bits in
	  (OxmARPSha {m_value = value; m_mask = (Some mask)}, bits2)
	else
	  (OxmARPSha {m_value = value; m_mask = None}, bits2)
      (* ARP target hardware address. *)
      | OFPXMT_OFB_ARP_THA ->
	let value = get_ofp_uint48_value bits in
	if hm = 1 then
	  let bits = Cstruct.shift bits 6 in
	  let mask = get_ofp_uint48_value bits in
	  (OxmARPTha {m_value = value; m_mask = (Some mask)}, bits2)
	else
	  (OxmARPTha {m_value = value; m_mask = None}, bits2)
      (* ICMP Type *)
      | OFPXMT_OFB_ICMPV4_TYPE ->
	let value = get_ofp_uint8_value bits in
	  (OxmICMPType value, bits2)
      (* ICMP code. *)
      |   OFPXMT_OFB_ICMPV4_CODE ->
	let value = get_ofp_uint8_value bits in
	  (OxmICMPCode value, bits2)
      | OFPXMT_OFB_TCP_DST ->
    let value = get_ofp_uint16_value bits in
	  (OxmTCPDst value, bits2)
      | OFPXMT_OFB_TCP_SRC ->
    let value = get_ofp_uint16_value bits in
	  (OxmTCPSrc value, bits2)
      | OFPXMT_OFB_MPLS_LABEL ->
    let value = get_ofp_uint32_value bits in
	  (OxmMPLSLabel value, bits2)
      | OFPXMT_OFB_VLAN_PCP ->
    let value = get_ofp_uint8_value bits in
	  (OxmVlanPcp value, bits2)
      | OFPXMT_OFB_VLAN_VID ->
    let value = get_ofp_uint16_value bits in
	if hm = 1 then
	  let bits = Cstruct.shift bits 2 in
	  let mask = get_ofp_uint16_value bits in
	  (OxmVlanVId {m_value = value; m_mask = (Some mask)}, bits2)
	else
	  (OxmVlanVId {m_value = value; m_mask = None}, bits2)
      | OFPXMT_OFB_MPLS_TC ->
    let value = get_ofp_uint8_value bits in
	  (OxmMPLSTc value, bits2)
      | OFPXMT_OFB_UDP_SRC ->
    let value = get_ofp_uint16_value bits in
      (OxmUDPSrc value, bits2)
      | OFPXMT_OFB_UDP_DST ->
    let value = get_ofp_uint16_value bits in
      (OxmUDPDst value, bits2)
      | OFPXMT_OFB_SCTP_SRC ->
    let value = get_ofp_uint16_value bits in
      (OxmSCTPSrc value, bits2)
      | OFPXMT_OFB_SCTP_DST ->
    let value = get_ofp_uint16_value bits in
      (OxmSCTPDst value, bits2)
      | OFPXMT_OFB_IPV6_SRC ->
    let value = get_ofp_uint128_value bits in
    if hm = 1 then
      let bits = Cstruct.shift bits 16 in
      let mask = get_ofp_uint128_value bits in
      (OxmIPv6Src {m_value = value; m_mask = (Some mask)}, bits2)
    else
      (OxmIPv6Src {m_value = value; m_mask = None}, bits2)
      | OFPXMT_OFB_IPV6_DST ->
    let value = get_ofp_uint128_value bits in
    if hm = 1 then
      let bits = Cstruct.shift bits 16 in
      let mask = get_ofp_uint128_value bits in
      (OxmIPv6Dst {m_value = value; m_mask = (Some mask)}, bits2)
    else
      (OxmIPv6Dst {m_value = value; m_mask = None}, bits2)
      | OFPXMT_OFB_IPV6_FLABEL ->
    let value = get_ofp_uint32_value bits in
    if hm = 1 then
      let bits = Cstruct.shift bits 4 in
      let mask = get_ofp_uint32_value bits in
      (OxmIPv6FLabel {m_value = value; m_mask = (Some mask)}, bits2)
    else
      (OxmIPv6FLabel {m_value = value; m_mask = None}, bits2)
      | OFPXMT_OFB_ICMPV6_TYPE ->
    let value = get_ofp_uint8_value bits in
      (OxmICMPv6Type value, bits2)
      | OFPXMT_OFB_ICMPV6_CODE ->
    let value = get_ofp_uint8_value bits in
      (OxmICMPv6Code value, bits2)
      | OFPXMT_OFB_IPV6_ND_TARGET ->
    let value = get_ofp_uint128_value bits in
    if hm = 1 then
      let bits = Cstruct.shift bits 16 in
      let mask = get_ofp_uint128_value bits in
      (OxmIPv6NDTarget {m_value = value; m_mask = (Some mask)}, bits2)
    else
      (OxmIPv6NDTarget {m_value = value; m_mask = None}, bits2)
      | OFPXMT_OFB_IPV6_ND_SLL ->
    let value = get_ofp_uint48_value bits in
      (OxmIPv6NDSll value, bits2)
      | OFPXMT_OFB_IPV6_ND_TLL ->
    let value = get_ofp_uint48_value bits in
      (OxmIPv6NDTll value, bits2)
      | OFPXMT_OFP_MPLS_BOS ->
    let value = get_ofp_uint8_value bits in
      (OxmMPLSBos (value land 1), bits2)
      | OFPXMT_OFB_PBB_ISID ->
    let value = get_ofp_uint24_value bits in
    if hm = 1 then
      let bits = Cstruct.shift bits 3 in
      let mask = get_ofp_uint24_value bits in
      (OxmPBBIsid {m_value = value; m_mask = (Some mask)}, bits2)
    else
      (OxmPBBIsid {m_value = value; m_mask = None}, bits2)
      | OFPXMT_OFB_IPV6_EXTHDR ->
    let value = get_ofp_uint16_value bits in
    if hm = 1 then
      let bits = Cstruct.shift bits 2 in
      let mask = get_ofp_uint16_value bits in
      (OxmIPv6ExtHdr {m_value = value; m_mask = (Some mask)}, bits2)
    else
      (OxmIPv6ExtHdr {m_value = value; m_mask = None}, bits2)

    let parse_header (bits : Cstruct.t) : oxm * Cstruct.t =
    (* parse Oxm header function for TableFeatureProp. Similar to parse, but without
       parsing the payload *)
      let value = get_ofp_oxm_oxm_field_and_hashmask bits in
      let f = match int_to_oxm_ofb_match_fields (value lsr 1) with
        | Some n -> n
        | None -> raise (Unparsable (sprintf "malformed field in oxm %d" (value lsr 1))) in
      let hm = value land 0x1 in
      let bits2 = Cstruct.shift bits sizeof_ofp_oxm in
      match f with
        | OFPXMT_OFB_IN_PORT ->
          (OxmInPort 0l, bits2)
        | OFPXMT_OFB_IN_PHY_PORT ->
          (OxmInPhyPort 0l, bits2)
        | OFPXMT_OFB_METADATA ->
          if hm = 1 then
            (OxmMetadata {m_value = 0L; m_mask = (Some 0L)}, bits2)
          else
            (OxmMetadata {m_value = 0L; m_mask = None}, bits2)
        | OFPXMT_OFB_TUNNEL_ID ->
          if hm = 1 then
            (OxmTunnelId {m_value = 0L; m_mask = (Some 0L)}, bits2)
          else
            (OxmTunnelId {m_value = 0L; m_mask = None}, bits2)
        (* Ethernet destination address. *)
        | OFPXMT_OFB_ETH_DST ->
          if hm = 1 then
            (OxmEthDst {m_value = 0L; m_mask = (Some 0L)}, bits2)
          else
            (OxmEthDst {m_value = 0L; m_mask = None}, bits2)
        (* Ethernet source address. *)
        | OFPXMT_OFB_ETH_SRC ->
          if hm = 1 then
            (OxmEthSrc {m_value = 0L; m_mask = (Some 0L)}, bits2)
          else
            (OxmEthSrc {m_value = 0L; m_mask = None}, bits2)
         (* Ethernet frame type. *)
        | OFPXMT_OFB_ETH_TYPE ->
            (OxmEthType 0, bits2)
         (* IP protocol. *)
        | OFPXMT_OFB_IP_PROTO ->
            (OxmIPProto 0, bits2)
        (* IP DSCP (6 bits in ToS field). *)
        | OFPXMT_OFB_IP_DSCP ->
            (OxmIPDscp (0 land 63), bits2)
        (* IP ECN (2 bits in ToS field). *)
        |  OFPXMT_OFB_IP_ECN ->
            (OxmIPEcn (0 land 3), bits2)
        (* IPv4 source address. *)
        | OFPXMT_OFB_IPV4_SRC ->
          if hm = 1 then
            (OxmIP4Src {m_value = 0l; m_mask = (Some 0l)}, bits2)
          else
            (OxmIP4Src {m_value = 0l; m_mask = None}, bits2)
        (* IPv4 destination address. *)
        | OFPXMT_OFB_IPV4_DST ->
          if hm = 1 then
            (OxmIP4Dst {m_value = 0l; m_mask = (Some 0l)}, bits2)
          else
            (OxmIP4Dst {m_value = 0l; m_mask = None}, bits2)
        (* ARP opcode. *)
        | OFPXMT_OFB_ARP_OP ->
          (OxmARPOp 0, bits2)
        (* ARP source IPv4 address. *)
        | OFPXMT_OFB_ARP_SPA ->
          if hm = 1 then
            (OxmARPSpa {m_value = 0l; m_mask = (Some 0l)}, bits2)
          else
            (OxmARPSpa {m_value = 0l; m_mask = None}, bits2)
        (* ARP target IPv4 address. *)
        | OFPXMT_OFB_ARP_TPA ->
          if hm = 1 then
            (OxmARPTpa {m_value = 0l; m_mask = (Some 0l)}, bits2)
          else
            (OxmARPTpa {m_value = 0l; m_mask = None}, bits2)
        (* ARP source hardware address. *)
        | OFPXMT_OFB_ARP_SHA ->
          if hm = 1 then
            (OxmARPSha {m_value = 0L; m_mask = (Some 0L)}, bits2)
          else
            (OxmARPSha {m_value = 0L; m_mask = None}, bits2)
      (* ARP target hardware address. *)
        | OFPXMT_OFB_ARP_THA ->
          if hm = 1 then
            (OxmARPTha {m_value = 0L; m_mask = (Some 0L)}, bits2)
          else
            (OxmARPTha {m_value = 0L; m_mask = None}, bits2)
        (* ICMP Type *)
        | OFPXMT_OFB_ICMPV4_TYPE ->
            (OxmICMPType 0, bits2)
        (* ICMP code. *)
        |   OFPXMT_OFB_ICMPV4_CODE ->
            (OxmICMPCode 0, bits2)
        | OFPXMT_OFB_TCP_DST ->
            (OxmTCPDst 0, bits2)
        | OFPXMT_OFB_TCP_SRC ->
            (OxmTCPSrc 0, bits2)
        | OFPXMT_OFB_MPLS_LABEL ->
            (OxmMPLSLabel 0l, bits2)
        | OFPXMT_OFB_VLAN_PCP ->
            (OxmVlanPcp 0, bits2)
        | OFPXMT_OFB_VLAN_VID ->
          if hm = 1 then
            (OxmVlanVId {m_value = 0; m_mask = (Some 0)}, bits2)
          else
            (OxmVlanVId {m_value = 0; m_mask = None}, bits2)
        | OFPXMT_OFB_MPLS_TC ->
            (OxmMPLSTc 0, bits2)
        | OFPXMT_OFB_UDP_SRC ->
      (OxmUDPSrc 0, bits2)
      | OFPXMT_OFB_UDP_DST ->
      (OxmUDPDst 0, bits2)
      | OFPXMT_OFB_SCTP_SRC ->
      (OxmSCTPSrc 0, bits2)
      | OFPXMT_OFB_SCTP_DST ->
      (OxmSCTPDst 0, bits2)
      | OFPXMT_OFB_IPV6_SRC ->
        if hm = 1 then
      (OxmIPv6Src {m_value = (0L,0L); m_mask = (Some (0L,0L))}, bits2)
        else
      (OxmIPv6Src {m_value = (0L,0L); m_mask = None}, bits2)
      | OFPXMT_OFB_IPV6_DST ->
        if hm = 1 then
      (OxmIPv6Dst {m_value = (0L,0L); m_mask = (Some (0L,0L))}, bits2)
        else
      (OxmIPv6Dst {m_value = (0L,0L); m_mask = None}, bits2)
      | OFPXMT_OFB_IPV6_FLABEL ->
        if hm = 1 then
      (OxmIPv6FLabel {m_value = 0l; m_mask = (Some 0l)}, bits2)
        else
      (OxmIPv6FLabel {m_value = 0l; m_mask = None}, bits2)
      | OFPXMT_OFB_ICMPV6_TYPE ->
      (OxmICMPv6Type 0, bits2)
      | OFPXMT_OFB_ICMPV6_CODE ->
      (OxmICMPv6Code 0, bits2)
      | OFPXMT_OFB_IPV6_ND_TARGET ->
        if hm = 1 then
      (OxmIPv6NDTarget {m_value = (0L,0L); m_mask = (Some (0L,0L))}, bits2)
        else
      (OxmIPv6NDTarget {m_value = (0L,0L); m_mask = None}, bits2)
      | OFPXMT_OFB_IPV6_ND_SLL ->
      (OxmIPv6NDSll 0L, bits2)
      | OFPXMT_OFB_IPV6_ND_TLL ->
      (OxmIPv6NDTll 0L, bits2)
      | OFPXMT_OFP_MPLS_BOS ->
      (OxmMPLSBos 0, bits2)
      | OFPXMT_OFB_PBB_ISID ->
        if hm = 1 then
      (OxmPBBIsid {m_value = 0l; m_mask = (Some 0l)}, bits2)
        else
      (OxmPBBIsid {m_value = 0l; m_mask = None}, bits2)
      | OFPXMT_OFB_IPV6_EXTHDR ->
        if hm = 1 then
      (OxmIPv6ExtHdr {m_value = 0; m_mask = (Some 0)}, bits2)
        else
      (OxmIPv6ExtHdr {m_value = 0; m_mask = None}, bits2)

    let rec parse_headers (bits : Cstruct.t) : oxmMatch*Cstruct.t = 
      if Cstruct.len bits < sizeof_ofp_oxm then ([], bits)
      else let field, bits2 = parse_header bits in
      let fields, bits3 = parse_headers bits2 in    
      (List.append [field] fields, bits3)

end

module PseudoPort = struct
  type t = pseudoPort

  cenum ofp_port_no {
    (* Maximum number of physical and logical switch ports. *)
    OFPP_MAX        = 0xffffff00l;

    (* Reserved OpenFlow Port (fake output "ports"). *)
    OFPP_IN_PORT    = 0xfffffff8l; (* Send the packet out the input port. This
                                      reserved port must be explicitly used
                                      in order to send back out of the input
                                      port.*)
    OFPP_TABLE      = 0xfffffff9l; (* Submit the packet to the first flow table
                                      NB: This destination port can only be
                                      used in packet-out messages. *)
    OFPP_NORMAL     = 0xfffffffal; (* Process with normal L2/L3 switching. *)
    OFPP_FLOOD      = 0xfffffffbl; (* All physical ports in VLAN, except input
                                      port and those blocked or link down. *)
    OFPP_ALL        = 0xfffffffcl; (* All physical ports except input port. *)
    OFPP_CONTROLLER = 0xfffffffdl; (* Send to controller. *)
    OFPP_LOCAL      = 0xfffffffel; (* Local openflow "port". *)
    OFPP_ANY        = 0xffffffffl  (* Wildcard port used only for flow mod
                                     (delete) and flow stats requests. Selects
                                     all flows regardless of output port
                                     (including flows with no output port). *)
  } as uint32_t

  let size_of _ = 4

  let to_string (t : t) = 
   match t with
    | PhysicalPort p -> sprintf "PhysicalPort = %lu" p
    | InPort -> "InPort"
    | Table -> "Table"
    | Normal -> "Normal"
    | Flood -> "Flood"
    | AllPorts -> "AllPorts"
    | Controller n -> sprintf "Controller<%d bytes>" n
    | Local -> "Local"
    | Any -> "Any"

  let marshal (t : t) : int32 = match t with
    | PhysicalPort(p) -> p
    | InPort -> ofp_port_no_to_int OFPP_IN_PORT
    | Table -> ofp_port_no_to_int OFPP_TABLE
    | Normal -> ofp_port_no_to_int OFPP_NORMAL
    | Flood -> ofp_port_no_to_int  OFPP_FLOOD
    | AllPorts -> ofp_port_no_to_int OFPP_ALL
    | Controller(_) -> ofp_port_no_to_int  OFPP_CONTROLLER
    | Local -> ofp_port_no_to_int  OFPP_LOCAL
    | Any -> ofp_port_no_to_int  OFPP_ANY

  let make ofp_port_no_code len =
    match int_to_ofp_port_no ofp_port_no_code with
      | Some OFPP_IN_PORT -> InPort
      | Some OFPP_TABLE -> Table
      | Some OFPP_NORMAL -> Normal
      | Some OFPP_FLOOD -> Flood
      | Some OFPP_ALL -> AllPorts
      | Some OFPP_CONTROLLER -> Controller len
      | Some OFPP_LOCAL -> Local
      | Some OFPP_ANY -> Any
      | _ ->
        if compare_uint32 ofp_port_no_code (ofp_port_no_to_int OFPP_MAX) then
          PhysicalPort ofp_port_no_code
        else
          raise
            (Unparsable (sprintf "unsupported port number (%lu)" ofp_port_no_code))

end

module OfpMatch = struct

  let sizeof (om : oxmMatch) : int =
    let n = sizeof_ofp_match + sum (map Oxm.sizeof om) in
    pad_to_64bits n

  let to_string om = 
    "[ " ^ (String.concat "; " (map Oxm.to_string om)) ^ " ]"

  let marshal (buf : Cstruct.t) (om : oxmMatch) : int =
    let size = sizeof om in
    set_ofp_match_typ buf 1; (* OXPMT_OXM *)
    set_ofp_match_length buf (sizeof_ofp_match + sum (map Oxm.sizeof om)); (* Length of ofp_match (excluding padding) *)
    let buf = Cstruct.shift buf sizeof_ofp_match in
    let oxm_size = marshal_fields buf om Oxm.marshal in
    let pad = size - (sizeof_ofp_match + oxm_size) in
    if pad > 0 then
      let buf = Cstruct.shift buf oxm_size in
      let _ = pad_with_zeros buf pad in
      size
    else size

  let rec parse_fields (bits : Cstruct.t) : oxmMatch * Cstruct.t =
    if Cstruct.len bits <= sizeof_ofp_oxm then ([], bits)
    else let field, bits2 = Oxm.parse bits in
    let fields, bits3 = parse_fields bits2 in
    (List.append [field] fields, bits3)

  let parse (bits : Cstruct.t) : oxmMatch * Cstruct.t =
    let length = get_ofp_match_length bits in
    let oxm_bits = Cstruct.sub bits sizeof_ofp_match (length - sizeof_ofp_match) in
    let fields, _ = parse_fields oxm_bits in
    let bits = Cstruct.shift bits (pad_to_64bits length) in
    (fields, bits)

end

module Action = struct

  type sequence = OpenFlow0x04_Core.actionSequence
    
  let sizeof (act : action) : int = match act with
    | Output _ -> sizeof_ofp_action_output
    | Group _ -> sizeof_ofp_action_group
    | PopVlan -> sizeof_ofp_action_header
    | PushVlan -> sizeof_ofp_action_push
    | PopMpls -> sizeof_ofp_action_pop_mpls
    | PushMpls -> sizeof_ofp_action_push
    | SetField oxm -> pad_to_64bits (sizeof_ofp_action_set_field + Oxm.sizeof oxm)
    | CopyTtlOut -> sizeof_ofp_action_header
    | CopyTtlIn -> sizeof_ofp_action_header
    | SetNwTtl _ -> sizeof_ofp_action_nw_ttl
    | DecNwTtl -> sizeof_ofp_action_header
    | PushPbb -> sizeof_ofp_action_push
    | PopPbb -> sizeof_ofp_action_header
    | SetMplsTtl _ -> sizeof_ofp_action_push
    | DecMplsTtl -> sizeof_ofp_action_header
    | SetQueue _ -> sizeof_ofp_action_set_queue
    | Experimenter _ -> sizeof_ofp_action_experimenter

  let to_type t : actionTyp = 
    match (int_to_ofp_action_type t) with
      | Some OFPAT_OUTPUT -> Output
      | Some OFPAT_COPY_TTL_OUT -> CopyTTLOut
      | Some OFPAT_COPY_TTL_IN -> CopyTTLIn
      | Some OFPAT_SET_MPLS_TTL -> SetMPLSTTL
      | Some OFPAT_DEC_MPLS_TTL -> DecMPLSTTL
      | Some OFPAT_PUSH_VLAN -> PushVLAN
      | Some OFPAT_POP_VLAN -> PopVLAN
      | Some OFPAT_PUSH_MPLS -> PushMPLS
      | Some OFPAT_POP_MPLS -> PopMPLS
      | Some OFPAT_SET_QUEUE -> SetQueue
      | Some OFPAT_GROUP -> Group
      | Some OFPAT_SET_NW_TTL -> SetNWTTL
      | Some OFPAT_DEC_NW_TTL -> DecNWTTL
      | Some OFPAT_SET_FIELD -> SetField
      | Some OFPAT_PUSH_PBB -> PushPBB
      | Some OFPAT_POP_PBB -> PopPBB
      | Some OFPAT_EXPERIMENTER -> Experimenter
      | None -> failwith "None type"

  let marshal (buf : Cstruct.t) (act : action) : int =
    let size = sizeof act in
    match act with
      | Output port ->
        set_ofp_action_output_typ buf 0; (* OFPAT_OUTPUT *)
        set_ofp_action_output_len buf size;
        set_ofp_action_output_port buf (PseudoPort.marshal port);
        set_ofp_action_output_max_len buf
          (match port with
            | Controller max_len -> max_len
            | _ -> 0);
        set_ofp_action_output_pad0 buf 0;
        set_ofp_action_output_pad1 buf 0;
        set_ofp_action_output_pad2 buf 0;
        set_ofp_action_output_pad3 buf 0;
        set_ofp_action_output_pad4 buf 0;
        set_ofp_action_output_pad5 buf 0;
        size
      | PushVlan ->
	set_ofp_action_push_typ buf 17; (* PUSH_VLAN *)
	set_ofp_action_push_len buf size;
	set_ofp_action_push_ethertype buf 0x8100;
	size
      | PopVlan ->
	set_ofp_action_header_typ buf 18; (* POP_VLAN *)
	set_ofp_action_header_len buf size;
        set_ofp_action_header_pad buf 0;
        set_ofp_action_header_pad1 buf 0;
        set_ofp_action_header_pad2 buf 0;
        set_ofp_action_header_pad3 buf 0;
	size
      | PushMpls ->
	set_ofp_action_push_typ buf 19; (* PUSH_MPLS *)
	set_ofp_action_push_len buf size;
	set_ofp_action_push_ethertype buf 0x8847;
	size
      | PopMpls ->
	set_ofp_action_pop_mpls_typ buf 20; (* POP_MPLS *)
	set_ofp_action_pop_mpls_len buf size;
	set_ofp_action_pop_mpls_ethertype buf 0x800;
	size
      | Group gid ->
        set_ofp_action_group_typ buf 22; (* OFPAT_GROUP *)
        set_ofp_action_group_len buf size;
        set_ofp_action_group_group_id buf gid;
        size
      | SetField oxm ->
        set_ofp_action_set_field_typ buf 25; (* OFPAT_SET_FIELD *)
        set_ofp_action_set_field_len buf size;
        let buf = Cstruct.shift buf sizeof_ofp_action_set_field in
        let oxm_size = Oxm.marshal buf oxm in
        let pad = size - (sizeof_ofp_action_set_field + oxm_size) in
        (* printf "pad = %d\n" pad; *)
        if pad > 0 then
          let buf = Cstruct.shift buf oxm_size in
          let _ = pad_with_zeros buf pad in
          size
        else size
      | CopyTtlOut ->
        set_ofp_action_header_typ buf 11; (* OFPAT_COPY_TTL_OUT *)
        set_ofp_action_header_len buf size;
        set_ofp_action_header_pad buf 0;
        set_ofp_action_header_pad1 buf 0;
        set_ofp_action_header_pad2 buf 0;
        set_ofp_action_header_pad3 buf 0;
        size
      | CopyTtlIn ->
        set_ofp_action_header_typ buf 12; (* OFPAT_COPY_TTL_IN *)
        set_ofp_action_header_len buf size;
        set_ofp_action_header_pad buf 0;
        set_ofp_action_header_pad1 buf 0;
        set_ofp_action_header_pad2 buf 0;
        set_ofp_action_header_pad3 buf 0;
        size
      | SetNwTtl newTtl ->
        set_ofp_action_nw_ttl_typ buf 23; (* OFPAT_SET_NW_TTL *)
        set_ofp_action_nw_ttl_len buf size;
        set_ofp_action_nw_ttl_nw_ttl buf newTtl;
        set_ofp_action_nw_ttl_pad buf 0;
        set_ofp_action_nw_ttl_pad1 buf 0;
        set_ofp_action_nw_ttl_pad2 buf 0;
        size
      | DecNwTtl ->
        set_ofp_action_header_typ buf 24; (* OFPAT_DEC_NW_TTL *)
        set_ofp_action_header_len buf size;
        set_ofp_action_header_pad buf 0;
        set_ofp_action_header_pad1 buf 0;
        set_ofp_action_header_pad2 buf 0;
        set_ofp_action_header_pad3 buf 0;
        size
      | PushPbb ->
        set_ofp_action_push_typ buf 26; (* OFPAT_PUSH_PBB *)
        set_ofp_action_push_len buf size;
        set_ofp_action_push_ethertype buf 0x88a8; (* Not sure, maybe need to redefine*)
        size
      | PopPbb ->
        set_ofp_action_header_typ buf 27; (* OFPAT_POP_PBB *)
        set_ofp_action_header_len buf size;
        set_ofp_action_header_pad buf 0;
        set_ofp_action_header_pad1 buf 0;
        set_ofp_action_header_pad2 buf 0;
        set_ofp_action_header_pad3 buf 0;
        size
      | SetMplsTtl newTtl ->
        set_ofp_action_mpls_ttl_typ buf 15; (* OFPAT_SET_MPLS_TTL *)
        set_ofp_action_mpls_ttl_len buf size;
        set_ofp_action_mpls_ttl_mpls_ttl buf newTtl;
        size
      | DecMplsTtl ->
        set_ofp_action_header_typ buf 16; (* OFPAT_DEC_MPLS_TTL *)
        set_ofp_action_header_len buf size;
        set_ofp_action_header_pad buf 0;
        set_ofp_action_header_pad1 buf 0;
        set_ofp_action_header_pad2 buf 0;
        set_ofp_action_header_pad3 buf 0;
        size
      | SetQueue queueId ->
        set_ofp_action_set_queue_typ buf 21; (* OFPAT_SET_QUEUE *)
        set_ofp_action_set_queue_len buf size;
        set_ofp_action_set_queue_queue_id buf queueId;
        size
      | Experimenter exp ->
        set_ofp_action_experimenter_typ buf 0xffff; (* OFPAT_EXPERIMENTER *)
        set_ofp_action_experimenter_len buf size;
        set_ofp_action_experimenter_experimenter buf exp;
        size

  let parse (bits : Cstruct.t) : action =
    match to_type (get_ofp_action_header_typ bits) with
     | Output -> Output (PseudoPort.make (get_ofp_action_output_port bits) 
     (get_ofp_action_output_max_len bits))
     | Group -> Group (get_ofp_action_group_group_id bits)
     | PushVLAN -> PushVlan
     | PopVLAN -> PopVlan
     | PushMPLS -> PushMpls
     | PopMPLS -> PopMpls
     | SetField -> let field,_ = Oxm.parse (
     Cstruct.shift bits 4) in (*TEST BECAUSE OF WRONG OFFSET??*)
     SetField (field)
     | CopyTTLOut -> CopyTtlOut
     | CopyTTLIn -> CopyTtlIn
     | SetMPLSTTL -> SetMplsTtl (get_ofp_action_mpls_ttl_mpls_ttl bits)
     | DecMPLSTTL -> DecMplsTtl
     | SetQueue -> SetQueue (get_ofp_action_set_queue_queue_id bits)
     | SetNWTTL -> SetNwTtl (get_ofp_action_nw_ttl_nw_ttl bits)
     | DecNWTTL -> DecNwTtl
     | PushPBB -> PushPbb
     | PopPBB  -> PopPbb
     | Experimenter -> Experimenter (get_ofp_action_experimenter_experimenter bits)

  let rec parse_fields (bits : Cstruct.t) : sequence * Cstruct.t =
    if Cstruct.len bits < sizeof_ofp_action_header then ([], bits)
    else let field = parse bits in
    let bits2 = Cstruct.shift bits (sizeof field) in
    let fields, bits3 = parse_fields bits2 in
    (List.append [field] fields, bits3)

  let parse_sequence (bits : Cstruct.t) : sequence =
    let fields, _ = parse_fields bits in
    fields

  let to_string seq =
      match seq with
        | Output o -> Format.sprintf "PseudoPort: %s" (PseudoPort.to_string o)
        | Group g -> Format.sprintf "Group ID: %lu" g
        | PopVlan -> "Pop Vlan"
        | PushVlan -> "Push Vlan"
        | PopMpls -> "Pop Mpls"
        | PushMpls -> "Push Mpls"
        | SetField oxm -> Format.sprintf "oxm: %s" (Oxm.to_string oxm)
        | CopyTtlOut -> "Copy TTL out"
        | CopyTtlIn -> "Copy TTL In"
        | SetNwTtl t -> Format.sprintf "Set NW TTL %u" t
        | DecNwTtl -> "Dec NW TTL"
        | PushPbb -> "Push PBB"
        | PopPbb -> "POP PBB"
        | SetMplsTtl t -> Format.sprintf "Set MPLS TTL: %u" t
        | DecMplsTtl -> "Dec MPLS TTL"
        | SetQueue q -> Format.sprintf "Set Queue: %lu" q
        | Experimenter e -> Format.sprintf "Experimenter: %lu" e
end

module Bucket = struct

  let sizeof (bucket : bucket) : int =
    let n = sizeof_ofp_bucket + sum (map Action.sizeof bucket.bu_actions) in
    pad_to_64bits n

  let to_string (bucket : bucket) : string = 
    Format.sprintf "{ length = %u; weight = %u; watch_port = %s; watch_group = %s; actions = %s }"
    (sizeof bucket)
    bucket.bu_weight
    (match bucket.bu_watch_port with
      | Some n -> Int32.to_string n
      | None -> "None")
    (match bucket.bu_watch_group with
      | Some n -> Int32.to_string n
      | None -> "None")
    (String.concat "\n" (map Action.to_string bucket.bu_actions))

  let length_func (buf : Cstruct.t) : int option =
    if Cstruct.len buf < sizeof_ofp_bucket then None
    else Some (pad_to_64bits (get_ofp_bucket_len buf))
 
  let marshal (buf : Cstruct.t) (bucket : bucket) : int =
    let size = sizeof bucket in
    set_ofp_bucket_len buf size;
    set_ofp_bucket_weight buf bucket.bu_weight;
    set_ofp_bucket_watch_port buf
      (match bucket.bu_watch_port with
        | None -> ofpg_any
        | Some port -> port);
    set_ofp_bucket_watch_group buf
      (match bucket.bu_watch_group with
        | None -> ofpg_any
        | Some group_id -> group_id);
    set_ofp_bucket_pad0 buf 0;
    set_ofp_bucket_pad1 buf 0;
    set_ofp_bucket_pad2 buf 0;
    set_ofp_bucket_pad3 buf 0;
    let action_marshal buf act =
      match act with
        | Output Table ->
          failwith "OFPP_TABLE not allowed in installed flow"
        | _ -> Action.marshal buf act in
    let buf = Cstruct.shift buf sizeof_ofp_bucket in
    (sizeof_ofp_bucket + (marshal_fields buf bucket.bu_actions action_marshal))

  let parse (bits : Cstruct.t) : bucket =
    let len = get_ofp_bucket_len bits in
    let bu_weight = get_ofp_bucket_weight bits in
    let bu_watch_port = match get_ofp_bucket_watch_port bits with
                          | 0xffffffffl -> None (* ofpp_any *)
                          | n -> Some n in
    let bu_watch_group = match get_ofp_bucket_watch_group bits with
                          | 0xffffffffl -> None (* ofpg_any *)
                          | n -> Some n in
    let bu_actions = Action.parse_sequence (Cstruct.sub bits sizeof_ofp_bucket (len - sizeof_ofp_bucket)) in
    {bu_weight; bu_watch_port; bu_watch_group; bu_actions}
end

module FlowModCommand = struct
    
  type t = flowModCommand

  let n = ref 0L
  
  let sizeof _ = 1

  let marshal (t : t) : int = match t with
    | AddFlow -> n := Int64.succ !n; ofp_flow_mod_command_to_int OFPFC_ADD
    | ModFlow -> ofp_flow_mod_command_to_int OFPFC_MODIFY
    | ModStrictFlow -> ofp_flow_mod_command_to_int OFPFC_MODIFY_STRICT
    | DeleteFlow -> ofp_flow_mod_command_to_int OFPFC_DELETE
    | DeleteStrictFlow -> ofp_flow_mod_command_to_int OFPFC_DELETE_STRICT

  let parse bits : flowModCommand = 
    match (int_to_ofp_flow_mod_command bits) with
      | Some OFPFC_ADD -> AddFlow
      | Some OFPFC_MODIFY -> ModFlow
      | Some OFPFC_MODIFY_STRICT -> ModStrictFlow
      | Some OFPFC_DELETE -> DeleteFlow
      | Some OFPFC_DELETE_STRICT -> DeleteStrictFlow
      | None -> raise (Unparsable (sprintf "malformed command"))

  let to_string t = 
   match t with
    | AddFlow -> "Add"
    | ModFlow -> "Modify"
    | ModStrictFlow -> "ModifyStrict"
    | DeleteFlow -> "Delete"
    | DeleteStrictFlow -> "DeleteStrict"
end

module GroupType = struct
    
  type t = groupType

  let n = ref 0L

  let to_string (t : t) : string = match t with
    | All -> "All"
    | Select -> "Select"
    | Indirect -> "Indirect"
    | FF -> "FF"

  let marshal (t : t) : int = match t with
    | All -> ofp_group_type_to_int OFPGT_ALL
    | Select -> ofp_group_type_to_int OFPGT_SELECT
    | Indirect -> ofp_group_type_to_int OFPGT_INDIRECT
    | FF -> ofp_group_type_to_int OFPGT_FF

  let parse (bits : int) : t =
    match int_to_ofp_group_type bits with
      | Some OFPGT_ALL -> All
      | Some OFPGT_SELECT  -> Select
      | Some OFPGT_INDIRECT -> Indirect
      | Some OFPGT_FF  -> FF
      | None -> raise (Unparsable (sprintf "malformed ofp_group_type"))

end

module GroupMod = struct

  cenum ofp_group_mod_command {
    OFPGC_ADD = 0;
    OFPGC_MODIFY = 1;
    OFPGC_DELETE = 2
  } as uint16_t

  type t = groupMod

  let sizeof (gm: groupMod) : int =
    match gm with
      | AddGroup (typ, gid, buckets) -> 
        sizeof_ofp_group_mod + sum (map Bucket.sizeof buckets)
      | DeleteGroup (typ, gid) -> 
        sizeof_ofp_group_mod
      | ModifyGroup (typ, _, buckets) -> 
        sizeof_ofp_group_mod + sum (map Bucket.sizeof buckets)

  let marshal (buf : Cstruct.t) (gm : groupMod) : int =
    match gm with
      | AddGroup (typ, gid, buckets) -> 
        set_ofp_group_mod_command buf 0; (* OFPGC_ADD *)
        set_ofp_group_mod_typ buf (GroupType.marshal typ);
        set_ofp_group_mod_pad buf 0;
        set_ofp_group_mod_group_id buf gid;
        sizeof_ofp_group_mod + (marshal_fields (Cstruct.shift buf sizeof_ofp_group_mod) buckets Bucket.marshal)
      | DeleteGroup (typ, gid) ->
        set_ofp_group_mod_command buf 2; (* OFPGC_DEL *)
        set_ofp_group_mod_typ buf (GroupType.marshal typ);
        set_ofp_group_mod_pad buf 0;
        set_ofp_group_mod_group_id buf gid;
        sizeof_ofp_group_mod
      | ModifyGroup (typ, gid, buckets) -> 
        set_ofp_group_mod_command buf 1; (* OFPGC_MODIFY *)
        set_ofp_group_mod_typ buf (GroupType.marshal typ);
        set_ofp_group_mod_pad buf 0;
        set_ofp_group_mod_group_id buf gid;
        sizeof_ofp_group_mod + (marshal_fields (Cstruct.shift buf sizeof_ofp_group_mod) buckets Bucket.marshal)

  let parse (bits : Cstruct.t) : groupMod =
    let typ = GroupType.parse (get_ofp_group_mod_typ bits) in
    let gid = get_ofp_group_mod_group_id bits in
    let command = get_ofp_group_mod_command bits in
    match int_to_ofp_group_mod_command command with
      | Some OFPGC_ADD -> 
        let bucket = parse_fields (Cstruct.shift bits sizeof_ofp_group_mod) Bucket.parse (Bucket.length_func) in
        AddGroup (typ,gid,bucket)
      | Some OFPGC_MODIFY -> DeleteGroup (typ,gid)
      | Some OFPGC_DELETE -> 
        let bucket = parse_fields (Cstruct.shift bits sizeof_ofp_group_mod) Bucket.parse (Bucket.length_func) in
        ModifyGroup (typ,gid,bucket)
      | None -> raise (Unparsable (sprintf "malformed group command"))
end

module Instruction = struct

  let to_string ins =
    match ins with
      | GotoTable t -> Format.sprintf "Go to Table = %u" t
      | ApplyActions actions -> Format.sprintf "Apply Actions = %s"
                                (String.concat ";" (map Action.to_string actions))
      | WriteActions actions -> Format.sprintf "Write Actions = %s" 
                                (String.concat ";" (map Action.to_string actions))
      | WriteMetadata meta -> 
        (match meta.m_mask with
          | None -> Format.sprintf "WriteMeta = %LX" meta.m_value
          | Some m -> Format.sprintf "WriteMeta = %LX/%LX" meta.m_value m)
      | Clear -> "Clear"
      | Meter m -> Format.sprintf "Meter = %lu" m
      | Experimenter e -> Format.sprintf "Experimenter = %lu" e

  let sizeof (ins : instruction) : int =
    match ins with
      | GotoTable _ ->
        sizeof_ofp_instruction_goto_table
      | ApplyActions actions ->
        sizeof_ofp_instruction_actions + sum (map Action.sizeof actions)
      | WriteActions actions ->
        sizeof_ofp_instruction_actions + sum (map Action.sizeof actions)
      | WriteMetadata _ -> sizeof_ofp_instruction_write_metadata
      | Clear -> sizeof_ofp_instruction_actions
      | Meter _ -> sizeof_ofp_instruction_meter
      | Experimenter _ -> sizeof_ofp_instruction_experimenter

  let marshal (buf : Cstruct.t) (ins : instruction) : int =
    let size = sizeof ins in
      match ins with
        | GotoTable table_id ->
          set_ofp_instruction_goto_table_typ buf 1; (* OFPIT_GOTO_TABLE *)
          set_ofp_instruction_goto_table_len buf size;
          set_ofp_instruction_goto_table_table_id buf table_id;
          set_ofp_instruction_goto_table_pad0 buf 0;
          set_ofp_instruction_goto_table_pad1 buf 0;
          set_ofp_instruction_goto_table_pad2 buf 0;
          size
        | WriteActions actions ->
          set_ofp_instruction_actions_typ buf 3; (* OFPIT_WRITE_ACTIONS *)
          set_ofp_instruction_actions_len buf size;
          set_ofp_instruction_actions_pad0 buf 0;
          set_ofp_instruction_actions_pad1 buf 0;
          set_ofp_instruction_actions_pad2 buf 0;
          set_ofp_instruction_actions_pad3 buf 0;
          sizeof_ofp_instruction_actions + (
          marshal_fields 
          (Cstruct.shift buf sizeof_ofp_instruction_actions)
          actions
          Action.marshal)
        | ApplyActions actions ->
          set_ofp_instruction_actions_typ buf 4; (* OFPIT_APPLY_ACTIONS *)
          set_ofp_instruction_actions_len buf size;
          set_ofp_instruction_actions_pad0 buf 0;
          set_ofp_instruction_actions_pad1 buf 0;
          set_ofp_instruction_actions_pad2 buf 0;
          set_ofp_instruction_actions_pad3 buf 0;
          sizeof_ofp_instruction_actions + (marshal_fields (Cstruct.shift buf sizeof_ofp_instruction_actions) actions Action.marshal)
        | WriteMetadata metadata ->
          set_ofp_instruction_write_metadata_typ buf 2; (* OFPIT_WRITE_METADATA *)
          set_ofp_instruction_write_metadata_len buf size;
          set_ofp_instruction_write_metadata_pad0 buf 0;
          set_ofp_instruction_write_metadata_pad1 buf 0;
          set_ofp_instruction_write_metadata_pad2 buf 0;
          set_ofp_instruction_write_metadata_pad3 buf 0;
          set_ofp_instruction_write_metadata_metadata buf metadata.m_value;
          set_ofp_instruction_write_metadata_metadata_mask buf (
            match metadata.m_mask with
              | None -> 0L
              | Some mask -> mask);
          size
        | Clear -> 
          set_ofp_instruction_actions_typ buf 5; (* OFPIT_CLEAR_ACTIONS *)
          set_ofp_instruction_actions_len buf size;
          set_ofp_instruction_actions_pad0 buf 0;
          set_ofp_instruction_actions_pad1 buf 0;
          set_ofp_instruction_actions_pad2 buf 0;
          set_ofp_instruction_actions_pad3 buf 0;
          size
        | Meter meterId->
          set_ofp_instruction_meter_typ buf 6; (* OFPIT_METER *)
          set_ofp_instruction_meter_len buf size;
          set_ofp_instruction_meter_meter_id buf meterId;
          size
        | Experimenter experimenterId->
          set_ofp_instruction_experimenter_typ buf 0xffff; (* OFPIT_EXPERIMENTER *)
          set_ofp_instruction_experimenter_len buf size;
          set_ofp_instruction_experimenter_experimenter buf experimenterId;
          size


  let parse (bits : Cstruct.t) : instruction =
    let typ = get_ofp_instruction_typ bits in
    let len = get_ofp_instruction_len bits in
      match (int_to_ofp_instruction_type typ) with
        | Some OFPIT_GOTO_TABLE -> GotoTable (
        get_ofp_instruction_goto_table_table_id bits)
        | Some OFPIT_WRITE_METADATA -> 
            let value = get_ofp_instruction_write_metadata_metadata bits in 
            let mask = get_ofp_instruction_write_metadata_metadata_mask bits in
            if mask <> 0L then
              WriteMetadata ({m_value = value; m_mask = Some mask})
            else
              WriteMetadata ({m_value = value; m_mask = None})
        | Some OFPIT_WRITE_ACTIONS -> WriteActions (
        Action.parse_sequence (Cstruct.sub bits sizeof_ofp_instruction_actions (len-sizeof_ofp_instruction_actions)))
        | Some OFPIT_APPLY_ACTIONS -> ApplyActions (
        Action.parse_sequence (Cstruct.sub bits sizeof_ofp_instruction_actions (len-sizeof_ofp_instruction_actions))) 
        | Some OFPIT_CLEAR_ACTIONS -> Clear
        | Some OFPIT_METER -> Meter (get_ofp_instruction_meter_meter_id bits)
        | Some OFPIT_EXPERIMENTER -> Experimenter (
        get_ofp_instruction_experimenter_experimenter bits)
        | _ -> raise (Unparsable (sprintf "Unkown instruction message"))
        
end

module Instructions = struct

  let sizeof (inss : instruction list) : int =
    sum (map Instruction.sizeof inss)

  let marshal (buf : Cstruct.t) (inss : instruction list) : int =
    if sizeof inss <> 0 then
      marshal_fields buf inss Instruction.marshal
    else 0

  let rec parse_field (bits : Cstruct.t) : instruction list*Cstruct.t =
    if Cstruct.len bits < sizeof_ofp_instruction then [],bits
    else let field = Instruction.parse bits in
    let bits2 = Cstruct.shift bits (Instruction.sizeof field) in
    let fields, bits3 = parse_field bits2 in
    (List.append [field] fields, bits3)

  let to_string ins =
    "[ " ^ (String.concat "; " (map Instruction.to_string ins)) ^ " ]"
    

  let parse (bits : Cstruct.t) : instruction list =
    let field,_ = parse_field bits in
    field

end

module FlowMod = struct

  let sizeof (fm : flowMod) =
    sizeof_ofp_flow_mod + (OfpMatch.sizeof fm.mfOfp_match) + (Instructions.sizeof fm.mfInstructions)

  module Flags = struct
    
    let marshal (f : flowModFlags) =
      (if f.fmf_send_flow_rem then 1 lsl 0 else 0) lor
        (if f.fmf_check_overlap then 1 lsl 1 else 0) lor
          (if f.fmf_reset_counts then 1 lsl 2 else 0) lor
            (if f.fmf_no_pkt_counts then 1 lsl 3 else 0) lor
              (if f.fmf_no_byt_counts then 1 lsl 4 else 0)

    let parse bits : flowModFlags =
      { fmf_send_flow_rem = test_bit16  0 bits
      ; fmf_check_overlap = test_bit16  1 bits
      ; fmf_reset_counts = test_bit16  2 bits
      ; fmf_no_pkt_counts = test_bit16  3 bits
      ; fmf_no_byt_counts = test_bit16  4 bits
      }

    let to_string f =
      Format.sprintf "{ send_flow_rem = %B; check_overlap = %B; reset_counts = %B; \
                     no_pkt_counts = %B; no_byt_counts = %B }"
                     f.fmf_send_flow_rem
                     f.fmf_check_overlap
                     f.fmf_reset_counts
                     f.fmf_no_pkt_counts
                     f.fmf_no_byt_counts

  end 

  let marshal (buf : Cstruct.t) (fm : flowMod) : int =
    set_ofp_flow_mod_cookie buf fm.mfCookie.m_value;
    set_ofp_flow_mod_cookie_mask buf (
      match fm.mfCookie.m_mask with
        | None -> 0L
        | Some mask -> mask);
    set_ofp_flow_mod_table_id buf fm.mfTable_id;
    set_ofp_flow_mod_command buf (FlowModCommand.marshal fm.mfCommand);
    set_ofp_flow_mod_idle_timeout buf
      (match fm.mfIdle_timeout with
        | Permanent -> 0
        | ExpiresAfter value -> value);
    set_ofp_flow_mod_hard_timeout buf
      (match fm.mfHard_timeout with
        | Permanent -> 0
        | ExpiresAfter value -> value);
    set_ofp_flow_mod_priority buf fm.mfPriority;
    set_ofp_flow_mod_buffer_id buf
      (match fm.mfBuffer_id with
        | None -> ofp_no_buffer
        | Some bid -> bid);
    set_ofp_flow_mod_out_port buf
      (match fm.mfOut_port with
        | None -> 0l
        | Some port -> PseudoPort.marshal port);
    set_ofp_flow_mod_out_group buf
      (match fm.mfOut_group with
        | None -> 0l
        | Some gid -> gid);
    set_ofp_flow_mod_flags buf (Flags.marshal fm.mfFlags);
    set_ofp_flow_mod_pad0 buf 0;
    set_ofp_flow_mod_pad1 buf 0;

    let size = sizeof_ofp_flow_mod +
        OfpMatch.marshal 
         (Cstruct.sub buf sizeof_ofp_flow_mod (OfpMatch.sizeof fm.mfOfp_match))
         fm.mfOfp_match in
      size + Instructions.marshal (Cstruct.shift buf size) fm.mfInstructions

  let parse (bits : Cstruct.t) : flowMod =
    let mfMask = get_ofp_flow_mod_cookie_mask bits in
    let mfCookie =
      if mfMask <> 0L then
        {m_value = get_ofp_flow_mod_cookie bits;
        m_mask = (Some (get_ofp_flow_mod_cookie_mask bits))}
    else {m_value = get_ofp_flow_mod_cookie bits;
        m_mask = None}
      in
    let mfTable_id = get_ofp_flow_mod_table_id bits in
    let mfCommand = FlowModCommand.parse (get_ofp_flow_mod_command bits) in
    let mfIdle_timeout = match (get_ofp_flow_mod_idle_timeout bits) with
                         | 0 -> Permanent 
                         | n -> ExpiresAfter n in
    let mfHard_timeout = match (get_ofp_flow_mod_hard_timeout bits) with
                         | 0 -> Permanent 
                         | n -> ExpiresAfter n in
    let mfPriority = get_ofp_flow_mod_priority bits in
    let mfBuffer_id = match (get_ofp_flow_mod_buffer_id bits) with
        | 0xffffffffl -> None
        | n -> Some n in
    let mfOut_port = match (get_ofp_flow_mod_out_port bits) with
        | 0l -> None
        | _ -> Some (PseudoPort.make (get_ofp_flow_mod_out_port bits) 0) in
    let mfOut_group = match (get_ofp_flow_mod_out_group bits) with
        | 0l -> None
        | n -> Some n in
    let mfFlags = Flags.parse (get_ofp_flow_mod_flags bits) in
    let mfOfp_match,instructionsBits = OfpMatch.parse (Cstruct.shift bits sizeof_ofp_flow_mod) in
    let mfInstructions = Instructions.parse instructionsBits in
    { mfCookie; mfTable_id;
      mfCommand; mfIdle_timeout;
      mfHard_timeout; mfPriority;
      mfBuffer_id;
      mfOut_port;
      mfOut_group; mfFlags;
      mfOfp_match; mfInstructions}
  
  let to_string (flow : flowMod) =
    Format.sprintf "{ cookie = %s; table = %u; command = %s; idle_timeout = %s; \
                      hard_timeout = %s; priority = %u; bufferId = %s; out_port = %s; \
                      out_group = %s; flags = %s; match = %s; instructions = %s }"
    (match flow.mfCookie.m_mask with
        | None -> Int64.to_string flow.mfCookie.m_value
        | Some m -> Format.sprintf "%LX/%LX" flow.mfCookie.m_value m)
    flow.mfTable_id
    (FlowModCommand.to_string flow.mfCommand)
    (match flow.mfIdle_timeout with
        | Permanent -> "Permanent"
        | ExpiresAfter t-> string_of_int t)
    (match flow.mfHard_timeout with
        | Permanent -> "Permanent"
        | ExpiresAfter t-> string_of_int t)
    flow.mfPriority
    (match flow.mfBuffer_id with
        | None -> "None"
        | Some t -> Int32.to_string t)
    (match flow.mfOut_port with
        | None -> "None"
        | Some t -> PseudoPort.to_string t)
    (match flow.mfOut_group with
        | None -> "None"
        | Some t -> Int32.to_string t)
    (Flags.to_string flow.mfFlags)
    (OfpMatch.to_string flow.mfOfp_match)
    (Instructions.to_string flow.mfInstructions)
end

module Capabilities = struct

  let to_int32 (capa : capabilities) : int32 = 
    Int32.logor (if capa.flow_stats then (Int32.shift_left 1l 0) else 0l)
     (Int32.logor (if capa.table_stats then (Int32.shift_left 1l 1) else 0l)
      (Int32.logor (if capa.port_stats then (Int32.shift_left 1l 2) else 0l)
       (Int32.logor (if capa.group_stats then (Int32.shift_left 1l 3) else 0l)
        (Int32.logor (if capa.ip_reasm then (Int32.shift_left 1l 5) else 0l)
         (Int32.logor (if capa.queue_stats then (Int32.shift_left 1l 6) else 0l)
           (if capa.port_blocked then (Int32.shift_left 1l 7) else 0l))))))

  let to_string (cap : capabilities) : string =
      Format.sprintf "{ port_blocked = %B; queue_stats = %B; ip_reasm = %B; group_stats = %B; \
                        port_stats = %B; table_stats = %B; flow_stats = %B }"
      cap.port_blocked
      cap.queue_stats
      cap.ip_reasm
      cap.group_stats
      cap.port_stats
      cap.table_stats
      cap.flow_stats

  let parse (bits : int32) : capabilities =
    { port_blocked = Bits.test_bit 7 bits;
      queue_stats = Bits.test_bit 6 bits;
      ip_reasm = Bits.test_bit 5 bits;
      group_stats = Bits.test_bit 3 bits;
      port_stats = Bits.test_bit 2 bits;
      table_stats = Bits.test_bit 1 bits;
      flow_stats = Bits.test_bit 0 bits;
    }

end

module SwitchFeatures = struct

  type t = { datapath_id : int64; num_buffers : int32;
             num_tables : int8; aux_id : int8;
             supported_capabilities : capabilities }

  let sizeof (sw : t) : int =
      sizeof_ofp_switch_features

  let to_string (sw : t) : string =
      Format.sprintf "{ datapath_id = %Lu; num_buffers = %lu; num_Tables = %u; aux_id = %u; capabilities = %s }"
      sw.datapath_id
      sw.num_buffers
      sw.num_tables
      sw.aux_id
      (Capabilities.to_string sw.supported_capabilities)

  let marshal (buf : Cstruct.t) (features : t) : int =
    set_ofp_switch_features_datapath_id buf features.datapath_id;
    set_ofp_switch_features_n_buffers buf features.num_buffers;
    set_ofp_switch_features_n_tables buf features.num_tables;
    set_ofp_switch_features_auxiliary_id buf features.aux_id;
    set_ofp_switch_features_pad0 buf 0;
    set_ofp_switch_features_pad1 buf 0;
    set_ofp_switch_features_pad2 buf 0;
    set_ofp_switch_features_capabilities buf (Capabilities.to_int32 features.supported_capabilities); 
    sizeof_ofp_switch_features

  let parse (bits : Cstruct.t) : t =
    let datapath_id = get_ofp_switch_features_datapath_id bits in 
    let num_buffers = get_ofp_switch_features_n_buffers bits in
    let num_tables = get_ofp_switch_features_n_tables bits in
    let aux_id = get_ofp_switch_features_auxiliary_id bits in
    let supported_capabilities = Capabilities.parse
      (get_ofp_switch_features_capabilities bits) in
    { datapath_id; 
      num_buffers; 
      num_tables;
      aux_id; 
      supported_capabilities }

end


module PortState = struct

  let state_to_int (state : portState) : int32 =
    Int32.logor (if state.link_down then (Int32.shift_left 1l 0) else 0l) 
     (Int32.logor (if state.blocked then (Int32.shift_left 1l 1) else 0l)  
      (if state.live then (Int32.shift_left 1l 2) else 0l))

  let marshal (ps : portState) : int32 = state_to_int ps

  let parse bits : portState =
    { link_down = Bits.test_bit 0 bits;
      blocked = Bits.test_bit 1 bits;
      live = Bits.test_bit 2 bits
    }

  let to_string (state : portState) =
    Format.sprintf "{ link_down = %B; blocked = %B; live = %B }"
    state.link_down
    state.blocked
    state.live
end

module PortDesc = struct

  let sizeof (_ : portDesc) =
  sizeof_ofp_port

  let marshal (buf : Cstruct.t) (desc : portDesc) : int =
    let size = sizeof_ofp_port in
    set_ofp_port_port_no buf desc.port_no;
    set_ofp_port_pad buf 0l;
    set_ofp_port_hw_addr (bytes_of_mac desc.hw_addr) 0 buf;
    set_ofp_port_pad2 buf 0;
    set_ofp_port_pad3 buf 0;
    set_ofp_port_name desc.name 0 buf;
    set_ofp_port_config buf (PortConfig.marshal desc.config);
    set_ofp_port_state buf (PortState.marshal desc.state);
    set_ofp_port_curr buf (PortFeatures.marshal desc.curr);
    set_ofp_port_advertised buf (PortFeatures.marshal desc.advertised);
    set_ofp_port_supported buf (PortFeatures.marshal desc.supported);
    set_ofp_port_peer buf (PortFeatures.marshal desc.peer);
    set_ofp_port_curr_speed buf desc.curr_speed;
    set_ofp_port_max_speed buf desc.max_speed;
    size
	    
  let parse (bits : Cstruct.t) : portDesc =
    let port_no = get_ofp_port_port_no bits in
    let hw_addr = mac_of_bytes (copy_ofp_port_hw_addr bits) in
    let name = copy_ofp_port_name bits in
    let state = PortState.parse (get_ofp_port_state bits) in
    let config = PortConfig.parse (get_ofp_port_config bits) in
    let curr = PortFeatures.parse (get_ofp_port_curr bits) in
    let advertised = PortFeatures.parse (get_ofp_port_advertised bits) in
    let supported = PortFeatures.parse (get_ofp_port_supported bits) in
    let peer = PortFeatures.parse (get_ofp_port_peer bits) in
    let curr_speed = get_ofp_port_curr_speed bits in
    let max_speed = get_ofp_port_max_speed bits in
    { port_no;
      hw_addr;
      name;
      config; 
      state;
      curr;
      advertised;
      supported;
      peer;
      curr_speed;
      max_speed }

  let to_string (port : portDesc) =
    Format.sprintf " { port_no = %lu; hw_addr = %s; name = %s; config = %s; \
                       state = %s; curr = %s; advertised = %s; \
                       supported = %s; peer = %s; curr_speed = %lu; max_speed = %lu }"
        port.port_no
        (string_of_mac port.hw_addr)
        port.name
        (PortConfig.to_string port.config)
        (PortState.to_string port.state)
        (PortFeatures.to_string port.curr)
        (PortFeatures.to_string port.advertised)
        (PortFeatures.to_string port.supported)
        (PortFeatures.to_string port.peer)
        port.curr_speed
        port.max_speed

  let length_func = (fun buf -> Some sizeof_ofp_port)
end

module PortStatus = struct

  let sizeof (_ : portStatus) : int = 
    sizeof_ofp_port_status + sizeof_ofp_port

  let reason_to_int (pr : portReason) : int =
     match pr with
      | PortAdd -> ofp_port_reason_to_int OFPPR_ADD
      | PortDelete -> ofp_port_reason_to_int OFPPR_DELETE
      | PortModify -> ofp_port_reason_to_int OFPPR_MODIFY

  let marshal (buf : Cstruct.t) (status : portStatus) : int =
    set_ofp_port_status_reason buf (reason_to_int status.reason);
    let size = sizeof_ofp_port_status + 
        PortDesc.marshal (Cstruct.shift buf sizeof_ofp_port_status) status.desc in
    size

  let parse (bits : Cstruct.t) : portStatus =
    let reason = (match int_to_ofp_port_reason (get_ofp_port_status_reason bits) with
                    | Some OFPPR_ADD -> PortAdd
                    | Some OFPPR_DELETE -> PortDelete
                    | Some OFPPR_MODIFY -> PortModify
                    | None -> raise (Unparsable (sprintf "unexpected port reason"))) in 
    let bits = Cstruct.shift bits sizeof_ofp_port_status in
    let desc = PortDesc.parse bits in
    { reason;
      desc }
      
  let to_string (t : portStatus) = 
    let reason_to_string (reason : portReason) = match reason with
        | PortAdd -> "Port Add"
        | PortDelete -> "Port Delete"
        | PortModify -> "Port Modify" in
    Format.sprintf 
        "{ reason = %s; desc = %s }"
        (reason_to_string t.reason)
        (PortDesc.to_string t.desc)
end

module PacketIn = struct

 cenum reasonType {
   NO_MATCH = 0;
   ACTION = 1;
   INVALID_TTL = 2
 } as uint8_t

 cstruct ofp_packet_in {
   uint32_t buffer_id;     
   uint16_t total_len;     
   uint8_t reason;         
   uint8_t table_id;
   uint64_t cookie
  } as big_endian

  let sizeof (pi : packetIn) : int = 
    pi.pi_total_len + (OfpMatch.sizeof pi.pi_ofp_match) + sizeof_ofp_packet_in + 2 (*2 bytes of pad*)

  let to_string (pi: packetIn) : string =
<<<<<<< HEAD
    Format.sprintf "Total Len: %u\nReason: %s\nTable ID:%u\nCookie:%Lu\nOfmPatch:%s\nBuffered:%s"
=======
    Format.sprintf "{ total_len = %u; reason = %s; table_id = %u; cookie = %Lu; match = %s; payload = %s }"
>>>>>>> a80e6ce3
    pi.pi_total_len
    (match pi.pi_reason with
      | NoMatch -> "NO_MATCH"
      | ExplicitSend -> "ACTION"
      | InvalidTTL -> "INVALID_TTL")
    pi.pi_table_id
    pi.pi_cookie
    (OfpMatch.to_string pi.pi_ofp_match)
    (match pi.pi_payload with 
<<<<<<< HEAD
      | Buffered (n,_) -> Format.sprintf "Buffered %lu" n 
      | NotBuffered _ -> "NotBuffered")
    

=======
      | Buffered (n,bytes) -> Format.sprintf "Buffered<id=%lu>= %s; len = %u" n (Packet.to_string (Packet.parse bytes)) (Cstruct.len bytes)
      | NotBuffered bytes -> Format.sprintf "NotBuffered = %s; len = %u"  (Packet.to_string (Packet.parse bytes)) (Cstruct.len bytes))
>>>>>>> a80e6ce3

  let marshal (buf : Cstruct.t) (pi : packetIn) : int = 
    let bufMatch = Cstruct.shift buf sizeof_ofp_packet_in in
    let size = pi.pi_total_len + (OfpMatch.marshal bufMatch pi.pi_ofp_match) + 
               sizeof_ofp_packet_in in
    let buffer_id,bytes = match pi.pi_payload with
     | Buffered (n,bytes) -> n, bytes
     | NotBuffered bytes -> -1l, bytes in
    set_ofp_uint8_value (Cstruct.shift bufMatch (OfpMatch.sizeof pi.pi_ofp_match)) 0; (*pad*)
    set_ofp_uint8_value (Cstruct.shift bufMatch (OfpMatch.sizeof pi.pi_ofp_match + 1)) 0; (*pad*)
    Cstruct.blit bytes 0 bufMatch (2 + OfpMatch.sizeof pi.pi_ofp_match) pi.pi_total_len;
    set_ofp_packet_in_buffer_id buf buffer_id;
    set_ofp_packet_in_total_len buf pi.pi_total_len;
    set_ofp_packet_in_reason buf
      (match pi.pi_reason with
         | NoMatch -> reasonType_to_int NO_MATCH
         | ExplicitSend -> reasonType_to_int ACTION
         | InvalidTTL -> reasonType_to_int INVALID_TTL);
    set_ofp_packet_in_table_id buf pi.pi_table_id;
    set_ofp_packet_in_cookie buf pi.pi_cookie;
    size

  let parse (bits : Cstruct.t) : packetIn =
    (* let oc = open_out "test-msg-1.3-msg3-bits" in *)
    (* let str = Cstruct.to_string bits in *)
    (* fprintf oc "%s" str; *)
    (* close_out oc; *)
    let bufId = match get_ofp_packet_in_buffer_id bits with
      | -1l -> None
      | n -> Some n in
    let total_len = get_ofp_packet_in_total_len bits in
    let reason_code = get_ofp_packet_in_reason bits in
    let reason = match int_to_reasonType reason_code with
      | Some NO_MATCH -> NoMatch
      | Some ACTION -> ExplicitSend
      | Some INVALID_TTL -> InvalidTTL
      | None -> raise (Unparsable (sprintf "bad reason in packet_in (%d)" reason_code)) in
    let table_id = get_ofp_packet_in_table_id bits in
    let cookie = get_ofp_packet_in_cookie bits in
    let ofp_match_bits = Cstruct.shift bits sizeof_ofp_packet_in in
    let ofp_match, pkt_bits = OfpMatch.parse ofp_match_bits in
    let pkt_bits = Cstruct.sub pkt_bits 2 total_len in (* pad bytes *)
    let final_bits = Cstruct.create total_len in
    (* create a new Cstruct to set the offset to 0 *)
    Cstruct.blit pkt_bits 0 final_bits 0 total_len;
    (* printf "len = %d\n" (Cstruct.len pkt_bits); *)
    let pkt = match bufId with
      | None -> NotBuffered final_bits
      | Some n -> Buffered (n,final_bits)
    in
    { pi_total_len = total_len;
      pi_reason = reason;
      pi_table_id = table_id;
      pi_cookie = cookie;
      pi_ofp_match = ofp_match;
      pi_payload = pkt
    }
    
end

module PacketOut = struct

  cstruct ofp_packet_out {
      uint32_t buffer_id;           (* ID assigned by datapath (OFP_NO_BUFFER
                                       if none). *)
      uint32_t in_port;             (* Packet's input port or OFPP_CONTROLLER. *)
      uint16_t actions_len;         (* Size of action array in bytes. *)
      uint8_t pad0;
      uint8_t pad1;
      uint8_t pad2;
      uint8_t pad3;
      uint8_t pad4;
      uint8_t pad5
      (* struct ofp_action_header actions[0]; *) (* Action list. *)
      (* uint8_t data[0]; *)        (* Packet data.  The length is inferred
                                       from the length field in the header.
                                       (Only meaningful if buffer_id == -1.) *)
  } as big_endian

  type t = packetOut

  let sizeof (po : packetOut) =
    sizeof_ofp_packet_out + sum (map Action.sizeof po.po_actions) +
    (match po.po_payload with
      | Buffered _ -> 0
      | NotBuffered bytes -> Cstruct.len bytes)

  let to_string (po : packetOut) = 
    Format.sprintf "{ payload = %s; port_id = %s; actions = %s }"
    (match po.po_payload with 
<<<<<<< HEAD
      | Buffered (n,_) -> Format.sprintf "Buffered %lu" n
      | NotBuffered _ -> "NotBuffered")
=======
      | Buffered (n,bytes) -> Format.sprintf "Buffered<id=%lu> = %s, len = %u" n (Packet.to_string (Packet.parse bytes)) (Cstruct.len bytes)
      | NotBuffered bytes -> Format.sprintf "NotBuffered = %s; len = %u" (Packet.to_string (Packet.parse bytes)) (Cstruct.len bytes))
>>>>>>> a80e6ce3
    (match po.po_port_id with
      | Some n -> Int32.to_string n
      | None -> "No Port")
    (String.concat "\n" (map Action.to_string po.po_actions))

  let marshal (buf : Cstruct.t) (po : packetOut) : int =
    let size = sizeof po in
    set_ofp_packet_out_buffer_id buf (
      match po.po_payload with
        | NotBuffered _ -> 0xffffffffl
        | Buffered (buffer_id, _) -> buffer_id);
    set_ofp_packet_out_in_port buf
      (match po.po_port_id with
        | None -> 0l
        | Some(port_id) -> port_id);
    set_ofp_packet_out_actions_len buf (sum (map Action.sizeof po.po_actions));
    set_ofp_packet_out_pad0 buf 0;
    set_ofp_packet_out_pad1 buf 0;
    set_ofp_packet_out_pad2 buf 0;
    set_ofp_packet_out_pad3 buf 0;
    set_ofp_packet_out_pad4 buf 0;
    set_ofp_packet_out_pad5 buf 0;
    let buf = Cstruct.shift buf sizeof_ofp_packet_out in
    let act_size = marshal_fields buf po.po_actions Action.marshal in
    match po.po_payload with
      | Buffered _ -> size
      | NotBuffered pkt_buf ->
        Cstruct.blit pkt_buf 0 buf act_size (Cstruct.len pkt_buf);
        size

  let parse (bits : Cstruct.t) : packetOut =
    let bufId = match get_ofp_packet_out_buffer_id bits with
      | -1l -> None
      | n -> Some n in
    let po_port_id = match get_ofp_packet_out_in_port bits with 
      | 0l -> None
      | n -> Some n in
    let actions_size = get_ofp_packet_out_actions_len bits in
    let bits = Cstruct.shift bits sizeof_ofp_packet_out in
    let po_actions = Action.parse_sequence (Cstruct.sub bits 0 actions_size) in
    let po_payload = match bufId with
      | None -> 
        let data_bits = Cstruct.shift bits actions_size in
        let final_bits = Cstruct.create (Cstruct.len data_bits) in
        Cstruct.blit data_bits 0 final_bits 0 (Cstruct.len data_bits);
        NotBuffered final_bits
      | Some n -> 
        let final_bits = Cstruct.create 0 in
        Buffered (n,final_bits) in
    { po_payload; po_port_id; po_actions }

end

module MeterBand = struct

  cenum ofp_meter_band_type {
    OFPMBT_DROP = 1;
    OFPMBT_DSCP_REMARK = 2;
    OFPMBT_EXPERIMENTER = 0xffff
  } as uint16_t

  let sizeof (mb : meterBand) : int =
    match mb with
      | Drop _ -> sizeof_ofp_meter_band_drop
      | DscpRemark _ -> sizeof_ofp_meter_band_dscp_remark
      | ExpMeter _ ->  sizeof_ofp_meter_band_experimenter

  let length_fun (buf : Cstruct.t) : int option =
    if Cstruct.len buf < sizeof_ofp_meter_band_header then None
    else Some (get_ofp_meter_band_header_len buf)

  let to_string (mb : meterBand) : string =
    match mb with
      | Drop (r,b) ->
        Format.sprintf "Drop { rate = %lu; burst_size = %lu }" r b
      | DscpRemark (r,b,p) ->
        Format.sprintf "Dscp Remark { rate = %lu; burst_size = %lu; prec level = %u }" r b p
      | ExpMeter (r,b,e) ->
        Format.sprintf "Experimetner { rate = %lu; burst_size = %lu; experimenter_id = %lu }" r b e

  let marshal (buf : Cstruct.t) (mb : meterBand) : int =
    match mb with
      | Drop (r,b) ->
        set_ofp_meter_band_drop_typ buf 1; (* OFPMBT_DROP *)
        set_ofp_meter_band_drop_len buf sizeof_ofp_meter_band_drop;
        set_ofp_meter_band_drop_rate buf r;
        set_ofp_meter_band_drop_burst_size buf b;
        sizeof_ofp_meter_band_drop
      | DscpRemark (r,b,p) ->
        set_ofp_meter_band_dscp_remark_typ buf 2; (* OFPMBT_DSCP_REMARK *)
        set_ofp_meter_band_dscp_remark_len buf sizeof_ofp_meter_band_dscp_remark;
        set_ofp_meter_band_dscp_remark_rate buf r;
        set_ofp_meter_band_dscp_remark_burst_size buf b;
        set_ofp_meter_band_dscp_remark_prec_level buf p;
        sizeof_ofp_meter_band_dscp_remark
      | ExpMeter (r,b,e) ->
        set_ofp_meter_band_experimenter_typ buf 0xffff; (* OFPMBT_EXPERIMENTER *)
        set_ofp_meter_band_experimenter_len buf sizeof_ofp_meter_band_experimenter;
        set_ofp_meter_band_experimenter_rate buf r;
        set_ofp_meter_band_experimenter_burst_size buf b;
        set_ofp_meter_band_experimenter_experimenter buf e;
        sizeof_ofp_meter_band_experimenter 

  let parse (bits : Cstruct.t) : meterBand =
    let rate = get_ofp_meter_band_header_rate bits in
    let burst = get_ofp_meter_band_header_burst_size bits in
    let typ = get_ofp_meter_band_header_typ bits in
    match int_to_ofp_meter_band_type typ with 
      | Some OFPMBT_DROP -> 
        Drop (rate,burst)
      | Some OFPMBT_DSCP_REMARK -> 
        let p = get_ofp_meter_band_dscp_remark_prec_level bits in
        DscpRemark (rate,burst,p)
      | Some OFPMBT_EXPERIMENTER -> 
        let e = get_ofp_meter_band_experimenter_experimenter bits in
        ExpMeter (rate,burst,e)
      | None -> raise (Unparsable (sprintf "malformed typ"))

end

module MeterFlags = struct

  let marshal (mfm : meterFlags) : int =
    (if mfm.kbps then 1 lsl 0 else 0) lor 
     (if mfm.pktps then 1 lsl 1 else 0) lor
      (if mfm.burst then 1 lsl 2 else 0) lor
       (if mfm.stats then 1 lsl 3 else 0)

  let parse bits : meterFlags = 
    { kbps = test_bit16 0 bits
    ; pktps = test_bit16 1 bits 
    ; burst = test_bit16 2 bits 
    ; stats = test_bit16 3 bits }

  let to_string (mfm : meterFlags) : string =
    Format.sprintf "{ kpbs = %B; pktps = %B; burst = %B; stats = %B }"
    mfm.kbps
    mfm.pktps
    mfm.burst
    mfm.stats

end

module FlowRequest = struct

    cstruct ofp_flow_stats_request {
      uint8_t table_id;
      uint8_t pad[3];
      uint32_t out_port;
      uint32_t out_group;
      uint8_t pad2[4];
      uint64_t cookie;
      uint64_t cookie_mask;
    } as big_endian

    type t = flowRequest

    let sizeof (fr : flowRequest) : int = 
    sizeof_ofp_flow_stats_request + (OfpMatch.sizeof fr.fr_match)

    let to_string (fr : flowRequest) : string =
      Format.sprintf "{ table_id = %u; out_port = %lu; out_group = %lu; cookie = %s; match = %s }"
      fr.fr_table_id
      fr.fr_out_port
      fr.fr_out_group
      (match fr.fr_cookie.m_mask with
        | None -> Int64.to_string fr.fr_cookie.m_value
        | Some m -> Format.sprintf "%Lu/%Lu" fr.fr_cookie.m_value m)
      (OfpMatch.to_string fr.fr_match)
  
    let marshal (buf : Cstruct.t) (fr : flowRequest) : int = 
      set_ofp_flow_stats_request_table_id buf fr.fr_table_id;
      set_ofp_flow_stats_request_out_port buf fr.fr_out_port;
      set_ofp_flow_stats_request_out_group buf fr.fr_out_group;
      set_ofp_flow_stats_request_cookie buf fr.fr_cookie.m_value;
      set_ofp_flow_stats_request_cookie_mask buf (
        match fr.fr_cookie.m_mask with
          | None -> 0L
          | Some mask -> mask);
      sizeof_ofp_flow_stats_request + (OfpMatch.marshal 
       (Cstruct.shift buf sizeof_ofp_flow_stats_request) fr.fr_match)
    
    
    let parse (bits : Cstruct.t) : flowRequest =
      let tableId = get_ofp_flow_stats_request_table_id bits in
      let out_port = get_ofp_flow_stats_request_out_port bits in
      let out_group = get_ofp_flow_stats_request_out_group bits in
      let cookie = get_ofp_flow_stats_request_cookie bits in
      let mask = get_ofp_flow_stats_request_cookie_mask bits in
      let fr_cookie = match mask with
                        | 0L -> {m_value = cookie; m_mask = None}
                        | n -> {m_value = cookie; m_mask = Some n} in
      let oxmMatch,_ = OfpMatch.parse (Cstruct.shift bits sizeof_ofp_flow_stats_request) in
      { fr_table_id = tableId
      ; fr_out_port = out_port
      ; fr_out_group = out_group
      ; fr_cookie = fr_cookie
      ; fr_match = oxmMatch}

end

module QueueRequest = struct

    type t = queueRequest

    let marshal (buf : Cstruct.t) (qr : queueRequest) : int =
      set_ofp_queue_stats_request_port_no buf qr.port_number;
      set_ofp_queue_stats_request_queue_id buf qr.queue_id;
      sizeof_ofp_queue_stats_request

    let parse (bits : Cstruct.t) : queueRequest = 
      let portNumber = get_ofp_queue_stats_request_port_no bits in
      let queueId = get_ofp_queue_stats_request_queue_id bits in
      { port_number = portNumber
      ; queue_id = queueId}

    let sizeof _ = 
        sizeof_ofp_queue_stats_request
    let to_string qr =
        Format.sprintf "{ port_no = %lu; queue_id = %lu }" qr.port_number qr.queue_id
end

module TableFeatureProp = struct

    cstruct ofp_table_feature_prop_experimenter {
        uint16_t typ;
        uint16_t length;
        uint32_t experimenter;
        uint32_t exp_typ
    } as big_endian

    type t = tableFeatureProp

    let sizeof tfp : int = 
      let size = sizeof_ofp_table_feature_prop_header + (match tfp with
        | TfpInstruction ins -> 
            Instructions.sizeof ins
        | TfpInstructionMiss ins -> 
            Instructions.sizeof ins
        | TfpNextTable t -> 
            List.length t
        | TfpNextTableMiss t -> 
            List.length t
        | TfpWriteAction act -> 
            sum (map Action.sizeof act)
        | TfpWriteActionMiss act -> 
            sum (map Action.sizeof act)
        | TfpApplyAction act -> 
            sum (map Action.sizeof act)
        | TfpApplyActionMiss act -> 
            sum (map Action.sizeof act)
        | TfpMatch ox -> 
            Oxm.sizeof_header ox
        | TfpWildcard ox -> 
            Oxm.sizeof_header ox
        | TfpWriteSetField ox-> 
            Oxm.sizeof_header ox
        | TfpWriteSetFieldMiss ox -> 
            Oxm.sizeof_header ox
        | TfpApplySetField ox -> 
            Oxm.sizeof_header ox
        | TfpApplySetFieldMiss ox -> 
            Oxm.sizeof_header ox
        | TfpExperimenter (_,by) -> 
            Cstruct.len by
        | TfpExperimenterMiss (_,by) -> 
            Cstruct.len by
            ) in
      pad_to_64bits size

    let marshal (buf : Cstruct.t) (tfp : tableFeatureProp) =
      let buf_payload = Cstruct.shift buf sizeof_ofp_table_feature_prop_header in
      let size = sizeof_ofp_table_feature_prop_header + 
      (match tfp with
        | TfpInstruction ins -> 
          set_ofp_table_feature_prop_header_typ buf (ofp_table_feature_prop_type_to_int OFPTFPT_INSTRUCTIONS);
          Instructions.marshal buf_payload ins
        | TfpInstructionMiss ins -> 
          set_ofp_table_feature_prop_header_typ buf (ofp_table_feature_prop_type_to_int OFPTFPT_INSTRUCTIONS_MISS);
          Instructions.marshal buf_payload ins
        | TfpNextTable t -> 
          set_ofp_table_feature_prop_header_typ buf (ofp_table_feature_prop_type_to_int OFPTFPT_NEXT_TABLES);
          let marsh (buf : Cstruct.t) (id : uint8) : int =
            set_uint8 buf 0 id;
            1 in
          marshal_fields buf_payload t marsh
        | TfpNextTableMiss t -> 
          set_ofp_table_feature_prop_header_typ buf (ofp_table_feature_prop_type_to_int OFPTFPT_NEXT_TABLES_MISS);
          let marsh (buf : Cstruct.t) (id : uint8) : int =
            set_uint8 buf 0 id;
            1 in
          marshal_fields buf_payload t marsh
        | TfpWriteAction act -> 
          set_ofp_table_feature_prop_header_typ buf (ofp_table_feature_prop_type_to_int OFPTFPT_WRITE_ACTIONS);
          marshal_fields buf_payload act Action.marshal
        | TfpWriteActionMiss act -> 
          set_ofp_table_feature_prop_header_typ buf (ofp_table_feature_prop_type_to_int OFPTFPT_WRITE_ACTIONS_MISS);
          marshal_fields buf_payload act Action.marshal
        | TfpApplyAction act -> 
          set_ofp_table_feature_prop_header_typ buf (ofp_table_feature_prop_type_to_int OFPTFPT_APPLY_ACTIONS);
          marshal_fields buf_payload act Action.marshal
        | TfpApplyActionMiss act -> 
          set_ofp_table_feature_prop_header_typ buf (ofp_table_feature_prop_type_to_int OFPTFPT_APPLY_ACTIONS_MISS);
          marshal_fields buf_payload act Action.marshal
        | TfpMatch ox -> 
          set_ofp_table_feature_prop_header_typ buf (ofp_table_feature_prop_type_to_int OFPTFPT_MATCH);
          marshal_fields buf_payload ox Oxm.marshal_header
        | TfpWildcard ox -> 
          set_ofp_table_feature_prop_header_typ buf (ofp_table_feature_prop_type_to_int OFPTFPT_WILDCARDS);
          marshal_fields buf_payload ox Oxm.marshal_header
        | TfpWriteSetField ox-> 
          set_ofp_table_feature_prop_header_typ buf (ofp_table_feature_prop_type_to_int OFPTFPT_WRITE_SETFIELD);
          marshal_fields buf_payload ox Oxm.marshal_header
        | TfpWriteSetFieldMiss ox -> 
          set_ofp_table_feature_prop_header_typ buf (ofp_table_feature_prop_type_to_int OFPTFPT_WRITE_SETFIELD_MISS);
          marshal_fields buf_payload ox Oxm.marshal_header
        | TfpApplySetField ox -> 
          set_ofp_table_feature_prop_header_typ buf (ofp_table_feature_prop_type_to_int OFPTFPT_APPLY_SETFIELD);
          marshal_fields buf_payload ox Oxm.marshal_header
        | TfpApplySetFieldMiss ox -> 
          set_ofp_table_feature_prop_header_typ buf (ofp_table_feature_prop_type_to_int OFPTFPT_APPLY_SETFIELD_MISS);
          marshal_fields buf_payload ox Oxm.marshal_header
        | TfpExperimenter (ex,by) -> 
          set_ofp_table_feature_prop_header_typ buf (ofp_table_feature_prop_type_to_int OFPTFPT_EXPERIMENTER);
          Cstruct.blit by 0 buf_payload 0 (Cstruct.len by);
          Cstruct.len by
        | TfpExperimenterMiss (ex,by) -> 
          set_ofp_table_feature_prop_header_typ buf (ofp_table_feature_prop_type_to_int OFPTFPT_EXPERIMENTER_MISS);
          Cstruct.blit by 0 buf_payload 0 (Cstruct.len by);
          Cstruct.len by) in
      set_ofp_table_feature_prop_header_length buf size;
      pad_to_64bits size

    let rec parse_tables (bits : Cstruct.t) len = 
      if Cstruct.len bits < 1 then ([], bits)
      else let field, bits2 = get_uint8 bits 0, Cstruct.shift bits 1 in
        let fields, bits3 = parse_tables bits2 (len -1) in
        (List.append [field] fields, bits3)

    let parse (bits : Cstruct.t) : tableFeatureProp =
     let tfpType = get_ofp_table_feature_prop_header_typ bits in
     let tfpLength = get_ofp_table_feature_prop_header_length bits in
     let tfpPayBits = Cstruct.sub bits sizeof_ofp_table_feature_prop_header (tfpLength - sizeof_ofp_table_feature_prop_header) in
     match int_to_ofp_table_feature_prop_type tfpType with
      | Some OFPTFPT_INSTRUCTIONS -> 
          TfpInstruction (Instructions.parse tfpPayBits)
      | Some OFPTFPT_INSTRUCTIONS_MISS -> 
          TfpInstructionMiss (Instructions.parse tfpPayBits)
      | Some OFPTFPT_NEXT_TABLES -> 
      let ids,_ = parse_tables tfpPayBits (tfpLength - sizeof_ofp_table_feature_prop_header) in
          TfpNextTable ids
      | Some OFPTFPT_NEXT_TABLES_MISS ->
          let ids,_ = parse_tables tfpPayBits (tfpLength - sizeof_ofp_table_feature_prop_header) in
          TfpNextTableMiss ids
      | Some OFPTFPT_WRITE_ACTIONS -> 
          TfpWriteAction (Action.parse_sequence tfpPayBits)
      | Some OFPTFPT_WRITE_ACTIONS_MISS -> 
          TfpWriteActionMiss (Action.parse_sequence tfpPayBits)
      | Some OFPTFPT_APPLY_ACTIONS -> 
          TfpApplyAction (Action.parse_sequence tfpPayBits)
      | Some OFPTFPT_APPLY_ACTIONS_MISS -> 
          TfpApplyActionMiss (Action.parse_sequence tfpPayBits)
      | Some OFPTFPT_MATCH -> 
          let fields,_ = Oxm.parse_headers tfpPayBits in 
          TfpMatch fields
      | Some OFPTFPT_WILDCARDS -> 
          let fields,_ = Oxm.parse_headers tfpPayBits in 
          TfpWildcard fields
      | Some OFPTFPT_WRITE_SETFIELD -> 
          let fields,_ = Oxm.parse_headers tfpPayBits in 
          TfpWriteSetField fields
      | Some OFPTFPT_WRITE_SETFIELD_MISS -> 
          let fields,_ = Oxm.parse_headers tfpPayBits in 
          TfpWriteSetFieldMiss fields
      | Some OFPTFPT_APPLY_SETFIELD -> 
          let fields,_ = Oxm.parse_headers tfpPayBits in 
          TfpApplySetField fields
      | Some OFPTFPT_APPLY_SETFIELD_MISS -> 
          let fields,_ = Oxm.parse_headers tfpPayBits in 
          TfpApplySetFieldMiss fields
      | Some OFPTFPT_EXPERIMENTER -> 
          let exp_id = get_ofp_table_feature_prop_experimenter_experimenter bits in
          let exp_type = get_ofp_table_feature_prop_experimenter_exp_typ bits in
          TfpExperimenter ({exp_id;exp_type},tfpPayBits)
      | Some OFPTFPT_EXPERIMENTER_MISS -> 
          let exp_id = get_ofp_table_feature_prop_experimenter_experimenter bits in
          let exp_type = get_ofp_table_feature_prop_experimenter_exp_typ bits in
          TfpExperimenterMiss ({exp_id;exp_type},tfpPayBits)
      | _ -> raise (Unparsable (sprintf "malformed type"))

    let to_string tfp =
      Format.sprintf "{ type = %s; len:%u }"
      (match tfp with
         | TfpInstruction i-> 
            (Format.sprintf "Instructions %s" (Instructions.to_string i))
         | TfpInstructionMiss i-> 
            (Format.sprintf "InstructionMiss %s" (Instructions.to_string i))
         | TfpNextTable n-> 
            (Format.sprintf "NextTable %s" 
            (String.concat " " (map string_of_int n)))
         | TfpNextTableMiss n -> 
            (Format.sprintf "NextTableMiss %s" 
            (String.concat " " (map string_of_int n)))
         | TfpWriteAction a -> 
            (Format.sprintf "WriteAction %s"
            (String.concat "\n" (map Action.to_string a)))
         | TfpWriteActionMiss a -> 
            (Format.sprintf "WriteActionMiss %s"
            (String.concat "\n" (map Action.to_string a)))
         | TfpApplyAction a -> 
            (Format.sprintf "ApplyActions %s"
            (String.concat "\n" (map Action.to_string a)))
         | TfpApplyActionMiss a -> 
            (Format.sprintf "ApplyActionsMiss %s"
            (String.concat "\n" (map Action.to_string a)))
         | TfpMatch s -> 
            (Format.sprintf "Match %s"
            (String.concat "\n" (map Oxm.field_name s)))
         | TfpWildcard s -> 
            (Format.sprintf "MatchMiss %s"
            (String.concat "\n" (map Oxm.field_name s)))
         | TfpWriteSetField s -> 
            (Format.sprintf "WriteSetField %s"
            (String.concat "\n" (map Oxm.field_name s)))
         | TfpWriteSetFieldMiss s -> 
            (Format.sprintf "WriteSetFieldMiss %s"
            (String.concat "\n" (map Oxm.field_name s)))
         | TfpApplySetField s -> 
            (Format.sprintf "ApplySetField %s"
            (String.concat "\n" (map Oxm.field_name s)))
         | TfpApplySetFieldMiss s -> 
            (Format.sprintf "ApplySetFieldMiss %s"
            (String.concat "\n" (map Oxm.field_name s)))
         | TfpExperimenter (e,_)-> 
            (Format.sprintf "Experimenter<id=%lu>; typ = %lu" e.exp_id e.exp_type)
         | TfpExperimenterMiss (e,_)-> 
            (Format.sprintf "ExperimenterMiss<id=%lu>; typ = %lu" e.exp_id e.exp_type)
           )
      (sizeof tfp)

end

module TableFeature = struct

    type t = tableFeatures

    let sizeof (tf : tableFeatures) =
      (* should be equal to tf.length *)
      pad_to_64bits (sizeof_ofp_table_features + (TableFeatureProp.sizeof tf.feature_prop))

    let tableConfig_to_int (tc : tableConfig) : int32 =
      match tc with
        | Deprecated -> ofp_table_config_to_int OFPTC_DEPRECATED_MASK

    let table_config_to_string tc =
      match tc with
        | Deprecated -> "Deprecated"

    let marshal (buf : Cstruct.t) (tf : tableFeatures) : int =
      set_ofp_table_features_length buf tf.length;
      set_ofp_table_features_table_id buf tf.table_id;
      set_ofp_table_features_pad (Cstruct.to_string (Cstruct.create 5)) 0 buf;
      set_ofp_table_features_name tf.name 0 buf;
      set_ofp_table_features_metadata_match buf tf.metadata_match;
      set_ofp_table_features_metadata_write buf tf.metadata_write;
      set_ofp_table_features_config buf (tableConfig_to_int tf.config);
      set_ofp_table_features_max_entries buf tf.max_entries;
      sizeof_ofp_table_features + (
        TableFeatureProp.marshal (Cstruct.shift buf sizeof_ofp_table_features) tf.feature_prop)

    let parse (bits : Cstruct.t) : tableFeatures*Cstruct.t = 
      let length = get_ofp_table_features_length bits in
      let tableId = get_ofp_table_features_table_id bits in
      let name = Cstruct.to_string (get_ofp_table_features_name bits) in
      let metadataMatch = get_ofp_table_features_metadata_match bits in
      let metadataWrite = get_ofp_table_features_metadata_write bits in
      let config = (
        match int_to_ofp_table_config (get_ofp_table_features_config bits) with
          | Some OFPTC_DEPRECATED_MASK -> Deprecated
          | _ -> raise
            (Unparsable (sprintf "unsupported config "))
        ) in
      let maxEntries = get_ofp_table_features_max_entries bits in
      let featureProp = TableFeatureProp.parse (Cstruct.sub bits sizeof_ofp_table_features (length-sizeof_ofp_table_features)) in
      { length = length;
        table_id = tableId;
        name = name;
        metadata_match = metadataMatch; 
        metadata_write = metadataWrite;
        config = config; 
        max_entries = maxEntries;
        feature_prop = featureProp},(Cstruct.shift bits length)
    
    let to_string (tf : tableFeatures) =
      Format.sprintf "{ table_id = %u; name = %s; metadata_match = %Lu; \
                      metadata_write = %Lu; config = %s; max_entries = %lu;
                      feature_prop = %s }"
      tf.table_id
      tf.name
      tf.metadata_match
      tf.metadata_write
      (table_config_to_string tf.config)
      tf.max_entries
      (TableFeatureProp.to_string tf.feature_prop)

end

module TableFeatures = struct

    type t = tableFeatures list

    let sizeof (tfr : tableFeatures list) =
      sum (map TableFeature.sizeof tfr)

    let marshal (buf : Cstruct.t) (tfr : tableFeatures list) =
      marshal_fields buf tfr TableFeature.marshal
      

    let rec parse_fields (bits : Cstruct.t) len cumul : tableFeatures list*Cstruct.t = 
      if len = cumul then [],bits
      else (
        let field,nextBits = TableFeature.parse bits in
        let fields,bits3 = parse_fields nextBits len (cumul + (TableFeature.sizeof field)) in
        (List.append [field] fields,bits3)
      )    

    let parse (bits : Cstruct.t) : tableFeatures list = 
      let length = Cstruct.len bits in
      let body,_ = parse_fields bits length 0 in
      body

    let to_string tfr = 
      "[ " ^ (String.concat "\n" (map TableFeature.to_string tfr)) ^ " ]"
      
end

module MultipartReq = struct

  cstruct ofp_multipart_request {
    uint16_t typ; (* One of the OFPMP_* constants. *)
    uint16_t flags; (* OFPMPF_REQ_* flags. *)
    uint8_t pad0;
    uint8_t pad1;
    uint8_t pad2;
    uint8_t pad3
  } as big_endian

  cstruct ofp_experimenter_multipart_header {
    uint32_t experimenter;
    uint32_t exp_type
  } as big_endian

  type t = multipartRequest

  let msg_code_of_request mpr = match mpr with
    | SwitchDescReq -> OFPMP_DESC
    | PortsDescReq -> OFPMP_PORT_DESC
    | FlowStatsReq _ -> OFPMP_FLOW
    | AggregFlowStatsReq _ -> OFPMP_AGGREGATE
    | TableStatsReq -> OFPMP_TABLE
    | PortStatsReq _ -> OFPMP_PORT_STATS
    | QueueStatsReq _ -> OFPMP_QUEUE
    | GroupStatsReq _ -> OFPMP_GROUP
    | GroupDescReq -> OFPMP_GROUP_DESC
    | GroupFeatReq -> OFPMP_GROUP_FEATURES
    | MeterStatsReq _ -> OFPMP_METER
    | MeterConfReq _ -> OFPMP_METER_CONFIG
    | MeterFeatReq -> OFPMP_METER_FEATURES
    | TableFeatReq _ -> OFPMP_TABLE_FEATURES
    | ExperimentReq _ -> OFPMP_EXPERIMENTER

  let sizeof (mpr : multipartRequest) =
    sizeof_ofp_multipart_request + 
    (match mpr.mpr_type with 
       | SwitchDescReq | PortsDescReq | TableStatsReq | MeterFeatReq | GroupDescReq
       | GroupFeatReq -> 0
       | FlowStatsReq fr -> FlowRequest.sizeof fr 
       | AggregFlowStatsReq fr -> FlowRequest.sizeof fr
       | PortStatsReq _ -> sizeof_ofp_port_stats_request 
       | QueueStatsReq _ -> sizeof_ofp_queue_stats_request
       | GroupStatsReq _ -> sizeof_ofp_group_stats_request 
       | MeterStatsReq _  | MeterConfReq _ -> sizeof_ofp_meter_multipart_request
       | TableFeatReq tfr -> (match tfr with
          | None -> 0
          | Some t -> TableFeatures.sizeof t)
       | ExperimentReq _ -> sizeof_ofp_experimenter_multipart_header)

  let to_string (mpr : multipartRequest) : string =
    Format.sprintf "{ more = %B; typ = %s }"
    mpr.mpr_flags
    (match mpr.mpr_type with
      | SwitchDescReq -> "SwitchDesc Req"
      | PortsDescReq -> "PortDesc Req"
      | FlowStatsReq f -> 
          Format.sprintf "FlowStats Req %s" (FlowRequest.to_string f)
      | AggregFlowStatsReq f -> 
          Format.sprintf "AggregFlowStats %s Req" (FlowRequest.to_string f)
      | TableStatsReq -> "TableStats Req"
      | PortStatsReq p -> 
          Format.sprintf "PortStats Req %lu" p
      | QueueStatsReq q -> 
          Format.sprintf "QueueStats Req %s" (QueueRequest.to_string q)
      | GroupStatsReq g -> Format.sprintf "GroupStats Req %lu" g
      | GroupDescReq -> "GroupDesc Req"
      | GroupFeatReq -> "GroupFeat Req"
      | MeterStatsReq m -> Format.sprintf "MeterStats Req %lu " m
      | MeterConfReq m -> Format.sprintf "MeterConf Req %lu" m
      | MeterFeatReq -> "MeterFeat Req"
      | TableFeatReq t-> Format.sprintf "TableFeat Req %s" (match t with
        | Some v -> TableFeatures.to_string v
        | None -> "None" )
      | ExperimentReq e-> Format.sprintf "Experimenter Req: id: %lu; type: %lu" e.exp_id e.exp_type)

  let marshal (buf : Cstruct.t) (mpr : multipartRequest) : int =
    let size = sizeof_ofp_multipart_request in
    set_ofp_multipart_request_typ buf (ofp_multipart_types_to_int (msg_code_of_request mpr.mpr_type));
    set_ofp_multipart_request_flags buf (
      match mpr.mpr_flags with
        | true -> ofp_multipart_request_flags_to_int OFPMPF_REQ_MORE
        | false -> 0);
    set_ofp_multipart_request_pad0 buf 0;
    set_ofp_multipart_request_pad1 buf 0;
    set_ofp_multipart_request_pad2 buf 0;
    set_ofp_multipart_request_pad3 buf 0;
    let pay_buf = Cstruct.shift buf sizeof_ofp_multipart_request in
    match mpr.mpr_type with
      | SwitchDescReq
      | PortsDescReq -> size
      | FlowStatsReq f -> size + (FlowRequest.marshal pay_buf f)
      | AggregFlowStatsReq f -> size + (FlowRequest.marshal pay_buf f)
      | TableStatsReq -> size
      | PortStatsReq p -> set_ofp_port_stats_request_port_no pay_buf p;
                          size + sizeof_ofp_port_stats_request
      | QueueStatsReq q -> size + (QueueRequest.marshal pay_buf q)
      | GroupStatsReq g -> set_ofp_port_stats_request_port_no pay_buf g;
                           size + sizeof_ofp_port_stats_request
      | GroupDescReq
      | GroupFeatReq -> size
      | MeterStatsReq m -> set_ofp_meter_multipart_request_meter_id pay_buf m;
                           size + sizeof_ofp_meter_multipart_request
      | MeterConfReq m -> set_ofp_meter_multipart_request_meter_id pay_buf m;
                          size + sizeof_ofp_meter_multipart_request
      | MeterFeatReq -> size
      | TableFeatReq t -> 
        (match t with
          | None -> 0
          | Some v -> size + (TableFeatures.marshal pay_buf v))
      | ExperimentReq _ -> size

  let parse (bits : Cstruct.t) : multipartRequest =
    let mprType = int_to_ofp_multipart_types (get_ofp_multipart_request_typ bits) in
    let mpr_flags = (
      match int_to_ofp_multipart_request_flags (get_ofp_multipart_request_flags bits) with
        | Some OFPMPF_REQ_MORE -> true
        | _ -> false) in
    let mpr_type = match mprType with
      | Some OFPMP_DESC -> SwitchDescReq
      | Some OFPMP_PORT_DESC -> PortsDescReq
      | Some OFPMP_FLOW -> FlowStatsReq (
        FlowRequest.parse (Cstruct.shift bits sizeof_ofp_multipart_request))
      | Some OFPMP_AGGREGATE -> AggregFlowStatsReq (
        FlowRequest.parse (Cstruct.shift bits sizeof_ofp_multipart_request))
      | Some OFPMP_TABLE -> TableStatsReq
      | Some OFPMP_PORT_STATS -> PortStatsReq (
        get_ofp_port_stats_request_port_no (Cstruct.shift bits sizeof_ofp_multipart_request))
      | Some OFPMP_QUEUE -> QueueStatsReq (
        QueueRequest.parse (Cstruct.shift bits sizeof_ofp_multipart_request))
      | Some OFPMP_GROUP -> GroupStatsReq (
        get_ofp_group_stats_request_group_id (Cstruct.shift bits sizeof_ofp_multipart_request))
      | Some OFPMP_GROUP_DESC -> GroupDescReq
      | Some OFPMP_GROUP_FEATURES -> GroupFeatReq
      | Some OFPMP_METER -> MeterStatsReq (
        get_ofp_meter_multipart_request_meter_id (Cstruct.shift bits sizeof_ofp_multipart_request))
      | Some OFPMP_METER_CONFIG -> MeterConfReq (
        get_ofp_meter_multipart_request_meter_id (Cstruct.shift bits sizeof_ofp_multipart_request))
      | Some OFPMP_METER_FEATURES -> MeterFeatReq
      | Some OFPMP_TABLE_FEATURES -> TableFeatReq (
      if Cstruct.len bits <= sizeof_ofp_multipart_request then None
      else Some (
        TableFeatures.parse (Cstruct.shift bits sizeof_ofp_multipart_request)
      ))
      | Some OFPMP_EXPERIMENTER -> ExperimentReq (
      let exp_bits = Cstruct.shift bits sizeof_ofp_multipart_request in
      let exp_id = get_ofp_experimenter_multipart_header_experimenter exp_bits in
      let exp_type = get_ofp_experimenter_multipart_header_exp_type exp_bits in
      {exp_id; exp_type})
      | _ -> raise (Unparsable (sprintf "bad ofp_multipart_types number"))
    in {mpr_type; mpr_flags}


end

module SwitchDescriptionReply = struct

  type t = switchDesc

  let sizeof (sdr : switchDesc) : int = 
    sizeof_ofp_desc
  
  let to_string (sdr : switchDesc) : string =
    Format.sprintf "{ mfr_desc = %s; hw_desc = %s; sw_desc = %s; serial_num = %s }"
    sdr.mfr_desc
    sdr.hw_desc
    sdr.sw_desc
    sdr.serial_num

  let marshal (buf : Cstruct.t) (sdr : switchDesc) : int =
    set_ofp_desc_mfr_desc sdr.mfr_desc 0 buf;
    set_ofp_desc_hw_desc sdr.hw_desc 0 buf;
    set_ofp_desc_sw_desc sdr.sw_desc 0 buf;
    set_ofp_desc_serial_num sdr.serial_num 0 buf;
    sizeof_ofp_desc

  let parse (bits : Cstruct.t) : switchDesc = 
    let mfr_desc = copy_ofp_desc_mfr_desc bits in
    let hw_desc = copy_ofp_desc_hw_desc bits in
    let sw_desc = copy_ofp_desc_sw_desc bits in
    let serial_num = copy_ofp_desc_serial_num bits in
    { mfr_desc;
      hw_desc;
      sw_desc;
      serial_num}

end

module FlowStats = struct

  cstruct ofp_flow_stats {
    uint16_t length;
    uint8_t table_id;
    uint8_t pad0;
    uint32_t duration_sec;
    uint32_t duration_nsec;
    uint16_t priority;
    uint16_t idle_timeout;
    uint16_t hard_timeout;
    uint16_t flags;
    uint8_t pad1[4];
    uint64_t cookie;
    uint64_t packet_count;
    uint64_t byte_count;
  } as big_endian

  type t = flowStats

  let sizeof (fs : flowStats) = 
    sizeof_ofp_flow_stats + 
    (OfpMatch.sizeof fs.ofp_match)+
    (Instructions.sizeof fs.instructions)

  let to_string f =
    Format.sprintf "{ length = %u; tableId = %u; duration = %lus/%luns; priority = %u; \
                      idle_timeout = %s; hard_timeout = %s; flags = %s; cookie = %Lu; pkt_count = %Lu; \
                      byte_count = %Lu; match = %s; instructions = %s }"
    (sizeof f)
    f.table_id
    f.duration_sec
    f.duration_nsec
    f.priority
    (match f.idle_timeout with
       | Permanent -> "Permanent"
       | ExpiresAfter v -> string_of_int v)
    (match f.hard_timeout with
       | Permanent -> "Permanent"
       | ExpiresAfter v -> string_of_int v)
    (FlowMod.Flags.to_string f.flags)
    f.cookie
    f.packet_count
    f.byte_count
    (OfpMatch.to_string f.ofp_match)
    (Instructions.to_string f.instructions)

  let marshal (buf : Cstruct.t) (fs : flowStats) : int =
    set_ofp_flow_stats_length buf (sizeof fs);
    set_ofp_flow_stats_table_id buf fs.table_id;
    set_ofp_flow_stats_pad0 buf 0;
    set_ofp_flow_stats_duration_sec buf fs.duration_sec;
    set_ofp_flow_stats_duration_nsec buf fs.duration_nsec;
    set_ofp_flow_stats_priority buf fs.priority;
    set_ofp_flow_stats_idle_timeout buf 
      (match fs.idle_timeout with
         | Permanent -> 0
         | ExpiresAfter  v -> v);
    set_ofp_flow_stats_hard_timeout buf 
      (match fs.hard_timeout with
         | Permanent -> 0
         | ExpiresAfter  v -> v);     
    set_ofp_flow_stats_flags buf (FlowMod.Flags.marshal fs.flags);
    set_ofp_flow_stats_pad1 (Cstruct.to_string (Cstruct.create 4)) 0 buf;
    set_ofp_flow_stats_cookie buf fs.cookie;
    set_ofp_flow_stats_packet_count buf fs.packet_count;
    set_ofp_flow_stats_byte_count buf fs.byte_count;
    let size = sizeof_ofp_flow_stats + 
      OfpMatch.marshal (Cstruct.shift buf sizeof_ofp_flow_stats) fs.ofp_match in
     size + Instructions.marshal (Cstruct.shift buf size) fs.instructions

  let parse (bits : Cstruct.t) : flowStats =
    let table_id = get_ofp_flow_stats_table_id bits in
    let duration_sec = get_ofp_flow_stats_duration_sec bits in
    let duration_nsec = get_ofp_flow_stats_duration_nsec bits in
    let priority = get_ofp_flow_stats_priority bits in
    let idle_timeout = match (get_ofp_flow_stats_idle_timeout bits) with
                         | 0 -> Permanent 
                         | n -> ExpiresAfter n in
    let hard_timeout = match (get_ofp_flow_stats_hard_timeout bits) with
                         | 0 -> Permanent
                         | n -> ExpiresAfter n in
    let flagsBits = get_ofp_flow_stats_flags bits in
    let flags = FlowMod.Flags.parse flagsBits in
    let cookie = get_ofp_flow_stats_cookie bits in
    let packet_count = get_ofp_flow_stats_packet_count bits in
    let byte_count = get_ofp_flow_stats_byte_count bits in
    let ofp_match_bits = Cstruct.shift bits sizeof_ofp_flow_stats in
    let ofp_match, instruction_bits = OfpMatch.parse ofp_match_bits in
    let instructions = Instructions.parse instruction_bits in
    { table_id
    ; duration_sec
    ; duration_nsec
    ; priority
    ; idle_timeout
    ; hard_timeout
    ; flags
    ; cookie
    ; packet_count
    ; byte_count
    ; ofp_match
    ; instructions}

  let length_func (buf :  Cstruct.t) : int option =
    if Cstruct.len buf < sizeof_ofp_flow_stats then None
    else Some (get_ofp_flow_stats_length buf)

end

module AggregateStats = struct
  
  cstruct ofp_aggregate_stats_reply {
    uint64_t packet_count;
    uint64_t byte_count;
    uint32_t flow_count;
    uint8_t pad[4];
  } as big_endian

  type t = aggregStats

  let sizeof ag = 
    sizeof_ofp_aggregate_stats_reply

  let to_string (ag : aggregStats) =
    Format.sprintf "{ packet_count = %Lu; byte = %Lu; flow_count = %lu }"
    ag.packet_count
    ag.byte_count
    ag.flow_count

  let marshal (buf : Cstruct.t) (ag : aggregStats) : int =
    set_ofp_aggregate_stats_reply_packet_count buf ag.packet_count;
    set_ofp_aggregate_stats_reply_byte_count buf ag.byte_count;
    set_ofp_aggregate_stats_reply_flow_count buf ag.flow_count;
    set_ofp_aggregate_stats_reply_pad (Cstruct.to_string (Cstruct.create 4)) 0 buf;
    sizeof_ofp_aggregate_stats_reply

  let parse (bits : Cstruct.t) : aggregStats =
    { packet_count = (get_ofp_aggregate_stats_reply_packet_count bits)
    ; byte_count = (get_ofp_aggregate_stats_reply_byte_count bits)
    ; flow_count = (get_ofp_aggregate_stats_reply_flow_count bits)}

end

module TableStats = struct
  cstruct ofp_table_stats {
    uint8_t table_id; 
    uint8_t pad[3]; 
    uint32_t active_count;
    uint64_t lookup_count;
    uint64_t matched_count;
  } as big_endian

  type t = tableStats

  let sizeof (ts : tableStats) = 
    sizeof_ofp_table_stats


  let to_string (ts : tableStats) =
    Format.sprintf "{ table_id = %u; active_count = %lu; lookup_count = %Lu; matched_count = %Lu }"
    ts.table_id
    ts.active_count
    ts.lookup_count
    ts.matched_count

  let marshal (buf : Cstruct.t) (ts : tableStats) : int =
    set_ofp_table_stats_table_id buf ts.table_id;
    set_ofp_table_stats_pad (Cstruct.to_string (Cstruct.create 3)) 0 buf;
    set_ofp_table_stats_active_count buf ts.active_count;
    set_ofp_table_stats_lookup_count buf ts.lookup_count;
    set_ofp_table_stats_matched_count buf ts.matched_count;
    sizeof_ofp_table_stats

  let parse (bits : Cstruct.t) : tableStats =
    { table_id = get_ofp_table_stats_table_id bits
    ; active_count = get_ofp_table_stats_active_count bits
    ; lookup_count = get_ofp_table_stats_lookup_count bits
    ; matched_count = get_ofp_table_stats_matched_count bits}

  let length_func = (fun buf -> Some sizeof_ofp_table_stats)

end

module PortStats = struct
  
  type t = portStats

  let sizeof (ps : portStats) = 
    sizeof_ofp_port_stats
  
  let to_string ps =
    Format.sprintf "{ port_no = %lu; rx/tx pkt = %Lu/%Lu; rx/tx byt = %Lu/%Lu; \
                      rx/tx dropped = %Lu/%Lu; rx/tx error = %Lu/%Lu; rx frame \
                      erro = %Lu; rx_over_err = %Lu; rx_crc_err = %Lu; \
                      collisisions = %Lu; duration (s/ns) = %lu/%lu }"
    ps.psPort_no
    ps.rx_packets
    ps.tx_packets
    ps.rx_bytes
    ps.tx_bytes
    ps.rx_dropped
    ps.tx_dropped
    ps.rx_errors
    ps.tx_errors
    ps.rx_frame_err
    ps.rx_over_err
    ps.rx_crc_err
    ps.collisions
    ps.duration_sec
    ps.duration_nsec

  let marshal (buf : Cstruct.t) (ps : portStats) : int =
    set_ofp_port_stats_port_no buf ps.psPort_no;
    set_ofp_port_stats_pad (Cstruct.to_string (Cstruct.create 4)) 0 buf;
    set_ofp_port_stats_rx_packets buf ps.rx_packets;
    set_ofp_port_stats_tx_packets buf ps.tx_packets;
    set_ofp_port_stats_rx_bytes buf ps.rx_bytes;
    set_ofp_port_stats_tx_bytes buf ps.tx_bytes;
    set_ofp_port_stats_rx_dropped buf ps.rx_dropped;
    set_ofp_port_stats_tx_dropped buf ps.tx_dropped;
    set_ofp_port_stats_rx_errors buf ps.rx_errors;
    set_ofp_port_stats_tx_errors buf ps.tx_errors;
    set_ofp_port_stats_rx_frame_err buf ps.rx_frame_err;
    set_ofp_port_stats_rx_over_err buf ps.rx_over_err;
    set_ofp_port_stats_rx_crc_err buf ps.rx_crc_err;
    set_ofp_port_stats_collisions buf ps.collisions;
    set_ofp_port_stats_duration_sec buf ps.duration_sec;
    set_ofp_port_stats_duration_nsec buf ps.duration_nsec;
    sizeof_ofp_port_stats

  let parse (bits : Cstruct.t) : portStats =
    { psPort_no     = get_ofp_port_stats_port_no bits;
      rx_packets    = get_ofp_port_stats_rx_packets bits;
      tx_packets    = get_ofp_port_stats_tx_packets bits;
      rx_bytes      = get_ofp_port_stats_rx_bytes bits;
      tx_bytes      = get_ofp_port_stats_tx_bytes bits;
      rx_dropped    = get_ofp_port_stats_rx_dropped bits;
      tx_dropped    = get_ofp_port_stats_tx_dropped bits;
      rx_errors     = get_ofp_port_stats_rx_errors bits;
      tx_errors     = get_ofp_port_stats_tx_errors bits;
      rx_frame_err  = get_ofp_port_stats_rx_frame_err bits;
      rx_over_err   = get_ofp_port_stats_rx_over_err bits;
      rx_crc_err    = get_ofp_port_stats_rx_crc_err bits;
      collisions    = get_ofp_port_stats_collisions bits;
      duration_sec  = get_ofp_port_stats_duration_sec bits;
      duration_nsec = get_ofp_port_stats_duration_nsec bits
    }

  let length_func = (fun buf -> Some sizeof_ofp_port_stats)

end

module QueueStats = struct

    cstruct ofp_queue_stats {
      uint32_t port_no;
      uint32_t queue_id;
      uint64_t tx_bytes;
      uint64_t tx_packets;
      uint64_t tx_errors;
      uint32_t duration_sec;
      uint32_t duration_nsec
    } as big_endian

    type t = queueStats

    let sizeof (qs : queueStats) : int =
      sizeof_ofp_queue_stats

    let to_string (qs : queueStats) : string =
      Format.sprintf "{ port no = %lu; queue_id = %lu; tx bytes = %Lu; tx pkt = %Lu; tx errors = %Lu; duration (s/ns) = %lu/%lu }"
      qs.qsPort_no
      qs.queue_id
      qs.tx_bytes
      qs.tx_packets
      qs.tx_errors
      qs.duration_sec
      qs.duration_nsec

    let marshal (buf : Cstruct.t) (qs : queueStats) : int = 
      set_ofp_queue_stats_port_no buf qs.qsPort_no;
      set_ofp_queue_stats_queue_id buf qs.queue_id;
      set_ofp_queue_stats_tx_bytes buf qs.tx_bytes;
      set_ofp_queue_stats_tx_packets buf qs.tx_packets;
      set_ofp_queue_stats_tx_errors buf qs.tx_errors;
      set_ofp_queue_stats_duration_sec buf qs.duration_sec;
      set_ofp_queue_stats_duration_nsec buf qs.duration_nsec;
      sizeof_ofp_queue_stats

    let parse (bits : Cstruct.t) : queueStats =
      { qsPort_no = get_ofp_queue_stats_port_no bits
      ; queue_id = get_ofp_queue_stats_queue_id bits
      ; tx_bytes = get_ofp_queue_stats_tx_bytes bits
      ; tx_packets = get_ofp_queue_stats_tx_packets bits
      ; tx_errors = get_ofp_queue_stats_tx_errors bits
      ; duration_sec = get_ofp_queue_stats_duration_sec bits
      ; duration_nsec = get_ofp_queue_stats_duration_nsec bits
      }

    let length_func = (fun buf -> Some sizeof_ofp_queue_stats)

end

module GroupStats = struct

  cstruct ofp_group_stats {
    uint16_t length;
    uint8_t pad[2];
    uint32_t group_id;
    uint32_t ref_count;
    uint8_t pad2[4];
    uint64_t packet_count;
    uint64_t byte_count;
    uint32_t duration_sec;
    uint32_t duration_nsec
  } as big_endian

  module BucketStats = struct

    cstruct ofp_bucket_counter {
    uint64_t packet_count;
    uint64_t byte_count
    } as big_endian

    type t = bucketStats

    let sizeof (gs : bucketStats) : int =
      sizeof_ofp_bucket_counter

    let to_string (bs : bucketStats) : string =
      Format.sprintf "{ packet_count = %Lu; byte_count = %Lu }"
      bs.packet_count
      bs.byte_count

    let marshal (buf : Cstruct.t) (bs : bucketStats) : int =
      set_ofp_bucket_counter_packet_count buf bs.packet_count;
      set_ofp_bucket_counter_byte_count buf bs.byte_count;
      sizeof_ofp_bucket_counter

    let parse (bits : Cstruct.t) : bucketStats =
      { packet_count = get_ofp_bucket_counter_packet_count bits
      ; byte_count = get_ofp_bucket_counter_byte_count bits }

    let length_func = (fun buf -> Some sizeof_ofp_bucket_counter)

  end

  type t = groupStats

  let sizeof (gs : groupStats) : int =
    gs.length

  let to_string (gs : groupStats) : string =
    Format.sprintf "{ length =  %u; group_id = %lu; ref_count: = %lu; packet_count = %Lu; \
                      byte_count = %Lu; duration (s/ns) = %lu/%lu; bucket stats = %s }"
    gs.length
    gs.group_id
    gs.ref_count
    gs.packet_count
    gs.byte_count
    gs.duration_sec
    gs.duration_nsec
    ("[ " ^ (String.concat ";" (map BucketStats.to_string gs.bucket_stats)) ^ " ]")

  let marshal (buf : Cstruct.t) (gs : groupStats) : int = 
    set_ofp_group_stats_length buf gs.length;
    set_ofp_group_stats_group_id buf gs.group_id;
    set_ofp_group_stats_ref_count buf gs.ref_count;
    set_ofp_group_stats_packet_count buf gs.packet_count;
    set_ofp_group_stats_byte_count buf gs.byte_count;
    set_ofp_group_stats_duration_sec buf gs.duration_sec;
    set_ofp_group_stats_duration_nsec buf gs.duration_nsec;
    sizeof_ofp_group_stats + (marshal_fields (Cstruct.shift buf sizeof_ofp_group_stats) gs.bucket_stats BucketStats.marshal)
    
  let parse (bits : Cstruct.t) : groupStats =
    { length = get_ofp_group_stats_length bits
    ; group_id = get_ofp_group_stats_group_id bits
    ; ref_count = get_ofp_group_stats_ref_count bits
    ; packet_count = get_ofp_group_stats_packet_count bits
    ; byte_count = get_ofp_group_stats_byte_count bits
    ; duration_sec = get_ofp_group_stats_duration_sec bits
    ; duration_nsec = get_ofp_group_stats_duration_nsec bits
    ; bucket_stats = parse_fields (Cstruct.shift bits sizeof_ofp_group_stats) BucketStats.parse BucketStats.length_func
    }

  let length_func (buf :  Cstruct.t) : int option =
    if Cstruct.len buf < sizeof_ofp_group_stats then None
    else Some (get_ofp_group_stats_length buf)

end

module GroupDesc = struct

  cstruct ofp_group_desc {
    uint16_t length;
    uint8_t typ;
    uint8_t pad;
    uint32_t group_id;
  } as big_endian

  type t = groupDesc

  let sizeof (gd : groupDesc) : int =
    sizeof_ofp_group_desc + sum (map Bucket.sizeof gd.bucket)

  let to_string (gd : groupDesc) : string =
    Format.sprintf "{ length = %u; group_type = %s; group_id = %lu; bucket = %s }"
    gd.length
    (GroupType.to_string gd.typ)
    gd.group_id
    ( "[ " ^(String.concat "; " (map Bucket.to_string gd.bucket)) ^ " ]")

  let marshal (buf : Cstruct.t) (gd : groupDesc) : int =
    set_ofp_group_desc_length buf gd.length;
    set_ofp_group_desc_typ buf (GroupType.marshal gd.typ);
    set_ofp_group_desc_group_id buf gd.group_id;
    let size_bucket = 
      (marshal_fields (Cstruct.shift buf sizeof_ofp_group_desc) gd.bucket Bucket.marshal) in
    sizeof_ofp_group_desc + size_bucket

  let parse (bits : Cstruct.t) : groupDesc =
    let len = get_ofp_group_desc_length bits in
    let typ = GroupType.parse (get_ofp_group_desc_typ bits) in
    let group_id = get_ofp_group_desc_group_id bits in
    let bucket_bits = Cstruct.sub bits sizeof_ofp_group_desc (len - sizeof_ofp_group_desc) in
    let bucket = parse_fields bucket_bits Bucket.parse Bucket.length_func in
    { length = len
    ; typ = typ
    ; group_id = group_id
    ; bucket = bucket}

  let length_func buf = 
    if Cstruct.len buf < sizeof_ofp_group_desc  then None
    else Some (get_ofp_group_desc_length buf)

end

module GroupFeatures = struct

  cstruct ofp_group_features {
    uint32_t typ;
    uint32_t capabilities;
    uint32_t max_groups_all;
    uint32_t max_groups_select;
    uint32_t max_groups_indirect;
    uint32_t max_groups_fastfailover;
    uint32_t actions_all;
    uint32_t actions_select;
    uint32_t actions_indirect;
    uint32_t actions_fastfailover
  } as big_endian

  module GroupType = struct

    type t = groupTypeMap

    let marshal (gtm : groupTypeMap) : int32 =
      Int32.logor (if gtm.all then (Int32.shift_left 1l 0) else 0l) 
       (Int32.logor (if gtm.select then (Int32.shift_left 1l 1) else 0l)
        (Int32.logor (if gtm.indirect then (Int32.shift_left 1l 2) else 0l)
         (if gtm.ff then (Int32.shift_left 1l 3) else 0l)))

    let parse bits : groupTypeMap = 
      { all = Bits.test_bit 0 bits
      ; select = Bits.test_bit 1 bits
      ; indirect = Bits.test_bit 2 bits
      ; ff = Bits.test_bit 3 bits }

    let to_string (gtm : groupTypeMap) : string =
      Format.sprintf "{ all = %B; select = %B; indirect = %B; ff = %B }"
      gtm.all
      gtm.select
      gtm.indirect
      gtm.ff

  end 

  module Capabilities = struct

    type t = groupCapabilities

    let marshal (gc : groupCapabilities) : int32 =
      Int32.logor (if gc.select_weight then (Int32.shift_left 1l 0) else 0l) 
       (Int32.logor (if gc.select_liveness then (Int32.shift_left 1l 1) else 0l)
        (Int32.logor (if gc.chaining then (Int32.shift_left 1l 2) else 0l)
         (if gc.chaining_checks then (Int32.shift_left 1l 3) else 0l)))

    let parse bits : groupCapabilities = 
      { select_weight = Bits.test_bit 0 bits
      ; select_liveness = Bits.test_bit 1 bits
      ; chaining = Bits.test_bit 2 bits
      ; chaining_checks = Bits.test_bit 3 bits }

    let to_string (gc : groupCapabilities) : string =
      Format.sprintf "{ select_weight = %B; select_liveness = %B; chaining = %B; chaining_checks = %B }"
      gc.select_weight
      gc.select_liveness
      gc.chaining
      gc.chaining_checks

  end

  module ActionType = struct

    type t = actionTypeMap

    let marshal (atm : actionTypeMap) : int32 =
      Int32.logor (if atm.output then (Int32.shift_left 1l 0) else 0l) 
       (Int32.logor (if atm.copy_ttl_out then (Int32.shift_left 1l 11) else 0l)
        (Int32.logor (if atm.copy_ttl_in then (Int32.shift_left 1l 12) else 0l)
         (Int32.logor (if atm.set_mpls_ttl then (Int32.shift_left 1l 15) else 0l)
          (Int32.logor (if atm.dec_mpls_ttl then (Int32.shift_left 1l 16) else 0l)
           (Int32.logor (if atm.push_vlan then (Int32.shift_left 1l 17) else 0l)
            (Int32.logor (if atm.pop_vlan then (Int32.shift_left 1l 18) else 0l)
             (Int32.logor (if atm.push_mpls then (Int32.shift_left 1l 19) else 0l)
              (Int32.logor (if atm.pop_mpls then (Int32.shift_left 1l 20) else 0l)
               (Int32.logor (if atm.set_queue then (Int32.shift_left 1l 21) else 0l)
                (Int32.logor (if atm.group then (Int32.shift_left 1l 22) else 0l)
                 (Int32.logor (if atm.set_nw_ttl then (Int32.shift_left 1l 23) else 0l)
                  (Int32.logor (if atm.dec_nw_ttl then (Int32.shift_left 1l 24) else 0l)
                   (Int32.logor (if atm.set_field then (Int32.shift_left 1l 25) else 0l)
                    (Int32.logor (if atm.push_pbb then (Int32.shift_left 1l 26) else 0l)
                     (if atm.pop_pbb then (Int32.shift_left 1l 27) else 0l)))))))))))))))

    let parse bits : actionTypeMap = 
      { output = Bits.test_bit 0 bits
      ; copy_ttl_out = Bits.test_bit 11 bits
      ; copy_ttl_in = Bits.test_bit 12 bits
      ; set_mpls_ttl = Bits.test_bit 15 bits
      ; dec_mpls_ttl = Bits.test_bit 16 bits
      ; push_vlan = Bits.test_bit 17 bits
      ; pop_vlan = Bits.test_bit 18 bits
      ; push_mpls = Bits.test_bit 19 bits
      ; pop_mpls = Bits.test_bit 20 bits
      ; set_queue = Bits.test_bit 21 bits
      ; group = Bits.test_bit 22 bits
      ; set_nw_ttl = Bits.test_bit 23 bits
      ; dec_nw_ttl = Bits.test_bit 24 bits
      ; set_field = Bits.test_bit 25 bits
      ; push_pbb = Bits.test_bit 26 bits
      ; pop_pbb = Bits.test_bit 27 bits }

    let to_string (atm : actionTypeMap) : string =
      Format.sprintf "{ output = %B; copy_ttl_out = %B; copy_ttl_in = %B; set_mpls ttl = %B; \
      dec_mpls_ttl = %B; push_vlan = %B; pop_vlan = %B; push_mpls = %B; pop_mpls = %B; \
      set_queue = %B; group = %B; set_nw_ttl = %B; dec_nw_ttl = %B; set_field = %B; \
      push_pbb = %B; pop_pbb = %B }"
      atm.output
      atm.copy_ttl_out
      atm.copy_ttl_in
      atm.set_mpls_ttl
      atm.dec_mpls_ttl
      atm.push_vlan
      atm.pop_vlan
      atm.push_mpls
      atm.pop_mpls
      atm.set_queue
      atm.group
      atm.set_nw_ttl
      atm.dec_nw_ttl
      atm.set_field
      atm.push_pbb
      atm.pop_pbb

  end

  type t = groupFeatures

  let sizeof (gf : groupFeatures) : int =
    sizeof_ofp_group_features

  let to_string (gf : groupFeatures) : string =
    Format.sprintf "{ type =  %s; capbailities =  %s; max group = {\
    all =  %lu; select =  %lu; indirect =  %lu; fastfailover =  %lu }; actions = {
    all =  %s; select =  %s; indirect =  %s; fastfailover =  %s } }"
    (GroupType.to_string gf.typ)
    (Capabilities.to_string gf.capabilities)
    gf.max_groups_all
    gf.max_groups_select
    gf.max_groups_indirect
    gf.max_groups_ff
    (ActionType.to_string gf.actions_all)
    (ActionType.to_string gf.actions_select)
    (ActionType.to_string gf.actions_indirect)
    (ActionType.to_string gf.actions_ff)

  let marshal (buf : Cstruct.t) (gf : groupFeatures) : int =
    set_ofp_group_features_typ buf (GroupType.marshal gf.typ);
    set_ofp_group_features_capabilities buf (Capabilities.marshal gf.capabilities);
    set_ofp_group_features_max_groups_all buf gf.max_groups_all;
    set_ofp_group_features_max_groups_select buf gf.max_groups_select;
    set_ofp_group_features_max_groups_indirect buf gf.max_groups_indirect;
    set_ofp_group_features_max_groups_fastfailover buf gf.max_groups_ff;
    set_ofp_group_features_actions_all buf (ActionType.marshal gf.actions_all);
    set_ofp_group_features_actions_select buf (ActionType.marshal gf.actions_select);
    set_ofp_group_features_actions_indirect buf (ActionType.marshal gf.actions_indirect);
    set_ofp_group_features_actions_fastfailover buf (ActionType.marshal gf.actions_ff);
    sizeof_ofp_group_features

  let parse (bits : Cstruct.t) : groupFeatures =
  { typ = GroupType.parse (get_ofp_group_features_typ bits)
  ; capabilities = Capabilities.parse (get_ofp_group_features_capabilities bits)
  ; max_groups_all = get_ofp_group_features_max_groups_all bits
  ; max_groups_select = get_ofp_group_features_max_groups_select bits
  ; max_groups_indirect = get_ofp_group_features_max_groups_indirect bits
  ; max_groups_ff = get_ofp_group_features_max_groups_fastfailover bits
  ; actions_all = ActionType.parse (get_ofp_group_features_actions_all bits)
  ; actions_select = ActionType.parse (get_ofp_group_features_actions_select bits)
  ; actions_indirect = ActionType.parse (get_ofp_group_features_actions_indirect bits)
  ; actions_ff = ActionType.parse (get_ofp_group_features_actions_fastfailover bits)
  }

end

module MeterStats = struct

  cstruct ofp_meter_stats {
    uint32_t meter_id;
    uint16_t len;
    uint8_t pad[6];
    uint32_t flow_count;
    uint64_t packet_in_count;
    uint64_t byte_in_count;
    uint32_t duration_sec;
    uint32_t duration_nsec
  } as big_endian

  module Band = struct

    cstruct ofp_meter_band_stats {
      uint64_t packet_band_count;
      uint64_t byte_band_count
    } as big_endian

    type t = meterBandStats

    let length_func = fun buf -> Some sizeof_ofp_meter_band_stats
      
    let marshal (buf : Cstruct.t) (mbs : meterBandStats) : int =
      set_ofp_meter_band_stats_packet_band_count buf mbs.packet_band_count;
      set_ofp_meter_band_stats_byte_band_count buf mbs.byte_band_count;
      sizeof_ofp_meter_band_stats

    let parse (bits : Cstruct.t) : meterBandStats =
      { packet_band_count = get_ofp_meter_band_stats_packet_band_count bits
      ; byte_band_count = get_ofp_meter_band_stats_byte_band_count bits}

    let to_string (mbs : meterBandStats) : string =
      Format.sprintf "{ packet_count:%Lu; byte_count = %Lu }"
      mbs.packet_band_count
      mbs.byte_band_count

  end

  type t = meterStats

  let sizeof (ms : meterStats) : int =
    ms.len

  let to_string (ms : meterStats) : string =
    Format.sprintf "{ meter_id = %lu; len = %u; flow_count = %lu; packet_in_count = %Lu\
    byte_in_count = %Lu; duration (s/ns) = %lu/%lu; band = %s }"
    ms.meter_id
    ms.len
    ms.flow_count
    ms.packet_in_count
    ms.byte_in_count
    ms.duration_sec
    ms.duration_nsec
    ("[ " ^ (String.concat ";" (map Band.to_string ms.band)) ^ " ]")

  let marshal (buf : Cstruct.t) (ms : meterStats) =
    set_ofp_meter_stats_meter_id buf ms.meter_id;
    set_ofp_meter_stats_len buf ms.len;
    set_ofp_meter_stats_flow_count buf ms.flow_count;
    set_ofp_meter_stats_packet_in_count buf ms.packet_in_count;
    set_ofp_meter_stats_byte_in_count buf ms.byte_in_count;
    set_ofp_meter_stats_duration_sec buf ms.duration_sec;
    set_ofp_meter_stats_duration_nsec buf ms.duration_nsec;
    let band_buf = Cstruct.sub buf sizeof_ofp_meter_stats (ms.len - sizeof_ofp_meter_stats) in
    sizeof_ofp_meter_stats + (marshal_fields band_buf ms.band Band.marshal)

  let parse (bits : Cstruct.t) : meterStats = 
    let meter_id = get_ofp_meter_stats_meter_id bits in
    let len = get_ofp_meter_stats_len bits in
    let flow_count = get_ofp_meter_stats_flow_count bits in
    let packet_in_count = get_ofp_meter_stats_packet_in_count bits in
    let byte_in_count = get_ofp_meter_stats_byte_in_count bits in
    let duration_sec = get_ofp_meter_stats_duration_sec bits in
    let duration_nsec = get_ofp_meter_stats_duration_nsec bits in
    let band_bits = Cstruct.sub bits sizeof_ofp_meter_stats (len - sizeof_ofp_meter_stats) in
    let band = parse_fields band_bits Band.parse Band.length_func in
    { meter_id; len; flow_count; packet_in_count; byte_in_count; duration_sec; duration_nsec; band }

  let length_func buf = 
    if Cstruct.len buf < sizeof_ofp_meter_stats  then None
    else Some (get_ofp_meter_stats_len buf)

end

module MeterConfig = struct

  cstruct ofp_meter_config {
    uint16_t length;
    uint16_t flags;
    uint32_t meter_id
  } as big_endian

  type t = meterConfig

  let sizeof (mc : meterConfig) : int =
    sizeof_ofp_meter_config + sum (map MeterBand.sizeof mc.bands)

  let to_string (mc : meterConfig) : string =
    Format.sprintf "{ len = %u; flags = %s; meter_id = %lu; bands = %s }"
    mc.length
    (MeterFlags.to_string mc.flags)
    mc.meter_id
    ( "[ " ^ (String.concat "; " (map MeterBand.to_string mc.bands)) ^ " ]")

  let marshal (buf : Cstruct.t) (mc : meterConfig) : int =
    set_ofp_meter_config_length buf mc.length;
    set_ofp_meter_config_flags buf (MeterFlags.marshal mc.flags);
    set_ofp_meter_config_meter_id buf mc.meter_id;
    sizeof_ofp_meter_config + (marshal_fields (Cstruct.shift buf sizeof_ofp_meter_config) mc.bands MeterBand.marshal)

  let parse (bits : Cstruct.t) : meterConfig =
    let length = get_ofp_meter_config_length bits in
    let flags = MeterFlags.parse (get_ofp_meter_config_flags bits) in
    let meter_id = get_ofp_meter_config_meter_id bits in
    let bands_bits = Cstruct.sub bits sizeof_ofp_meter_config (length-sizeof_ofp_meter_config) in
    let bands = parse_fields bands_bits MeterBand.parse MeterBand.length_fun in
    { length
    ; flags
    ; meter_id
    ; bands
    }

  let length_func (buf : Cstruct.t) : int option =
    if Cstruct.len buf < sizeof_ofp_meter_config then None
    else Some (get_ofp_meter_config_length buf)

end

module MeterFeaturesStats = struct

  cstruct ofp_meter_features {
    uint32_t max_meter;
    uint32_t band_types;
    uint32_t capabilities;
    uint8_t max_bands;
    uint8_t max_color;
    uint8_t pad[2]
  } as big_endian

  module Bands = struct
    type t = meterBandMaps

    let marshal (mbm : meterBandMaps) : int32 =
      Int32.logor (if mbm.drop then (Int32.shift_left 1l 1) else 0l) 
       (if mbm.dscpRemark then (Int32.shift_left 1l 2) else 0l)

    let parse bits : meterBandMaps = 
      { drop = Bits.test_bit 1 bits
      ; dscpRemark = Bits.test_bit 2 bits }

    let to_string (mbm : meterBandMaps) : string =
      Format.sprintf "{ drop = %B; dscp_remark =  %B }"
      mbm.drop
      mbm.dscpRemark

  end

  type t = meterFeaturesStats

  let sizeof (mfs : meterFeaturesStats) : int =
    sizeof_ofp_meter_features

  let to_string (mfs : meterFeaturesStats) : string =
    Format.sprintf "{ max_meter = %lu; band_typ = %s; capabilities = %s; max_band = %u; max_color = %u }"
    mfs.max_meter
    (Bands.to_string mfs.band_typ)
    (MeterFlags.to_string mfs.capabilities)
    mfs.max_band
    mfs.max_color
  
  let marshal (buf : Cstruct.t) (mfs : meterFeaturesStats) : int =
    set_ofp_meter_features_max_meter buf mfs.max_meter;
    set_ofp_meter_features_band_types buf (Bands.marshal mfs.band_typ);
    (* int -> int32 fix, before release of OF1.3.5 *)
    set_ofp_meter_features_capabilities buf (Int32.of_int (MeterFlags.marshal mfs.capabilities));
    set_ofp_meter_features_max_bands buf mfs.max_band;
    set_ofp_meter_features_max_color buf mfs.max_color;
    sizeof_ofp_meter_features
  
  let parse (bits : Cstruct.t) : meterFeaturesStats =
    { max_meter = get_ofp_meter_features_max_meter bits
    ; band_typ = Bands.parse (get_ofp_meter_features_band_types bits)
    (* int32 -> int fix, before release of OF1.3.5 *)
    ; capabilities = MeterFlags.parse (Int32.to_int (get_ofp_meter_features_capabilities bits))
    ; max_band = get_ofp_meter_features_max_bands bits
    ; max_color = get_ofp_meter_features_max_color bits
    }
end

module MultipartReply = struct

  type t = multipartReply

  let sizeof (mpr : multipartReply) =
    sizeof_ofp_multipart_reply +
    match mpr.mpreply_typ with
      | PortsDescReply pdr -> sum (map PortDesc.sizeof pdr)
      | SwitchDescReply _ -> sizeof_ofp_desc
      | FlowStatsReply fsr -> sum (map FlowStats.sizeof fsr)
      | AggregateReply ag -> AggregateStats.sizeof ag
      | TableReply tr -> sum (map TableStats.sizeof tr)
      | TableFeaturesReply tf -> TableFeatures.sizeof tf
      | PortStatsReply psr -> sum (map PortStats.sizeof psr)
      | QueueStatsReply qsr -> sum (map QueueStats.sizeof qsr)
      | GroupStatsReply gs -> sum (map GroupStats.sizeof gs)
      | GroupDescReply gd -> sum (map GroupDesc.sizeof gd)
      | GroupFeaturesReply gf -> GroupFeatures.sizeof gf
      | MeterReply mr -> sum (map MeterStats.sizeof mr)
      | MeterConfig mc -> sum (map MeterConfig.sizeof mc)
      | MeterFeaturesReply mf -> MeterFeaturesStats.sizeof mf

  let to_string (mpr : multipartReply) =
    match mpr.mpreply_typ with
      | PortsDescReply pdr -> Format.sprintf "PortsDescReply { %s }" (String.concat "; " (map PortDesc.to_string pdr))
      | SwitchDescReply sdc -> Format.sprintf "SwitchDescReply %s" (SwitchDescriptionReply.to_string sdc)
      | FlowStatsReply fsr -> Format.sprintf "Flow { %s }" (String.concat "; " (map FlowStats.to_string fsr))
      | AggregateReply ag -> Format.sprintf "Aggregate Flow %s" (AggregateStats.to_string ag)
      | TableReply tr -> Format.sprintf "TableReply { %s }" (String.concat "; " (map TableStats.to_string tr))
      | TableFeaturesReply tf -> Format.sprintf "TableFeaturesReply %S" (TableFeatures.to_string tf)
      | PortStatsReply psr -> Format.sprintf "PortStatsReply %s" (String.concat "; " (map PortStats.to_string psr))
      | QueueStatsReply qsr -> Format.sprintf "QueueStats %s" (String.concat "; " (map QueueStats.to_string qsr))
      | GroupStatsReply gs -> Format.sprintf "GroupStats %s" (String.concat "; " (map GroupStats.to_string gs))
      | GroupDescReply gd -> Format.sprintf "GroupSDesc %s" (String.concat "; " (map GroupDesc.to_string gd))
      | GroupFeaturesReply gf -> Format.sprintf "GroupFeatures %s" (GroupFeatures.to_string gf)
      | MeterReply mr -> Format.sprintf "MeterStats %s" (String.concat "; " (map MeterStats.to_string mr))
      | MeterConfig mc -> Format.sprintf "MeterConfig %s" (String.concat "; " (map MeterConfig.to_string mc))
      | MeterFeaturesReply mf -> Format.sprintf "MeterFeaturesStats %s" (MeterFeaturesStats.to_string mf)

  let marshal (buf : Cstruct.t) (mpr : multipartReply) : int =
    let ofp_body_bits = Cstruct.shift buf sizeof_ofp_multipart_reply in
    set_ofp_multipart_reply_flags buf (
      match mpr.mpreply_flags with
        | true -> ofp_multipart_request_flags_to_int OFPMPF_REQ_MORE
        | false -> 0);
    sizeof_ofp_multipart_reply + (match mpr.mpreply_typ with
      | PortsDescReply pdr -> 
          set_ofp_multipart_reply_typ buf (ofp_multipart_types_to_int OFPMP_PORT_DESC);
          marshal_fields ofp_body_bits pdr PortDesc.marshal
      | SwitchDescReply sdr -> 
          set_ofp_multipart_reply_typ buf (ofp_multipart_types_to_int OFPMP_DESC);
          SwitchDescriptionReply.marshal ofp_body_bits sdr
      | FlowStatsReply fsr -> 
          set_ofp_multipart_reply_typ buf (ofp_multipart_types_to_int OFPMP_FLOW);
          marshal_fields ofp_body_bits fsr FlowStats.marshal
      | AggregateReply ar -> 
          set_ofp_multipart_reply_typ buf (ofp_multipart_types_to_int OFPMP_AGGREGATE);
          AggregateStats.marshal ofp_body_bits ar
      | TableReply tr ->
          set_ofp_multipart_reply_typ buf (ofp_multipart_types_to_int OFPMP_TABLE);
          marshal_fields ofp_body_bits tr TableStats.marshal
      | TableFeaturesReply tf ->
          set_ofp_multipart_reply_typ buf (ofp_multipart_types_to_int OFPMP_TABLE_FEATURES);
          TableFeatures.marshal ofp_body_bits tf
      | PortStatsReply psr ->
          set_ofp_multipart_reply_typ buf (ofp_multipart_types_to_int OFPMP_PORT_STATS);
          marshal_fields ofp_body_bits psr PortStats.marshal
      | QueueStatsReply qsr ->
          set_ofp_multipart_reply_typ buf (ofp_multipart_types_to_int OFPMP_QUEUE);
          marshal_fields ofp_body_bits qsr QueueStats.marshal
      | GroupStatsReply gs ->
          set_ofp_multipart_reply_typ buf (ofp_multipart_types_to_int OFPMP_GROUP);
          marshal_fields ofp_body_bits gs GroupStats.marshal
      | GroupDescReply gd ->
          set_ofp_multipart_reply_typ buf (ofp_multipart_types_to_int OFPMP_GROUP_DESC);
          marshal_fields ofp_body_bits gd GroupDesc.marshal
      | GroupFeaturesReply gf ->
          set_ofp_multipart_reply_typ buf (ofp_multipart_types_to_int OFPMP_GROUP_FEATURES);
          GroupFeatures.marshal ofp_body_bits gf
      | MeterReply mr ->
          set_ofp_multipart_reply_typ buf (ofp_multipart_types_to_int OFPMP_METER);
          marshal_fields ofp_body_bits mr MeterStats.marshal
      | MeterConfig mc ->
          set_ofp_multipart_reply_typ buf (ofp_multipart_types_to_int OFPMP_METER_CONFIG);
          marshal_fields ofp_body_bits mc MeterConfig.marshal
      | MeterFeaturesReply mfr ->
          set_ofp_multipart_reply_typ buf (ofp_multipart_types_to_int OFPMP_METER_FEATURES);
          MeterFeaturesStats.marshal ofp_body_bits mfr
          )
    
  let parse (bits : Cstruct.t) : multipartReply =
    let ofp_body_bits = Cstruct.shift bits sizeof_ofp_multipart_reply in
    let typ = (match int_to_ofp_multipart_types (get_ofp_multipart_reply_typ bits) with
      | Some OFPMP_PORT_DESC -> 
          PortsDescReply (parse_fields ofp_body_bits PortDesc.parse PortDesc.length_func)
      | Some OFPMP_DESC -> 
          SwitchDescReply (SwitchDescriptionReply.parse ofp_body_bits)
      | Some OFPMP_FLOW -> 
          FlowStatsReply (parse_fields ofp_body_bits FlowStats.parse FlowStats.length_func)
      | Some OFPMP_AGGREGATE -> 
          AggregateReply (AggregateStats.parse ofp_body_bits)
      | Some OFPMP_TABLE -> 
          TableReply (parse_fields ofp_body_bits TableStats.parse TableStats.length_func)
      | Some OFPMP_TABLE_FEATURES ->
          TableFeaturesReply (TableFeatures.parse ofp_body_bits)
      | Some OFPMP_PORT_STATS -> 
          PortStatsReply (parse_fields ofp_body_bits PortStats.parse PortStats.length_func)
      | Some OFPMP_QUEUE ->
          QueueStatsReply (parse_fields ofp_body_bits QueueStats.parse QueueStats.length_func)
      | Some OFPMP_GROUP ->
          GroupStatsReply (parse_fields ofp_body_bits GroupStats.parse GroupStats.length_func)
      | Some OFPMP_GROUP_DESC ->
          GroupDescReply (parse_fields ofp_body_bits GroupDesc.parse GroupDesc.length_func)
      | Some OFPMP_GROUP_FEATURES ->
          GroupFeaturesReply (GroupFeatures.parse ofp_body_bits)
      | Some OFPMP_METER ->
          MeterReply (parse_fields ofp_body_bits MeterStats.parse MeterStats.length_func)
      | Some OFPMP_METER_CONFIG ->
          MeterConfig (parse_fields ofp_body_bits MeterConfig.parse MeterConfig.length_func)
      | Some OFPMP_METER_FEATURES ->
          MeterFeaturesReply (MeterFeaturesStats.parse ofp_body_bits)
      | _ -> raise (Unparsable (sprintf "NYI: can't parse this multipart reply"))) in
    let flags = (
      match int_to_ofp_multipart_request_flags (get_ofp_multipart_request_flags bits) with
        | Some OFPMPF_REQ_MORE -> true
        | _ -> false) in
    {mpreply_typ = typ; mpreply_flags = flags}

end

module TableMod = struct

    cstruct ofp_table_mod {
      uint8_t table_id;
      uint8_t pad[3];
      uint32_t confi
    } as big_endian
    

    let sizeof (tab : tableMod) : int =
    sizeof_ofp_table_mod

end


module Error = struct

  type t = {
    err : errorTyp;
    data : bytes;
  }

  cstruct ofp_error_msg {
    uint16_t typ;
    uint16_t code
  } as big_endian

  cenum ofp_error_type {
    OFPET_HELLO_FAILED = 0;
    OFPET_BAD_REQUEST = 1;
    OFPET_BAD_ACTION = 2;
    OFPET_BAD_INSTRUCTION = 3;
    OFPET_BAD_MATCH = 4;
    OFPET_FLOW_MOD_FAILED = 5;
    OFPET_GROUP_MOD_FAILED = 6;
    OFPET_PORT_MOD_FAILED = 7;
    OFPET_TABLE_MOD_FAILED = 8;
    OFPET_QUEUE_OP_FAILED = 9;
    OFPET_SWITCH_CONFIG_FAILED = 10;
    OFPET_ROLE_REQUEST_FAILED = 11;
    OFPET_METER_MOD_FAILED = 12;
    OFPET_TABLE_FEATURES_FAILED = 13;
    OFPET_EXPERIMENTER = 0xffff
  } as uint16_t

  module HelloFailed = struct 
    
    cenum ofp_hello_failed_code {
      OFPHFC_INCOMPATIBLE = 0;
      OFPHFC_EPERM = 1
    } as uint16_t

    type t = helloFailed

    let to_string (cod : helloFailed) =
      match cod with
        | HelloIncompatible -> "INCOMPATIBLE"
        | HelloPermError -> "Permission_Error"

    let marshal (cod : helloFailed) : int =
      match cod with
        | HelloIncompatible -> ofp_hello_failed_code_to_int OFPHFC_INCOMPATIBLE
        | HelloPermError -> ofp_hello_failed_code_to_int OFPHFC_EPERM

    let parse t : helloFailed =
      match int_to_ofp_hello_failed_code t with
        | Some OFPHFC_INCOMPATIBLE -> HelloIncompatible
        | Some OFPHFC_EPERM -> HelloPermError
        | None -> raise (Unparsable (sprintf "malfomed hello_failed code"))

  end

  module BadRequest = struct

    cenum ofp_bad_request_code {
      OFPBRC_BAD_VERSION = 0;
      OFPBRC_BAD_TYPE = 1;
      OFPBRC_BAD_MULTIPART = 2;
      OFPBRC_BAD_EXPERIMENTER = 3;
      OFPBRC_BAD_EXP_TYPE = 4;
      OFPBRC_EPERM = 5;
      OFPBRC_BAD_LEN = 6;
      OFPBRC_BUFFER_EMPTY = 7;
      OFPBRC_BUFFER_UNKNOWN = 8;
      OFPBRC_BAD_TABLE_ID = 9;
      OFPBRC_IS_SLAVE = 10;
      OFPBRC_BAD_PORT = 11;
      OFPBRC_BAD_PACKET = 12;
      OFPBRC_MULTIPART_BUFFER_OVERFLOW = 13
    } as uint16_t

    type t = badRequest

    let to_string (cod : badRequest) : string =
      match cod with
        | ReqBadVersion -> "BadVersion"
        | ReqBadType -> "BadTyp"
        | ReqBadMultipart -> "BadMultipart"
        | ReqBadExp -> "BadExp"
        | ReqBadExpType -> "BadExpType"
        | ReqPermError -> "Permission_Error"
        | ReqBadLen -> "BadLen"
        | ReqBufferEmpty -> "BufferEmpty"
        | ReqBufferUnknown -> "BufferUnknown"
        | ReqBadTableId -> "BadTableId"
        | ReqIsSlave -> "IsSlave"
        | ReqBadPort -> "BadPort"
        | ReqBadPacket -> "BadPacket"
        | ReqMultipartBufOverflow -> "MultipartBufOverflow"

    let marshal (cod : badRequest) : int =
      match cod with
        | ReqBadVersion -> ofp_bad_request_code_to_int OFPBRC_BAD_VERSION
        | ReqBadType -> ofp_bad_request_code_to_int OFPBRC_BAD_TYPE
        | ReqBadMultipart -> ofp_bad_request_code_to_int OFPBRC_BAD_MULTIPART
        | ReqBadExp -> ofp_bad_request_code_to_int OFPBRC_BAD_EXPERIMENTER
        | ReqBadExpType -> ofp_bad_request_code_to_int OFPBRC_BAD_EXP_TYPE
        | ReqPermError -> ofp_bad_request_code_to_int OFPBRC_EPERM
        | ReqBadLen -> ofp_bad_request_code_to_int OFPBRC_BAD_LEN
        | ReqBufferEmpty -> ofp_bad_request_code_to_int OFPBRC_BUFFER_EMPTY
        | ReqBufferUnknown -> ofp_bad_request_code_to_int OFPBRC_BUFFER_UNKNOWN
        | ReqBadTableId -> ofp_bad_request_code_to_int OFPBRC_BAD_TABLE_ID
        | ReqIsSlave -> ofp_bad_request_code_to_int OFPBRC_IS_SLAVE
        | ReqBadPort -> ofp_bad_request_code_to_int OFPBRC_BAD_PORT
        | ReqBadPacket -> ofp_bad_request_code_to_int OFPBRC_BAD_PACKET
        | ReqMultipartBufOverflow -> ofp_bad_request_code_to_int OFPBRC_MULTIPART_BUFFER_OVERFLOW

    let parse t : badRequest = 
      match int_to_ofp_bad_request_code t with
        | Some OFPBRC_BAD_VERSION -> ReqBadVersion
        | Some OFPBRC_BAD_TYPE -> ReqBadType
        | Some OFPBRC_BAD_MULTIPART -> ReqBadMultipart
        | Some OFPBRC_BAD_EXPERIMENTER -> ReqBadExp
        | Some OFPBRC_BAD_EXP_TYPE -> ReqBadExpType
        | Some OFPBRC_EPERM -> ReqPermError
        | Some OFPBRC_BAD_LEN -> ReqBadLen
        | Some OFPBRC_BUFFER_EMPTY -> ReqBufferEmpty
        | Some OFPBRC_BUFFER_UNKNOWN -> ReqBufferUnknown
        | Some OFPBRC_BAD_TABLE_ID -> ReqBadTableId
        | Some OFPBRC_IS_SLAVE -> ReqIsSlave
        | Some OFPBRC_BAD_PORT -> ReqBadPort
        | Some OFPBRC_BAD_PACKET -> ReqBadPacket
        | Some OFPBRC_MULTIPART_BUFFER_OVERFLOW -> ReqMultipartBufOverflow
        | None -> raise (Unparsable (sprintf "malfomed bad_request code"))

  end

  module BadAction = struct

    cenum ofp_bad_action_code {
      OFPBAC_BAD_TYPE = 0;
      OFPBAC_BAD_LEN = 1;
      OFPBAC_BAD_EXPERIMENTER = 2;
      OFPBAC_BAD_EXP_TYPE = 3;
      OFPBAC_BAD_OUT_PORT = 4;
      OFPBAC_BAD_ARGUMENT = 5;
      OFPBAC_EPERM = 6;
      OFPBAC_TOO_MANY = 7;
      OFPBAC_BAD_QUEUE = 8;
      OFPBAC_BAD_OUT_GROUP = 9;
      OFPBAC_MATCH_INCONSISTENT = 10;
      OFPBAC_UNSUPPORTED_ORDER = 11;
      OFPBAC_BAD_TAG = 12;
      OFPBAC_BAD_SET_TYPE = 13;
      OFPBAC_BAD_SET_LEN = 14;
      OFPBAC_BAD_SET_ARGUMENT = 15
    } as uint16_t

    type t = badAction

    let to_string (cod : badAction) : string =
      match cod with
        | ActBadType -> "BadType"
        | ActBadLen -> "BadLen"
        | ActBadExp -> "Unknown experimenter id specified"
        | ActBadExpType -> "BadExp"
        | ActBadOutPort -> "BadOutPort"
        | ActBadArg -> "BadArg"
        | ActPermError -> "Permission_Error"
        | ActTooMany -> "TooMany"
        | ActBadQueue ->  "BadQueue"
        | ActBadOutGroup ->  "BadOutGroup"
        | ActMatchInconsistent -> "MatchInconsistent"
        | ActUnsupportedOrder -> "UnsupportedOrder"
        | ActBadTag -> "BadTag"
        | ActBadSetTyp -> "BadSetTyp"
        | ActBadSetLen -> "BadSetLen"
        | ActBadSetArg -> "BadSetArg"

    let marshal (cod : badAction) : int =
      match cod with
        | ActBadType -> ofp_bad_action_code_to_int OFPBAC_BAD_TYPE
        | ActBadLen -> ofp_bad_action_code_to_int OFPBAC_BAD_LEN
        | ActBadExp -> ofp_bad_action_code_to_int OFPBAC_BAD_EXPERIMENTER
        | ActBadExpType -> ofp_bad_action_code_to_int OFPBAC_BAD_EXP_TYPE
        | ActBadOutPort -> ofp_bad_action_code_to_int OFPBAC_BAD_OUT_PORT
        | ActBadArg -> ofp_bad_action_code_to_int OFPBAC_BAD_ARGUMENT
        | ActPermError -> ofp_bad_action_code_to_int OFPBAC_EPERM
        | ActTooMany -> ofp_bad_action_code_to_int OFPBAC_TOO_MANY
        | ActBadQueue -> ofp_bad_action_code_to_int OFPBAC_BAD_QUEUE
        | ActBadOutGroup -> ofp_bad_action_code_to_int OFPBAC_BAD_OUT_GROUP
        | ActMatchInconsistent -> ofp_bad_action_code_to_int OFPBAC_MATCH_INCONSISTENT
        | ActUnsupportedOrder -> ofp_bad_action_code_to_int OFPBAC_UNSUPPORTED_ORDER
        | ActBadTag -> ofp_bad_action_code_to_int OFPBAC_BAD_TAG
        | ActBadSetTyp -> ofp_bad_action_code_to_int OFPBAC_BAD_SET_TYPE
        | ActBadSetLen -> ofp_bad_action_code_to_int OFPBAC_BAD_SET_LEN
        | ActBadSetArg -> ofp_bad_action_code_to_int OFPBAC_BAD_SET_ARGUMENT

    let parse t : badAction =
      match int_to_ofp_bad_action_code t with
        | Some OFPBAC_BAD_TYPE -> ActBadType
        | Some OFPBAC_BAD_LEN -> ActBadLen
        | Some OFPBAC_BAD_EXPERIMENTER -> ActBadExp
        | Some OFPBAC_BAD_EXP_TYPE -> ActBadExpType
        | Some OFPBAC_BAD_OUT_PORT -> ActBadOutPort
        | Some OFPBAC_BAD_ARGUMENT -> ActBadArg
        | Some OFPBAC_EPERM -> ActPermError
        | Some OFPBAC_TOO_MANY -> ActTooMany
        | Some OFPBAC_BAD_QUEUE -> ActBadQueue
        | Some OFPBAC_BAD_OUT_GROUP -> ActBadOutGroup
        | Some OFPBAC_MATCH_INCONSISTENT -> ActMatchInconsistent
        | Some OFPBAC_UNSUPPORTED_ORDER -> ActUnsupportedOrder
        | Some OFPBAC_BAD_TAG -> ActBadTag
        | Some OFPBAC_BAD_SET_TYPE -> ActBadSetTyp
        | Some OFPBAC_BAD_SET_LEN -> ActBadSetLen
        | Some OFPBAC_BAD_SET_ARGUMENT -> ActBadSetArg
        | None -> raise (Unparsable (sprintf "malfomed bad_action code"))

  end

  module BadInstruction = struct

    cenum ofp_bad_instruction_code {
      OFPBIC_UNKNOWN_INST = 0;
      OFPBIC_UNSUP_INST = 1;
      OFPBIC_BAD_TABLE_ID = 2;
      OFPBIC_UNSUP_METADATA = 3;
      OFPBIC_UNSUP_METADATA_MASK = 4;
      OFPBIC_BAD_EXPERIMENTER = 5;
      OFPBIC_BAD_EXP_TYPE = 6;
      OFPBIC_BAD_LEN = 7;
      OFPBIC_EPERM = 8
    } as uint16_t

    type t = badInstruction

    let to_string (cod : badInstruction) : string =
      match cod with
        | InstUnknownInst -> "UnknownInst"
        | InstUnsupInst -> "UnsupInst"
        | InstBadTableId -> "BadTableId"
        | InstUnsupMeta -> "UnsupMeta"
        | InstUnsupMetaMask -> "UnsupMetaMask"
        | InstBadExp -> "BadExp"
        | InstBadExpTyp -> "BadExpTyp"
        | InstBadLen -> "BadLen"
        | InstPermError -> "Permission_Error"

     let marshal (cod : badInstruction) : int =
      match cod with
        | InstUnknownInst -> ofp_bad_instruction_code_to_int OFPBIC_UNKNOWN_INST
        | InstBadTableId -> ofp_bad_instruction_code_to_int OFPBIC_BAD_TABLE_ID
        | InstUnsupInst -> ofp_bad_instruction_code_to_int OFPBIC_UNSUP_INST
        | InstUnsupMeta -> ofp_bad_instruction_code_to_int OFPBIC_UNSUP_METADATA
        | InstUnsupMetaMask -> ofp_bad_instruction_code_to_int OFPBIC_UNSUP_METADATA_MASK
        | InstBadExp -> ofp_bad_instruction_code_to_int OFPBIC_BAD_EXPERIMENTER
        | InstBadExpTyp -> ofp_bad_instruction_code_to_int OFPBIC_BAD_EXP_TYPE
        | InstBadLen -> ofp_bad_instruction_code_to_int OFPBIC_BAD_LEN
        | InstPermError -> ofp_bad_instruction_code_to_int OFPBIC_EPERM

    let parse t : badInstruction =
      match int_to_ofp_bad_instruction_code t with
        | Some OFPBIC_UNKNOWN_INST -> InstUnknownInst
        | Some OFPBIC_BAD_TABLE_ID -> InstBadTableId
        | Some OFPBIC_UNSUP_INST -> InstUnsupInst
        | Some OFPBIC_UNSUP_METADATA -> InstUnsupMeta
        | Some OFPBIC_UNSUP_METADATA_MASK -> InstUnsupMetaMask
        | Some OFPBIC_BAD_EXPERIMENTER -> InstBadExp
        | Some OFPBIC_BAD_EXP_TYPE -> InstBadExpTyp
        | Some OFPBIC_BAD_LEN -> InstBadLen
        | Some OFPBIC_EPERM -> InstPermError
        | None -> raise (Unparsable (sprintf "malfomed bad_instruction code"))

  end

  module BadMatch = struct

    cenum ofp_bad_match_code {
      OFPBMC_BAD_TYPE = 0;
      OFPBMC_BAD_LEN = 1;
      OFPBMC_BAD_TAG = 2;
      OFPBMC_BAD_DL_ADDR_MASK = 3;
      OFPBMC_BAD_NW_ADDR_MASK = 4;
      OFPBMC_BAD_WILDCARDS = 5;
      OFPBMC_BAD_FIELD = 6;
      OFPBMC_BAD_VALUE = 7;
      OFPBMC_BAD_MASK = 8;
      OFPBMC_BAD_PREREQ = 9;
      OFPBMC_DUP_FIELD = 10;
      OFPBMC_EPERM = 11
    } as uint16_t

    type t = badMatch

    let to_string (cod : badMatch) : string =
      match cod with
        | MatBadTyp -> "BadTyp"
        | MatBadLen -> "BadLen"
        | MatBadTag -> "BadTag"
        | MatBadDlAddrMask -> "BadDlAddrMask"
        | MatBadNwAddrMask -> "BadNwAddrMask"
        | MatBadWildcards -> "BadWildcards"
        | MatBadField -> "BadField"
        | MatBadValue -> "BadValue"
        | MatBadMask -> "BadMask"
        | MatBadPrereq -> "BadPrereq"
        | MatDupField -> "DupField"
        | MatPermError -> "Permission_Error"

    let marshal (cod : badMatch) : int =
      match cod with
        | MatBadTyp -> ofp_bad_match_code_to_int OFPBMC_BAD_TYPE
        | MatBadLen -> ofp_bad_match_code_to_int OFPBMC_BAD_LEN
        | MatBadTag -> ofp_bad_match_code_to_int OFPBMC_BAD_TAG
        | MatBadDlAddrMask -> ofp_bad_match_code_to_int OFPBMC_BAD_DL_ADDR_MASK
        | MatBadNwAddrMask -> ofp_bad_match_code_to_int OFPBMC_BAD_NW_ADDR_MASK
        | MatBadWildcards -> ofp_bad_match_code_to_int OFPBMC_BAD_WILDCARDS
        | MatBadField -> ofp_bad_match_code_to_int OFPBMC_BAD_FIELD
        | MatBadValue -> ofp_bad_match_code_to_int OFPBMC_BAD_VALUE
        | MatBadMask -> ofp_bad_match_code_to_int OFPBMC_BAD_MASK
        | MatBadPrereq -> ofp_bad_match_code_to_int OFPBMC_BAD_PREREQ
        | MatDupField -> ofp_bad_match_code_to_int OFPBMC_DUP_FIELD
        | MatPermError -> ofp_bad_match_code_to_int OFPBMC_EPERM

    let parse t : badMatch =
      match int_to_ofp_bad_match_code t with
        | Some OFPBMC_BAD_TYPE -> MatBadTyp
        | Some OFPBMC_BAD_LEN -> MatBadLen
        | Some OFPBMC_BAD_TAG -> MatBadTag
        | Some OFPBMC_BAD_DL_ADDR_MASK -> MatBadDlAddrMask
        | Some OFPBMC_BAD_NW_ADDR_MASK -> MatBadNwAddrMask
        | Some OFPBMC_BAD_WILDCARDS -> MatBadWildcards
        | Some OFPBMC_BAD_FIELD -> MatBadField
        | Some OFPBMC_BAD_VALUE -> MatBadValue
        | Some OFPBMC_BAD_MASK -> MatBadMask
        | Some OFPBMC_BAD_PREREQ -> MatBadPrereq
        | Some OFPBMC_DUP_FIELD -> MatDupField
        | Some OFPBMC_EPERM -> MatPermError
        | None -> raise (Unparsable (sprintf "malfomed bad_match code"))

  end

  module FlowModFailed = struct 

    cenum ofp_flow_mod_failed_code {
      OFPFMFC_UNKNOWN = 0;
      OFPFMFC_TABLE_FULL = 1;
      OFPFMFC_BAD_TABLE_ID = 2;
      OFPFMFC_OVERLAP = 3;
      OFPFMFC_EPERM = 4;
      OFPFMFC_BAD_TIMEOUT = 5;
      OFPFMFC_BAD_COMMAND = 6;
      OFPFMFC_BAD_FLAGS = 7
    } as uint16_t

    type t = flowModFailed

    let to_string (cod : flowModFailed) : string =
      match cod with
        | FlUnknown -> "Unknown"
        | FlTableFull -> "TableFull"
        | FlBadTableId -> "BadTableId"
        | FlOverlap -> "Overlap"
        | FlPermError -> "Permission_Error"
        | FlBadTimeout -> "BadTimeout"
        | FlBadCommand -> "BadCommand"
        | FlBadFlags  -> "BadFlags"

    let marshal (cod : flowModFailed) : int =
      match cod with
        | FlUnknown -> ofp_flow_mod_failed_code_to_int OFPFMFC_UNKNOWN
        | FlTableFull -> ofp_flow_mod_failed_code_to_int OFPFMFC_TABLE_FULL
        | FlBadTableId -> ofp_flow_mod_failed_code_to_int OFPFMFC_BAD_TABLE_ID
        | FlOverlap -> ofp_flow_mod_failed_code_to_int OFPFMFC_OVERLAP
        | FlPermError -> ofp_flow_mod_failed_code_to_int OFPFMFC_EPERM
        | FlBadTimeout -> ofp_flow_mod_failed_code_to_int OFPFMFC_BAD_TIMEOUT
        | FlBadCommand -> ofp_flow_mod_failed_code_to_int OFPFMFC_BAD_COMMAND
        | FlBadFlags  -> ofp_flow_mod_failed_code_to_int OFPFMFC_BAD_FLAGS

    let parse t : flowModFailed = 
      match int_to_ofp_flow_mod_failed_code t with
        | Some OFPFMFC_UNKNOWN -> FlUnknown
        | Some OFPFMFC_TABLE_FULL -> FlTableFull
        | Some OFPFMFC_BAD_TABLE_ID -> FlBadTableId
        | Some OFPFMFC_OVERLAP -> FlOverlap
        | Some OFPFMFC_EPERM -> FlPermError
        | Some OFPFMFC_BAD_TIMEOUT -> FlBadTimeout
        | Some OFPFMFC_BAD_COMMAND -> FlBadCommand
        | Some OFPFMFC_BAD_FLAGS -> FlBadFlags
        | None -> raise (Unparsable (sprintf "malfomed flow mod failed code"))

  end

  module GroupModFailed = struct

    cenum ofp_group_mod_failed_code {
      OFPGMFC_GROUP_EXISTS = 0;
      OFPGMFC_INVALID_GROUP = 1;
      OFPGMFC_WEIGHT_UNSUPPORTED = 2;
      OFPGMFC_OUT_OF_GROUPS = 3;
      OFPGMFC_OUT_OF_BUCKETS = 4;
      OFPGMFC_CHAINING_UNSUPPORTED = 5;
      OFPGMFC_WATCH_UNSUPPORTED = 6;
      OFPGMFC_LOOP = 7;
      OFPGMFC_UNKNOWN_GROUP = 8;
      OFPGMFC_CHAINED_GROUP = 9;
      OFPGMFC_BAD_TYPE = 10;
      OFPGMFC_BAD_COMMAND = 11;
      OFPGMFC_BAD_BUCKET = 12;
      OFPGMFC_BAD_WATCH = 13;
      OFPGMFC_EPERM = 14
    } as uint16_t

    type t = groupModFailed

    let to_string (cod : groupModFailed) : string =
      match cod with
        | GrGroupExists -> "GroupExists"
        | GrInvalidGroup -> "InvalidGroup"
        | GrWeightUnsupported -> "WeightUnsupported"
        | GrOutOfGroups -> "OutOfGroups"
        | GrOutOfBuckets -> "OutOfBuckets"
        | GrChainingUnsupported -> "ChainingUnsupported"
        | GrWatcHUnsupported -> "WatcHUnsupported"
        | GrLoop -> "Loop"
        | GrUnknownGroup -> "UnknownGroup"
        | GrChainedGroup -> "ChainedGroup"
        | GrBadTyp -> "BadTyp"
        | GrBadCommand -> "BadCommand"
        | GrBadBucket -> "BadBucket"
        | GrBadWatch -> "BadWatch"
        | GrPermError -> "Permission_Error"
   
    let marshal (cod : groupModFailed) : int =
      match cod with
        | GrGroupExists -> ofp_group_mod_failed_code_to_int OFPGMFC_GROUP_EXISTS
        | GrInvalidGroup -> ofp_group_mod_failed_code_to_int OFPGMFC_INVALID_GROUP
        | GrWeightUnsupported -> ofp_group_mod_failed_code_to_int OFPGMFC_WEIGHT_UNSUPPORTED
        | GrOutOfGroups -> ofp_group_mod_failed_code_to_int OFPGMFC_OUT_OF_GROUPS
        | GrOutOfBuckets -> ofp_group_mod_failed_code_to_int OFPGMFC_OUT_OF_BUCKETS
        | GrChainingUnsupported -> ofp_group_mod_failed_code_to_int OFPGMFC_CHAINING_UNSUPPORTED
        | GrWatcHUnsupported -> ofp_group_mod_failed_code_to_int OFPGMFC_WATCH_UNSUPPORTED
        | GrLoop -> ofp_group_mod_failed_code_to_int OFPGMFC_LOOP
        | GrUnknownGroup -> ofp_group_mod_failed_code_to_int OFPGMFC_UNKNOWN_GROUP
        | GrChainedGroup -> ofp_group_mod_failed_code_to_int OFPGMFC_CHAINED_GROUP
        | GrBadTyp -> ofp_group_mod_failed_code_to_int OFPGMFC_BAD_TYPE
        | GrBadCommand -> ofp_group_mod_failed_code_to_int OFPGMFC_BAD_COMMAND
        | GrBadBucket -> ofp_group_mod_failed_code_to_int OFPGMFC_BAD_BUCKET
        | GrBadWatch -> ofp_group_mod_failed_code_to_int OFPGMFC_BAD_WATCH
        | GrPermError -> ofp_group_mod_failed_code_to_int OFPGMFC_EPERM

    let parse t : groupModFailed =
      match int_to_ofp_group_mod_failed_code t with
        | Some OFPGMFC_GROUP_EXISTS -> GrGroupExists
        | Some OFPGMFC_INVALID_GROUP -> GrInvalidGroup
        | Some OFPGMFC_WEIGHT_UNSUPPORTED -> GrWeightUnsupported
        | Some OFPGMFC_OUT_OF_GROUPS -> GrOutOfGroups
        | Some OFPGMFC_OUT_OF_BUCKETS -> GrOutOfBuckets
        | Some OFPGMFC_CHAINING_UNSUPPORTED -> GrChainingUnsupported
        | Some OFPGMFC_WATCH_UNSUPPORTED -> GrWatcHUnsupported
        | Some OFPGMFC_LOOP -> GrLoop
        | Some OFPGMFC_UNKNOWN_GROUP -> GrUnknownGroup
        | Some OFPGMFC_CHAINED_GROUP -> GrChainedGroup
        | Some OFPGMFC_BAD_TYPE -> GrBadTyp
        | Some OFPGMFC_BAD_COMMAND -> GrBadCommand
        | Some OFPGMFC_BAD_BUCKET -> GrBadBucket
        | Some OFPGMFC_BAD_WATCH -> GrBadWatch
        | Some OFPGMFC_EPERM -> GrPermError
        | None -> raise (Unparsable (sprintf "malfomed group mod failed code"))

  end

  module PortModFailed = struct

    cenum ofp_port_mod_failed_code {
      OFPPMFC_BAD_PORT = 0;
      OFPPMFC_BAD_HW_ADDR = 1;
      OFPPMFC_BAD_CONFIG = 2;
      OFPPMFC_BAD_ADVERTISE = 3;
      OFPPMFC_EPERM = 4
    } as uint16_t

    type t = portModFailed

    let to_string (cod : portModFailed) : string =
      match cod with 
        | PoBadPort -> "BadPort"
        | PoBadHwAddr -> "BadHwAddr"
        | PoBadConfig -> "BadConfig"
        | PoBadAdvertise -> "BadAdvertise"
        | PoPermError -> "Permission_Error"

    let marshal (cod : portModFailed) : int =
      match cod with 
        | PoBadPort -> ofp_port_mod_failed_code_to_int OFPPMFC_BAD_PORT
        | PoBadHwAddr -> ofp_port_mod_failed_code_to_int OFPPMFC_BAD_HW_ADDR
        | PoBadConfig -> ofp_port_mod_failed_code_to_int OFPPMFC_BAD_CONFIG
        | PoBadAdvertise -> ofp_port_mod_failed_code_to_int OFPPMFC_BAD_ADVERTISE
        | PoPermError -> ofp_port_mod_failed_code_to_int OFPPMFC_EPERM

    let parse t : portModFailed = 
      match int_to_ofp_port_mod_failed_code t with
        | Some OFPPMFC_BAD_PORT -> PoBadPort
        | Some OFPPMFC_BAD_HW_ADDR -> PoBadHwAddr
        | Some OFPPMFC_BAD_CONFIG -> PoBadConfig
        | Some OFPPMFC_BAD_ADVERTISE -> PoBadAdvertise
        | Some OFPPMFC_EPERM -> PoPermError
        | None -> raise (Unparsable (sprintf "malfomed port mod failed code"))

  end

  module TableModFailed = struct

    cenum ofp_table_mod_failed_code {
      OFPTMFC_BAD_TABLE = 0;
      OFPTMFC_BAD_CONFIG = 1;
      OFPTMFC_EPERM = 2
    } as uint16_t

    type t = tableModFailed

    let to_string (cod : tableModFailed) : string =
      match cod with
        | TaBadTable -> "BadTable"
        | TaBadConfig -> "BadConfig"
        | TaPermError -> "Permission_Error"

    let marshal (cod : tableModFailed) : int =
      match cod with
        | TaBadTable -> ofp_table_mod_failed_code_to_int OFPTMFC_BAD_TABLE
        | TaBadConfig -> ofp_table_mod_failed_code_to_int OFPTMFC_BAD_CONFIG
        | TaPermError -> ofp_table_mod_failed_code_to_int OFPTMFC_EPERM

    let parse t : tableModFailed = 
      match int_to_ofp_table_mod_failed_code t with
        | Some OFPTMFC_BAD_TABLE -> TaBadTable
        | Some OFPTMFC_BAD_CONFIG -> TaBadConfig
        | Some OFPTMFC_EPERM -> TaPermError
        | None -> raise (Unparsable (sprintf "malfomed table mod failed code"))

  end

  module QueueOpFailed = struct

    cenum ofp_queue_op_failed_code {
      OFPQOFC_BAD_PORT = 0;
      OFPQOFC_BAD_QUEUE = 1;
      OFPQOFC_EPERM = 2
    } as uint16_t

    type t = queueOpFailed

    let to_string (cod : queueOpFailed) : string =
      match cod with
        | QuBadPort -> "BadPort"
        | QuBadQUeue -> "BadQUeue"
        | QuPermError -> "Permission_Error"

    let marshal (cod : queueOpFailed) : int =
      match cod with
        | QuBadPort -> ofp_queue_op_failed_code_to_int OFPQOFC_BAD_PORT
        | QuBadQUeue -> ofp_queue_op_failed_code_to_int OFPQOFC_BAD_QUEUE
        | QuPermError -> ofp_queue_op_failed_code_to_int OFPQOFC_EPERM

    let parse t : queueOpFailed = 
      match int_to_ofp_queue_op_failed_code t with
        | Some OFPQOFC_BAD_PORT -> QuBadPort
        | Some OFPQOFC_BAD_QUEUE -> QuBadQUeue
        | Some OFPQOFC_EPERM -> QuPermError
        | None -> raise (Unparsable (sprintf "malfomed queue op failed code"))

  end 

  module SwitchConfigFailed = struct

    cenum ofp_switch_config_failed_code {
      OFPSCFC_BAD_FLAGS = 0;
      OFPSCFC_BAD_LEN = 1;
      OFPSCFC_EPERM = 2
    } as uint16_t

    type t = switchConfigFailed

    let to_string (cod : switchConfigFailed) : string =
      match cod with 
        | ScBadFlags ->  "BadFlags"
        | ScBadLen -> "BadLen"
        | ScPermError -> "Permission_Error"

    let marshal (cod : switchConfigFailed) : int =
      match cod with 
        | ScBadFlags ->  ofp_switch_config_failed_code_to_int OFPSCFC_BAD_FLAGS
        | ScBadLen -> ofp_switch_config_failed_code_to_int OFPSCFC_BAD_LEN
        | ScPermError -> ofp_switch_config_failed_code_to_int OFPSCFC_EPERM

    let parse t : switchConfigFailed =
      match int_to_ofp_switch_config_failed_code t with
        | Some OFPSCFC_BAD_FLAGS -> ScBadFlags
        | Some OFPSCFC_BAD_LEN -> ScBadLen
        | Some OFPSCFC_EPERM -> ScPermError
        | None -> raise (Unparsable (sprintf "malfomed switch config failed code"))

  end

  module RoleReqFailed = struct

    cenum ofp_role_request_failed_code {
      OFPRRFC_STALE = 0;
      OFPRRFC_UNSUP = 1;
      OFPRRFC_BAD_ROLE = 2
    } as uint16_t

    type t = roleReqFailed

    let to_string (cod : roleReqFailed) : string =
      match cod with
        | RoStale -> "Stale"
        | RoUnsup -> "Unsup"
        | RoBadRole -> "BadRole"

    let marshal (cod : roleReqFailed) : int =
      match cod with
        | RoStale -> ofp_role_request_failed_code_to_int OFPRRFC_STALE
        | RoUnsup -> ofp_role_request_failed_code_to_int OFPRRFC_UNSUP
        | RoBadRole -> ofp_role_request_failed_code_to_int OFPRRFC_BAD_ROLE

    let parse t : roleReqFailed =
      match int_to_ofp_role_request_failed_code t with
        | Some OFPRRFC_STALE -> RoStale
        | Some OFPRRFC_UNSUP -> RoUnsup
        | Some OFPRRFC_BAD_ROLE -> RoBadRole
        | None -> raise (Unparsable (sprintf "malfomed role request failed code"))

  end

  module MeterModFailed = struct

    cenum ofp_meter_mod_failed_code {
      OFPMMFC_UNKNOWN = 0;
      OFPMMFC_METER_EXISTS = 1;
      OFPMMFC_INVALID_METER = 2;
      OFPMMFC_UNKNOWN_METER = 3;
      OFPMMFC_BAD_COMMAND = 4;
      OFPMMFC_BAD_FLAGS = 5;
      OFPMMFC_BAD_RATE = 6;
      OFPMMFC_BAD_BURST = 7;
      OFPMMFC_BAD_BAND = 8;
      OFPMMFC_BAD_BAND_VALUE = 9;
      OFPMMFC_OUT_OF_METERS = 10;
      OFPMMFC_OUT_OF_BANDS = 11
    } as uint16_t

    type t = meterModFailed

    let to_string (cod : meterModFailed) : string =
      match cod with
        | MeUnknown -> "Unknown"
        | MeMeterExists -> "MeterExists"
        | MeInvalidMeter -> "InvalidMeter"
        | MeUnknownMeter -> "UnknownMeter"
        | MeBadCommand -> "BadCommand"
        | MeBadFlags -> "BadFlags"
        | MeBadRate -> "BadRate"
        | MeBadBurst -> "BadBurst"
        | MeBadBand -> "BadBand"
        | MeBadBandValue -> "BadBandValue"
        | MeOutOfMeters -> "OutOfMeters"
        | MeOutOfBands -> "OutOfBands"

    let marshal (cod : meterModFailed) : int =
      match cod with
        | MeUnknown -> ofp_meter_mod_failed_code_to_int OFPMMFC_UNKNOWN
        | MeMeterExists -> ofp_meter_mod_failed_code_to_int OFPMMFC_METER_EXISTS
        | MeInvalidMeter -> ofp_meter_mod_failed_code_to_int OFPMMFC_INVALID_METER
        | MeUnknownMeter -> ofp_meter_mod_failed_code_to_int OFPMMFC_UNKNOWN_METER
        | MeBadCommand -> ofp_meter_mod_failed_code_to_int OFPMMFC_BAD_COMMAND
        | MeBadFlags -> ofp_meter_mod_failed_code_to_int OFPMMFC_BAD_FLAGS
        | MeBadRate -> ofp_meter_mod_failed_code_to_int OFPMMFC_BAD_RATE
        | MeBadBurst -> ofp_meter_mod_failed_code_to_int OFPMMFC_BAD_BURST
        | MeBadBand -> ofp_meter_mod_failed_code_to_int OFPMMFC_BAD_BAND
        | MeBadBandValue -> ofp_meter_mod_failed_code_to_int OFPMMFC_BAD_BAND_VALUE
        | MeOutOfMeters -> ofp_meter_mod_failed_code_to_int OFPMMFC_OUT_OF_METERS
        | MeOutOfBands -> ofp_meter_mod_failed_code_to_int OFPMMFC_OUT_OF_BANDS

    let parse t : meterModFailed = 
      match int_to_ofp_meter_mod_failed_code t with
        | Some OFPMMFC_UNKNOWN -> MeUnknown
        | Some OFPMMFC_METER_EXISTS -> MeMeterExists
        | Some OFPMMFC_INVALID_METER -> MeInvalidMeter
        | Some OFPMMFC_UNKNOWN_METER -> MeUnknownMeter
        | Some OFPMMFC_BAD_COMMAND -> MeBadCommand
        | Some OFPMMFC_BAD_FLAGS -> MeBadFlags
        | Some OFPMMFC_BAD_RATE -> MeBadRate
        | Some OFPMMFC_BAD_BURST -> MeBadBurst
        | Some OFPMMFC_BAD_BAND -> MeBadBand
        | Some OFPMMFC_BAD_BAND_VALUE -> MeBadBandValue
        | Some OFPMMFC_OUT_OF_METERS -> MeOutOfMeters
        | Some OFPMMFC_OUT_OF_BANDS -> MeOutOfBands
        | None -> raise (Unparsable (sprintf "malfomed meter mod failed code"))

  end

  module TableFeatFailed = struct

    cenum ofp_table_features_failed_code {
      OFPTFFC_BAD_TABLE = 0;
      OFPTFFC_BAD_METADATA = 1;
      OFPTFFC_BAD_TYPE = 2;
      OFPTFFC_BAD_LEN = 3;
      OFPTFFC_BAD_ARGUMENT = 4;
      OFPTFFC_EPERM = 5
    } as uint16_t 

    type t = tableFeatFailed

    let to_string (cod : tableFeatFailed) : string =
      match cod with
        | TfBadTable -> "BadTable"
        | TfBadMeta -> "BadMeta"
        | TfBadType -> "BadType"
        | TfBadLen -> "BadLen"
        | TfBadArg -> "BadArg"
        | TfPermError -> "Permission_Error"

    let marshal (cod : tableFeatFailed) : int =
      match cod with
        | TfBadTable -> ofp_table_features_failed_code_to_int OFPTFFC_BAD_TABLE
        | TfBadMeta -> ofp_table_features_failed_code_to_int OFPTFFC_BAD_METADATA
        | TfBadType -> ofp_table_features_failed_code_to_int OFPTFFC_BAD_TYPE
        | TfBadLen -> ofp_table_features_failed_code_to_int OFPTFFC_BAD_LEN
        | TfBadArg -> ofp_table_features_failed_code_to_int OFPTFFC_BAD_ARGUMENT
        | TfPermError -> ofp_table_features_failed_code_to_int OFPTFFC_EPERM

    let parse t : tableFeatFailed = 
      match int_to_ofp_table_features_failed_code t with
        | Some OFPTFFC_BAD_TABLE -> TfBadTable
        | Some OFPTFFC_BAD_METADATA -> TfBadMeta
        | Some OFPTFFC_BAD_TYPE -> TfBadType
        | Some OFPTFFC_BAD_LEN -> TfBadLen
        | Some OFPTFFC_BAD_ARGUMENT -> TfBadArg
        | Some OFPTFFC_EPERM -> TfPermError
        | None -> raise (Unparsable (sprintf "malfomed table features failed code"))

  end

  cstruct ofp_error_experimenter_msg {
    uint16_t typ;
    uint16_t exp_type;
    uint32_t experimenter
  } as big_endian

  let experimenterFailed_to_string (exp : experimenterFailed) : string =
    Format.sprintf "Exp type : %u; exp ID: %lu"
    exp.exp_typ
    exp.exp_id

  let to_string (t : t) : string =
    match t.err with
      | HelloFailed h -> Format.sprintf "Hello Failed error, code: %s" (HelloFailed.to_string h)
      | BadRequest br -> Format.sprintf "Bad Request error, code: %s" (BadRequest.to_string br)
      | BadAction ba -> Format.sprintf "Bad Action error, code: %s" (BadAction.to_string ba)
      | BadInstruction bi -> Format.sprintf "Bad Instruction error, code: %s" (BadInstruction.to_string bi)
      | BadMatch bm -> Format.sprintf "Bad Match error, code: %s" (BadMatch.to_string bm)
      | FlowModFailed fm -> Format.sprintf "Flow Mod Failed error, code: %s" (FlowModFailed.to_string fm)
      | GroupModFailed gm -> Format.sprintf "Group Mod Failed error, code: %s" (GroupModFailed.to_string gm)
      | PortModFailed pm -> Format.sprintf "Port Mod Failed error, code: %s" (PortModFailed.to_string pm)
      | TableModFailed tm -> Format.sprintf "Table Mod Failed error, code: %s" (TableModFailed.to_string tm)
      | QueueOpFailed qo -> Format.sprintf "Queue Op Failed error, code: %s" (QueueOpFailed.to_string qo)
      | SwitchConfigFailed sc -> Format.sprintf "Switch Config Failed error, code: %s" (SwitchConfigFailed.to_string sc)
      | RoleReqFailed rr -> Format.sprintf "Role Request Failed error, code: %s" (RoleReqFailed.to_string rr)
      | MeterModFailed mm -> Format.sprintf "Meter Mod Failed error, code: %s" (MeterModFailed.to_string mm)
      | TableFeatFailed tf -> Format.sprintf "Table Features Failed error, code: %s" (TableFeatFailed.to_string tf)
      | ExperimenterFailed e -> Format.sprintf "Experimenter Failed error, code: %s" (experimenterFailed_to_string e)

  let sizeof (t : t) : int =
    match t.err with
      | ExperimenterFailed _ -> sizeof_ofp_error_experimenter_msg + (Cstruct.len t.data)
      | _ -> sizeof_ofp_error_msg + (Cstruct.len t.data)

  let marshal (buf : Cstruct.t) (t : t) : int =
    match t.err with
      | HelloFailed h ->
        set_ofp_error_msg_typ buf (ofp_error_type_to_int OFPET_HELLO_FAILED);
        set_ofp_error_msg_code buf (HelloFailed.marshal h);
        let dataBuf = Cstruct.shift buf sizeof_ofp_error_msg in
        Cstruct.blit t.data 0 dataBuf 0 (Cstruct.len t.data);
        sizeof_ofp_error_msg + (Cstruct.len t.data)
      | BadRequest br ->
        set_ofp_error_msg_typ buf (ofp_error_type_to_int OFPET_BAD_REQUEST);
        set_ofp_error_msg_code buf (BadRequest.marshal br);
        let dataBuf = Cstruct.shift buf sizeof_ofp_error_msg in
        Cstruct.blit t.data 0 dataBuf 0 (Cstruct.len t.data);
        sizeof_ofp_error_msg + (Cstruct.len t.data)
      | BadAction ba ->
        set_ofp_error_msg_typ buf (ofp_error_type_to_int OFPET_BAD_ACTION);
        set_ofp_error_msg_code buf (BadAction.marshal ba);
        let dataBuf = Cstruct.shift buf sizeof_ofp_error_msg in
        Cstruct.blit t.data 0 dataBuf 0 (Cstruct.len t.data);
        sizeof_ofp_error_msg + (Cstruct.len t.data)
      | BadInstruction bi ->
        set_ofp_error_msg_typ buf (ofp_error_type_to_int OFPET_BAD_INSTRUCTION);
        set_ofp_error_msg_code buf (BadInstruction.marshal bi);
        let dataBuf = Cstruct.shift buf sizeof_ofp_error_msg in
        Cstruct.blit t.data 0 dataBuf 0 (Cstruct.len t.data);
        sizeof_ofp_error_msg + (Cstruct.len t.data)
      | BadMatch bm ->
        set_ofp_error_msg_typ buf (ofp_error_type_to_int OFPET_BAD_MATCH);
        set_ofp_error_msg_code buf (BadMatch.marshal bm);
        let dataBuf = Cstruct.shift buf sizeof_ofp_error_msg in
        Cstruct.blit t.data 0 dataBuf 0 (Cstruct.len t.data);
        sizeof_ofp_error_msg + (Cstruct.len t.data)
      | FlowModFailed fm ->
        set_ofp_error_msg_typ buf (ofp_error_type_to_int OFPET_FLOW_MOD_FAILED);
        set_ofp_error_msg_code buf (FlowModFailed.marshal fm);
        let dataBuf = Cstruct.shift buf sizeof_ofp_error_msg in
        Cstruct.blit t.data 0 dataBuf 0 (Cstruct.len t.data);
        sizeof_ofp_error_msg + (Cstruct.len t.data)
      | GroupModFailed gm ->
        set_ofp_error_msg_typ buf (ofp_error_type_to_int OFPET_GROUP_MOD_FAILED);
        set_ofp_error_msg_code buf (GroupModFailed.marshal gm);
        let dataBuf = Cstruct.shift buf sizeof_ofp_error_msg in
        Cstruct.blit t.data 0 dataBuf 0 (Cstruct.len t.data);
        sizeof_ofp_error_msg + (Cstruct.len t.data)
      | PortModFailed pm ->
        set_ofp_error_msg_typ buf (ofp_error_type_to_int OFPET_PORT_MOD_FAILED);
        set_ofp_error_msg_code buf (PortModFailed.marshal pm);
        let dataBuf = Cstruct.shift buf sizeof_ofp_error_msg in
        Cstruct.blit t.data 0 dataBuf 0 (Cstruct.len t.data);
        sizeof_ofp_error_msg + (Cstruct.len t.data)
      | TableModFailed tm ->
        set_ofp_error_msg_typ buf (ofp_error_type_to_int OFPET_TABLE_MOD_FAILED);
        set_ofp_error_msg_code buf (TableModFailed.marshal tm);
        let dataBuf = Cstruct.shift buf sizeof_ofp_error_msg in
        Cstruct.blit t.data 0 dataBuf 0 (Cstruct.len t.data);
        sizeof_ofp_error_msg + (Cstruct.len t.data)
      | QueueOpFailed qo ->
        set_ofp_error_msg_typ buf (ofp_error_type_to_int OFPET_QUEUE_OP_FAILED);
        set_ofp_error_msg_code buf (QueueOpFailed.marshal qo);
        let dataBuf = Cstruct.shift buf sizeof_ofp_error_msg in
        Cstruct.blit t.data 0 dataBuf 0 (Cstruct.len t.data);
        sizeof_ofp_error_msg + (Cstruct.len t.data)
      | SwitchConfigFailed sc -> 
        set_ofp_error_msg_typ buf (ofp_error_type_to_int OFPET_SWITCH_CONFIG_FAILED);
        set_ofp_error_msg_code buf (SwitchConfigFailed.marshal sc);
        let dataBuf = Cstruct.shift buf sizeof_ofp_error_msg in
        Cstruct.blit t.data 0 dataBuf 0 (Cstruct.len t.data);
        sizeof_ofp_error_msg + (Cstruct.len t.data)
      | RoleReqFailed rr -> 
        set_ofp_error_msg_typ buf (ofp_error_type_to_int OFPET_ROLE_REQUEST_FAILED);
        set_ofp_error_msg_code buf (RoleReqFailed.marshal rr);
        let dataBuf = Cstruct.shift buf sizeof_ofp_error_msg in
        Cstruct.blit t.data 0 dataBuf 0 (Cstruct.len t.data);
        sizeof_ofp_error_msg + (Cstruct.len t.data)
      | MeterModFailed mm -> 
        set_ofp_error_msg_typ buf (ofp_error_type_to_int OFPET_METER_MOD_FAILED);
        set_ofp_error_msg_code buf (MeterModFailed.marshal mm);
        let dataBuf = Cstruct.shift buf sizeof_ofp_error_msg in
        Cstruct.blit t.data 0 dataBuf 0 (Cstruct.len t.data);
        sizeof_ofp_error_msg + (Cstruct.len t.data)
      | TableFeatFailed tf -> 
        set_ofp_error_msg_typ buf (ofp_error_type_to_int OFPET_TABLE_FEATURES_FAILED);
        set_ofp_error_msg_code buf (TableFeatFailed.marshal tf);
        let dataBuf = Cstruct.shift buf sizeof_ofp_error_msg in
        Cstruct.blit t.data 0 dataBuf 0 (Cstruct.len t.data);
        sizeof_ofp_error_msg + (Cstruct.len t.data)
      | ExperimenterFailed e -> 
        set_ofp_error_experimenter_msg_typ buf (ofp_error_type_to_int OFPET_EXPERIMENTER);
        set_ofp_error_experimenter_msg_exp_type buf e.exp_typ;
        set_ofp_error_experimenter_msg_experimenter buf e.exp_id;
        let dataBuf = Cstruct.shift buf sizeof_ofp_error_experimenter_msg in
        Cstruct.blit t.data 0 dataBuf 0 (Cstruct.len t.data);
        sizeof_ofp_error_experimenter_msg + (Cstruct.len t.data)

  let parse (bits : Cstruct.t) : t =
    let typ = get_ofp_error_msg_typ bits in
    let code = get_ofp_error_msg_code bits in
    let err =  match int_to_ofp_error_type typ with
      | Some OFPET_HELLO_FAILED -> HelloFailed (HelloFailed.parse code)
      | Some OFPET_BAD_REQUEST -> BadRequest (BadRequest.parse code)
      | Some OFPET_BAD_ACTION -> BadAction (BadAction.parse code)
      | Some OFPET_BAD_INSTRUCTION -> BadInstruction (BadInstruction.parse code)
      | Some OFPET_BAD_MATCH -> BadMatch (BadMatch.parse code)
      | Some OFPET_FLOW_MOD_FAILED -> FlowModFailed (FlowModFailed.parse code)
      | Some OFPET_GROUP_MOD_FAILED -> GroupModFailed (GroupModFailed.parse code)
      | Some OFPET_PORT_MOD_FAILED -> PortModFailed (PortModFailed.parse code)
      | Some OFPET_TABLE_MOD_FAILED -> TableModFailed (TableModFailed.parse code)
      | Some OFPET_QUEUE_OP_FAILED -> QueueOpFailed (QueueOpFailed.parse code)
      | Some OFPET_SWITCH_CONFIG_FAILED -> SwitchConfigFailed (SwitchConfigFailed.parse code)
      | Some OFPET_ROLE_REQUEST_FAILED -> RoleReqFailed (RoleReqFailed.parse code)
      | Some OFPET_METER_MOD_FAILED -> MeterModFailed (MeterModFailed.parse code)
      | Some OFPET_TABLE_FEATURES_FAILED -> TableFeatFailed (TableFeatFailed.parse code)
      | Some OFPET_EXPERIMENTER -> (
        let exp_typ = get_ofp_error_experimenter_msg_exp_type bits in
        let exp_id = get_ofp_error_experimenter_msg_experimenter bits in
        ExperimenterFailed ({exp_typ; exp_id}) )
      | None -> raise (Unparsable (sprintf "malfomed type error")) in
    let err_bits = match err with 
      | ExperimenterFailed _ -> Cstruct.shift bits sizeof_ofp_error_experimenter_msg
      | _ -> Cstruct.shift bits sizeof_ofp_error_msg in
    let data = Cstruct.create (Cstruct.len err_bits) in
    (* create a new Cstruct to set the offset to 0 *)
    Cstruct.blit err_bits 0 data 0 (Cstruct.len err_bits);
    { err; data }

end

module Message = struct

  type t =
    | Hello
    | EchoRequest of bytes
    | EchoReply of bytes
    | FeaturesRequest
    | FeaturesReply of SwitchFeatures.t
    | FlowModMsg of flowMod
    | GroupModMsg of groupMod
    | PacketInMsg of packetIn
    | PacketOutMsg of packetOut
    | PortStatusMsg of portStatus
    | MultipartReq of multipartRequest
    | MultipartReply of multipartReply
    | BarrierRequest
    | BarrierReply
    | Error of Error.t


  let string_of_msg_code (msg : msg_code) : string = match msg with
    | HELLO -> "HELLO"
    | ECHO_REQ -> "ECHO_REQ"
    | ECHO_RESP -> "ECHO_RESP"
    | FEATURES_REQ -> "FEATURES_REQ"
    | FEATURES_RESP -> "FEATURES_RESP"
    | FLOW_MOD -> "FLOW_MOD"
    | GROUP_MOD -> "GROUP_MOD"
    | PACKET_IN -> "PACKET_IN"
    | PACKET_OUT -> "PACKET_OUT"
    | PORT_STATUS -> "PORT_STATUS"
    | MULTIPART_REQ -> "MULTIPART_REQ"
    | MULTIPART_RESP -> "MULTIPART_RESP"
    | BARRIER_REQ -> "BARRIER_REQ"
    | BARRIER_RESP -> "BARRIER_RESP"
    | ERROR -> "ERROR"
    | VENDOR -> "VENDOR"
    | GET_CONFIG_REQ -> "GET_CONFIG_REQ"
    | GET_CONFIG_RESP -> "GET_CONFIG_RESP"
    | SET_CONFIG -> "SET_CONFIG"
    | FLOW_REMOVED -> "FLOW_REMOVED"
    | PORT_MOD -> "PORT_MOD"
    | TABLE_MOD -> "TABLE_MOD"
    | QUEUE_GET_CONFIG_REQ -> "QUEUE_GET_CONFIG_REQ"
    | QUEUE_GET_CONFIG_RESP -> "QUEUE_GET_CONFIG_RESP"
    | ROLE_REQ -> "ROLE_REQ"
    | ROLE_RESP -> "ROLE_RESP"
    | GET_ASYNC_REQ -> "GET_ASYNC_REQ"
    | GET_ASYNC_REP -> "GET_ASYNC_REP"
    | SET_ASYNC -> "SEC_ASYNC"
    | METER_MOD -> "METER_MOD"

  module Header = OpenFlow_Header

  let msg_code_of_message (msg : t) : msg_code = match msg with
    | Hello -> HELLO
    | EchoRequest _ -> ECHO_REQ
    | EchoReply _ -> ECHO_RESP
    | FeaturesRequest -> FEATURES_REQ
    | FeaturesReply _ -> FEATURES_RESP
    | FlowModMsg _ -> FLOW_MOD
    | GroupModMsg _ -> GROUP_MOD
    | PacketInMsg _ -> PACKET_IN
    | PacketOutMsg _ -> PACKET_OUT
    | PortStatusMsg _ ->   PORT_STATUS
    | MultipartReq _ -> MULTIPART_REQ
    | MultipartReply _ -> MULTIPART_RESP
    | BarrierRequest ->   BARRIER_REQ
    | BarrierReply ->   BARRIER_RESP
    | Error _ -> ERROR

  let sizeof (msg : t) : int = match msg with
    | Hello -> Header.size
    | EchoRequest bytes -> Header.size + (String.length (Cstruct.to_string bytes))
    | EchoReply bytes -> Header.size + (String.length (Cstruct.to_string bytes))
    | FeaturesRequest -> Header.size
    | FeaturesReply _ -> Header.size + sizeof_ofp_switch_features
    | FlowModMsg fm -> Header.size + FlowMod.sizeof fm
    | GroupModMsg gm -> Header.size + GroupMod.sizeof gm
    | PacketInMsg pi -> Header.size + PacketIn.sizeof pi
    | PacketOutMsg po -> Header.size + PacketOut.sizeof po
    | PortStatusMsg _ -> Header.size + sizeof_ofp_port_status + sizeof_ofp_port
    | MultipartReq req -> Header.size + MultipartReq.sizeof req
    | MultipartReply rep -> Header.size + MultipartReply.sizeof rep
    | BarrierRequest -> failwith "NYI: sizeof BarrierRequest"
    | BarrierReply -> failwith "NYI: sizeof BarrierReply"
    | Error _ -> failwith "NYI: sizeof Error"

  let to_string (msg : t) : string = match msg with
    | Hello -> "Hello"
    | Error _ -> "Error"
    | EchoRequest _ -> "EchoRequest"
    | EchoReply _ -> "EchoReply"
    | FeaturesRequest -> "FeaturesRequest"
    | FeaturesReply _ -> "FeaturesReply"
    | FlowModMsg _ -> "FlowMod"
    | GroupModMsg _ -> "GroupMod"
    | PacketInMsg _ -> "PacketIn"
    | PacketOutMsg _ -> "PacketOut"
    | PortStatusMsg _ -> "PortStatus"
    | MultipartReq _ -> "MultipartRequest"
    | MultipartReply _ -> "MultipartReply"
    | BarrierRequest -> "BarrierRequest"
    | BarrierReply -> "BarrierReply"

  (* let marshal (buf : Cstruct.t) (msg : message) : int = *)
  (*   let buf2 = (Cstruct.shift buf Header.size) in *)
  (*   set_ofp_header_version buf 0x04; *)
  (*   set_ofp_header_typ buf (msg_code_to_int (msg_code_of_message msg)); *)
  (*   set_ofp_header_length buf (sizeof msg); *)

  let blit_message (msg : t) (out : Cstruct.t) =
    match msg with
      | Hello ->
        Header.size
      | EchoRequest bytes
      | EchoReply bytes ->
        Cstruct.blit_from_string (Cstruct.to_string bytes) 0 out 0 (String.length (Cstruct.to_string bytes));
        Header.size + String.length (Cstruct.to_string bytes)
      | FeaturesRequest ->
        Header.size
      | FeaturesReply fr ->
        Header.size + SwitchFeatures.marshal out fr
      | FlowModMsg fm ->
        Header.size + FlowMod.marshal out fm
      | GroupModMsg gm ->
        Header.size + GroupMod.marshal out gm
      | PacketOutMsg po ->
        Header.size + PacketOut.marshal out po
      | MultipartReq mpr ->
        Header.size + MultipartReq.marshal out mpr
      | MultipartReply mpr -> 
        Header.size + MultipartReply.marshal out mpr
      | BarrierRequest -> failwith "NYI: marshal BarrierRequest"
      | BarrierReply -> failwith "NYI: marshal BarrierReply"
      | PacketInMsg pi ->
        Header.size + PacketIn.marshal out pi
      | PortStatusMsg ps -> 
        Header.size + PortStatus.marshal out ps
      | Error err -> 
        Header.size + Error.marshal out err


  let header_of xid msg =
    let open Header in
    { version = 0x04; type_code = msg_code_to_int (msg_code_of_message msg);
      length = sizeof msg; xid = xid }

  let marshal_body (msg : t) (buf : Cstruct.t) =
    let _ = blit_message msg buf in
    ()
    
  let marshal (xid : xid) (msg : t) : string =
    let sizeof_buf = sizeof msg in
    let hdr = header_of xid msg in
    let buf = Cstruct.create sizeof_buf in
    Header.marshal buf hdr;
    let _ = blit_message msg (Cstruct.shift buf Header.size) in
    Cstruct.to_string buf

  let parse (hdr : Header.t) (body_buf : string) : (xid * t) =
    let body_bits = Cstruct.of_string body_buf in
    let typ = match int_to_msg_code hdr.Header.type_code with
      | Some code -> code
      | None -> raise (Unparsable "unknown message code") in
    let msg = match typ with
      | HELLO -> Hello
      | ECHO_RESP -> EchoReply body_bits
      | FEATURES_RESP -> FeaturesReply (SwitchFeatures.parse body_bits)
      | PACKET_IN -> PacketInMsg (PacketIn.parse body_bits)
      | PACKET_OUT -> PacketOutMsg (PacketOut.parse body_bits)
      | ECHO_REQ -> EchoRequest body_bits
      | PORT_STATUS -> PortStatusMsg (PortStatus.parse body_bits)
      | MULTIPART_REQ -> MultipartReq (MultipartReq.parse body_bits)
      | MULTIPART_RESP -> MultipartReply (MultipartReply.parse body_bits)
      | ERROR -> Error (Error.parse body_bits)
      | code -> raise (Unparsable (Printf.sprintf "unexpected message type %s" (string_of_msg_code typ))) in
    (hdr.Header.xid, msg)
end

let portsDescRequest = Message.MultipartReq portDescReq<|MERGE_RESOLUTION|>--- conflicted
+++ resolved
@@ -2994,11 +2994,7 @@
     pi.pi_total_len + (OfpMatch.sizeof pi.pi_ofp_match) + sizeof_ofp_packet_in + 2 (*2 bytes of pad*)
 
   let to_string (pi: packetIn) : string =
-<<<<<<< HEAD
-    Format.sprintf "Total Len: %u\nReason: %s\nTable ID:%u\nCookie:%Lu\nOfmPatch:%s\nBuffered:%s"
-=======
     Format.sprintf "{ total_len = %u; reason = %s; table_id = %u; cookie = %Lu; match = %s; payload = %s }"
->>>>>>> a80e6ce3
     pi.pi_total_len
     (match pi.pi_reason with
       | NoMatch -> "NO_MATCH"
@@ -3008,15 +3004,8 @@
     pi.pi_cookie
     (OfpMatch.to_string pi.pi_ofp_match)
     (match pi.pi_payload with 
-<<<<<<< HEAD
-      | Buffered (n,_) -> Format.sprintf "Buffered %lu" n 
-      | NotBuffered _ -> "NotBuffered")
-    
-
-=======
       | Buffered (n,bytes) -> Format.sprintf "Buffered<id=%lu>= %s; len = %u" n (Packet.to_string (Packet.parse bytes)) (Cstruct.len bytes)
       | NotBuffered bytes -> Format.sprintf "NotBuffered = %s; len = %u"  (Packet.to_string (Packet.parse bytes)) (Cstruct.len bytes))
->>>>>>> a80e6ce3
 
   let marshal (buf : Cstruct.t) (pi : packetIn) : int = 
     let bufMatch = Cstruct.shift buf sizeof_ofp_packet_in in
@@ -3107,13 +3096,8 @@
   let to_string (po : packetOut) = 
     Format.sprintf "{ payload = %s; port_id = %s; actions = %s }"
     (match po.po_payload with 
-<<<<<<< HEAD
-      | Buffered (n,_) -> Format.sprintf "Buffered %lu" n
-      | NotBuffered _ -> "NotBuffered")
-=======
       | Buffered (n,bytes) -> Format.sprintf "Buffered<id=%lu> = %s, len = %u" n (Packet.to_string (Packet.parse bytes)) (Cstruct.len bytes)
       | NotBuffered bytes -> Format.sprintf "NotBuffered = %s; len = %u" (Packet.to_string (Packet.parse bytes)) (Cstruct.len bytes))
->>>>>>> a80e6ce3
     (match po.po_port_id with
       | Some n -> Int32.to_string n
       | None -> "No Port")
