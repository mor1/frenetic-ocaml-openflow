module OF10 = OpenFlow0x01_Core
module OF13 = OpenFlow0x04_Core

open Packet

exception Unsupported of string

type switchId = int64
type portId = int32
type queueId = int32

type bufferId = int32

<<<<<<< HEAD
type pattern =
    { dlSrc : dlAddr option
    ; dlDst : dlAddr option
    ; dlTyp : dlTyp option
    ; dlVlan : dlVlan
    ; dlVlanPcp : dlVlanPcp option
    ; nwSrc : (nwAddr * int32) option
    ; nwDst : (nwAddr * int32) option
    ; nwProto : nwProto option
    ; tpSrc : tpPort option
    ; tpDst : tpPort option
    ; inPort : portId option }

let all_pattern =
    { dlSrc = None
    ; dlDst = None
    ; dlTyp = None
    ; dlVlan = None
    ; dlVlanPcp = None
    ; nwSrc = None
    ; nwDst = None
    ; nwProto = None
    ; tpSrc = None
    ; tpDst = None
    ; inPort = None }
=======
let format_mac (fmt : Format.formatter) (v:int48) =
  Format.pp_print_string fmt (Packet.string_of_mac v)

let format_ip (fmt : Format.formatter) (v:int32) =
  Format.pp_print_string fmt (Packet.string_of_ip v)

let format_hex (fmt : Format.formatter) (v:int) =
  Format.fprintf fmt "0x%x" v

let format_int (fmt : Format.formatter) (v:int) =
  Format.fprintf fmt "%u" v

let format_int32 (fmt : Format.formatter) (v:int32) =
  Format.fprintf fmt "%lu" v

let make_string_of formatter x =
  let open Format in
  let buf = Buffer.create 100 in
  let fmt = formatter_of_buffer buf in
  pp_set_margin fmt 80;
  formatter fmt x;
  fprintf fmt "@?";
  Buffer.contents buf

module Pattern = struct

  type t =
      { dlSrc : dlAddr option
      ; dlDst : dlAddr option
      ; dlTyp : dlTyp option
      ; dlVlan : dlVlan
      ; dlVlanPcp : dlVlanPcp option
      ; nwSrc : nwAddr option
      ; nwDst : nwAddr option
      ; nwProto : nwProto option
      ; tpSrc : tpPort option
      ; tpDst : tpPort option
      ; inPort : portId option }

  let match_all =
      { dlSrc = None
      ; dlDst = None
      ; dlTyp = None
      ; dlVlan = None
      ; dlVlanPcp = None
      ; nwSrc = None
      ; nwDst = None
      ; nwProto = None
      ; tpSrc = None
      ; tpDst = None
      ; inPort = None }

  let less_eq p1 p2 =
    let check m1 m2 =
      match m2 with
        | None -> true
        | Some(v2) ->
          begin match m1 with
            | None -> false
            | Some(v1) -> v1 = v2
          end
    in
    check p1.dlSrc p2.dlSrc
    && check p1.dlDst p2.dlDst
    && check p1.dlTyp p2.dlTyp
    && check p1.dlVlan p2.dlVlan
    && check p1.dlVlanPcp p2.dlVlanPcp
    && check p1.nwSrc p2.nwSrc
    && check p1.nwDst p2.nwDst
    && check p1.nwProto p2.nwProto
    && check p1.tpSrc p2.tpSrc
    && check p1.tpDst p2.tpDst
    && check p1.inPort p2.inPort

  let eq p1 p2 =
    p1 = p2

  let disjoint p1 p2 =
    let check m1 m2 =
      match m1, m2 with
      | None, _    -> false
      | _   , None -> false
      | Some(v1), Some(v2) -> not (v1 = v2)
    in
    check p1.dlSrc p2.dlSrc
    || check p1.dlDst p2.dlDst
    || check p1.dlTyp p2.dlTyp
    || check p1.dlVlan p2.dlVlan
    || check p1.dlVlanPcp p2.dlVlanPcp
    || check p1.nwSrc p2.nwSrc
    || check p1.nwDst p2.nwDst
    || check p1.nwProto p2.nwProto
    || check p1.tpSrc p2.tpSrc
    || check p1.tpDst p2.tpDst
    || check p1.inPort p2.inPort

  let meet p1 p2 =
    let meeter m1 m2 =
      match m1, m2 with
      | Some(v1), Some(v2) when v1 = v2 ->
        Some(v1)
      | _       , _ ->
        None
    in
    { dlSrc = meeter p1.dlSrc p2.dlSrc
    ; dlDst = meeter p1.dlDst p2.dlDst
    ; dlTyp = meeter p1.dlTyp p2.dlTyp
    ; dlVlan = meeter p1.dlVlan p2.dlVlan
    ; dlVlanPcp = meeter p1.dlVlanPcp p2.dlVlanPcp
    ; nwSrc = meeter p1.nwSrc p2.nwSrc
    ; nwDst = meeter p1.nwDst p2.nwDst
    ; nwProto = meeter p1.nwProto p2.nwProto
    ; tpSrc = meeter p1.tpSrc p2.tpSrc
    ; tpDst = meeter p1.tpDst p2.tpDst
    ; inPort = meeter p1.inPort p2.inPort
    }

  let format (fmt:Format.formatter) (p:t) : unit =
    let first = ref true in
    let format_field name format_val m_val =
      match m_val with
        | None   -> ()
        | Some v ->
          if not (!first) then Format.fprintf fmt ",@,";
          Format.fprintf fmt "%s=%a" name format_val v;
          first := false in
    Format.fprintf fmt "@[{";
    format_field "ethSrc" format_mac p.dlSrc;
    format_field "ethDst" format_mac p.dlDst;
    format_field "ethTyp" format_hex p.dlTyp;
    format_field "vlanId" format_int p.dlVlan;
    format_field "vlanPcp" format_int p.dlVlanPcp;
    format_field "nwProto" format_hex p.nwProto;
    format_field "ipSrc" format_ip p.nwSrc;
    format_field "ipDst" format_ip p.nwDst;
    format_field "tcpSrcPort" format_int p.tpSrc;
    format_field "tcpDstPort" format_int p.tpDst;
    format_field "port" format_int32 p.inPort;
    Format.fprintf fmt "}@]"

  let string_of = make_string_of format
end
>>>>>>> e43fa874

type modify =
  | SetEthSrc of dlAddr
  | SetEthDst of dlAddr
  | SetVlan of dlVlan
  | SetVlanPcp of dlVlanPcp
  | SetEthTyp of dlTyp
  | SetIPProto of nwProto
  | SetIP4Src of nwAddr
  | SetIP4Dst of nwAddr
  | SetTCPSrcPort of tpPort
  | SetTCPDstPort of tpPort

type pseudoport =
  | Physical of portId
  | InPort
  | Table
  | Normal
  | Flood
  | All
  | Controller of int
  | Local

type action =
  | Output of pseudoport
  | Enqueue of portId * queueId
  | Modify of modify

type seq = action list

type par = seq list

type group = par list

type timeout =
  | Permanent
  | ExpiresAfter of int16

type flow = {
  pattern: Pattern.t;
  action: group;
  cookie: int64;
  idle_timeout: timeout;
  hard_timeout: timeout
}

type flowTable = flow list 

type payload =
  | Buffered of bufferId * bytes 
  | NotBuffered of bytes

let payload_bytes (payload : payload) : bytes =
  match payload with
  | Buffered(_, bytes)
  | NotBuffered(bytes) -> bytes

type packetInReason =
  | NoMatch
  | ExplicitSend

type pktIn = payload * int * portId * packetInReason

type pktOut = payload * (portId option) * (action list)

type switchFeatures = {
  switch_id : switchId;
  switch_ports : portId list
}

type flowStats = {
  flow_table_id : int8; (** ID of table flow came from. *)
  flow_pattern : Pattern.t;
  flow_duration_sec: int32;
  flow_duration_nsec: int32;
  flow_priority: int16;
  flow_idle_timeout: int16;
  flow_hard_timeout: int16;
  flow_action: action;
  flow_packet_count: int64;
  flow_byte_count: int64
}

<<<<<<< HEAD
let format_mac (fmt : Format.formatter) (v:int48) =
  Format.pp_print_string fmt (Packet.string_of_mac v)

let format_ip (fmt : Format.formatter) (v:int32) =
  Format.pp_print_string fmt (Packet.string_of_ip v)

let format_ip_mask (fmt : Format.formatter) ((v,m) : nwAddr * int32) =
  let s = if m = 32l then "" else "/" ^ Int32.to_string m in
  Format.pp_print_string fmt (Packet.string_of_ip v ^ s)

let format_hex (fmt : Format.formatter) (v:int) =
  Format.fprintf fmt "0x%x" v

let format_int (fmt : Format.formatter) (v:int) =
  Format.fprintf fmt "%u" v

let format_int32 (fmt : Format.formatter) (v:int32) =
  Format.fprintf fmt "%lu" v

let format_pattern (fmt:Format.formatter) (p:pattern) : unit = 
  let first = ref true in
  let format_field name format_val m_val =
    match m_val with
      | None   -> ()
      | Some v ->
        if not (!first) then Format.fprintf fmt ",@,";
        Format.fprintf fmt "%s=%a" name format_val v;
        first := false in
  Format.fprintf fmt "@[{";
  format_field "ethSrc" format_mac p.dlSrc;
  format_field "ethDst" format_mac p.dlDst;
  format_field "ethTyp" format_hex p.dlTyp;
  format_field "vlanId" format_int p.dlVlan;
  format_field "vlanPcp" format_int p.dlVlanPcp;
  format_field "nwProto" format_hex p.nwProto;
  format_field "ipSrc" format_ip_mask p.nwSrc;
  format_field "ipDst" format_ip_mask p.nwDst;
  format_field "tcpSrcPort" format_int p.tpSrc;
  format_field "tcpDstPort" format_int p.tpDst;
  format_field "port" format_int32 p.inPort;
  Format.fprintf fmt "}@]"

=======
>>>>>>> e43fa874
let format_modify (fmt:Format.formatter) (m:modify) : unit =
  match m with
  | SetEthSrc(dlAddr) ->
    Format.fprintf fmt "SetField(ethSrc, %a)" format_mac dlAddr
  | SetEthDst(dlAddr) ->
    Format.fprintf fmt "SetField(ethDst, %a)" format_mac dlAddr
  | SetVlan(None)
  | SetVlan(Some(0xffff)) ->
    Format.fprintf fmt "SetField(vlan, <none>)"
  | SetVlan(Some(id)) ->
    Format.fprintf fmt "SetField(vlan, %u)" id
  | SetVlanPcp(pcp) ->
    Format.fprintf fmt "SetField(vlanPcp, %u)" pcp
  | SetEthTyp(dlTyp) ->
    Format.fprintf fmt "SetField(ethTyp, %u)" dlTyp
  | SetIPProto(nwProto) ->
    Format.fprintf fmt "SetField(ipProto, %a)" format_hex nwProto
  | SetIP4Src(nwAddr) ->
    Format.fprintf fmt "SetField(ipSrc, %a)" format_ip nwAddr
  | SetIP4Dst(nwAddr) ->
    Format.fprintf fmt "SetField(ipDst, %a)" format_ip nwAddr
  | SetTCPSrcPort(tpPort) ->
    Format.fprintf fmt "SetField(tcpSrcPort, %a)" format_int tpPort
  | SetTCPDstPort(tpPort) ->
    Format.fprintf fmt "SetField(tcpDstPort, %a)" format_int tpPort

let format_pseudoport (fmt:Format.formatter) (p:pseudoport) : unit =
  match p with
  | Physical(portId) -> Format.fprintf fmt "%lu" portId
  | InPort -> Format.fprintf fmt "InPort"
  | Table -> Format.fprintf fmt "Table"
  | Normal -> Format.fprintf fmt "Normal"
  | Flood -> Format.fprintf fmt "Flood"
  | All -> Format.fprintf fmt "All"
  | Controller(bytes) -> Format.fprintf fmt "Controller(%u)" bytes
  | Local -> Format.fprintf fmt "Local"

let format_action (fmt:Format.formatter) (a:action) : unit =
  match a with         
  | Output(p) ->
    Format.fprintf fmt "Output(%a)" format_pseudoport p
  | Enqueue(m,n) -> 
    Format.fprintf fmt "Enqueue(%ld,%ld)" m n
  | Modify(m) ->
    format_modify fmt m

let rec format_seq (fmt : Format.formatter) (seq : seq) : unit =
  match seq with
  | [] -> ()
  | [act] -> format_action fmt act
  | (act :: act' :: seq') ->
      Format.fprintf fmt "@[%a;@ %a@]" format_action act format_seq (act' :: seq')

let rec format_par (fmt : Format.formatter) (par : par) : unit =
  match par with
  | [] -> ()
  | [seq] -> format_seq fmt seq
  | (seq :: seq' :: par') ->
    Format.fprintf fmt "@[%a |@ %a@]" format_seq seq format_par (seq' :: par')

let rec format_group (fmt : Format.formatter) (group : group) : unit =
  match group with
  | [] -> ()
  | [par] -> format_par fmt par
  | (par :: par' :: groups) ->
    Format.fprintf fmt "@[%a +@ %a@]" format_par par format_group (par' :: groups)
  
let format_timeout (fmt:Format.formatter) (t:timeout) : unit = 
  match t with 
    | Permanent -> Format.fprintf fmt "Permanent"
    | ExpiresAfter(n) -> Format.fprintf fmt "ExpiresAfter(%d)" n

let format_flow (fmt: Format.formatter) (f : flow) : unit = 
  Format.fprintf fmt "@[{pattern=%a,@," Pattern.format f.pattern;
  Format.fprintf fmt "action=%a,@," format_group f.action;
  Format.fprintf fmt "cookie=%s,@," (Int64.to_string f.cookie);
  Format.fprintf fmt "idle_timeout=%a,@," format_timeout f.idle_timeout;
  Format.fprintf fmt "hard_timeout=%a}@]" format_timeout f.hard_timeout
    
let format_flowTable (fmt:Format.formatter) (l:flowTable) : unit = 
  Format.fprintf fmt "@[[";
  let _ = 
    List.fold_left
      (fun b f -> 
        if b then Format.fprintf fmt "@ ";
        format_flow fmt f;
        true) false l in 
  Format.fprintf fmt "]@]"

let string_of_action = make_string_of format_action
let string_of_seq = make_string_of format_seq
let string_of_par = make_string_of format_par
let string_of_flow = make_string_of format_flow
let string_of_flowTable = make_string_of format_flowTable<|MERGE_RESOLUTION|>--- conflicted
+++ resolved
@@ -11,33 +11,6 @@
 
 type bufferId = int32
 
-<<<<<<< HEAD
-type pattern =
-    { dlSrc : dlAddr option
-    ; dlDst : dlAddr option
-    ; dlTyp : dlTyp option
-    ; dlVlan : dlVlan
-    ; dlVlanPcp : dlVlanPcp option
-    ; nwSrc : (nwAddr * int32) option
-    ; nwDst : (nwAddr * int32) option
-    ; nwProto : nwProto option
-    ; tpSrc : tpPort option
-    ; tpDst : tpPort option
-    ; inPort : portId option }
-
-let all_pattern =
-    { dlSrc = None
-    ; dlDst = None
-    ; dlTyp = None
-    ; dlVlan = None
-    ; dlVlanPcp = None
-    ; nwSrc = None
-    ; nwDst = None
-    ; nwProto = None
-    ; tpSrc = None
-    ; tpDst = None
-    ; inPort = None }
-=======
 let format_mac (fmt : Format.formatter) (v:int48) =
   Format.pp_print_string fmt (Packet.string_of_mac v)
 
@@ -52,6 +25,11 @@
 
 let format_int32 (fmt : Format.formatter) (v:int32) =
   Format.fprintf fmt "%lu" v
+
+let format_ip_mask (fmt : Format.formatter) ((p,m) : nwAddr * int32) = 
+  Format.fprintf fmt "%a%s" 
+    format_ip p 
+    (if m = 32l then "" else Printf.sprintf "/%ld" m)
 
 let make_string_of formatter x =
   let open Format in
@@ -70,8 +48,8 @@
       ; dlTyp : dlTyp option
       ; dlVlan : dlVlan
       ; dlVlanPcp : dlVlanPcp option
-      ; nwSrc : nwAddr option
-      ; nwDst : nwAddr option
+      ; nwSrc : (nwAddr * int32) option
+      ; nwDst : (nwAddr * int32) option
       ; nwProto : nwProto option
       ; tpSrc : tpPort option
       ; tpDst : tpPort option
@@ -90,70 +68,107 @@
       ; tpDst = None
       ; inPort = None }
 
+  let ip_shift (p,m) =
+    try 
+      match Int32.to_int (Int32.(sub 32l m)) with 
+      | 32 -> 0l
+      | i when 0 <= i && i < 32 -> 
+	Int32.shift_right_logical p i
+      | _ -> 
+	failwith "Pattern.ip_shift: invalid mask"
+    with _ -> 
+      failwith "Pattern.ip_shift: invalid mask" 
+
+  let ip_compatible (p1,m1) (p2,m2) = 
+    (* Two masked IPs are compatible if their prefixes agree. *)
+    try 
+      let common_mask = 
+	match Int32.to_int (min m1 m2) with
+	| i when 0 <= i && i <= 32 -> 
+	  i
+	| _ -> 
+	  failwith "Pattern.ip_compatible: invalid mask" in 
+      let mask =
+	Int32.shift_left
+          (Int32.(sub) (Int32.shift_left 1l common_mask) 1l)
+          (32 - common_mask) in
+      (Int32.logand mask p1) = (Int32.logand mask p2)
+    with _ -> 
+      failwith "Pattern.ip_compatible: invalid mask"        
+
+  let ip_subseteq (p1,m1) (p2,m2) = 
+    ip_compatible (p1,m1) (p2,m2) && m1 >= m2 
+      
+  let ip_inter (p1,m1) (p2,m2) = 
+    if ip_compatible (p1,m1) (p2,m2) then 
+      if m1 <= m2 then Some (p1,m1) else Some (p2,m2)
+    else None  
+
+  (* TODO(jnf): rename subseteq ?*)
   let less_eq p1 p2 =
-    let check m1 m2 =
+    let check f m1 m2 =
       match m2 with
         | None -> true
         | Some(v2) ->
           begin match m1 with
             | None -> false
-            | Some(v1) -> v1 = v2
-          end
-    in
-    check p1.dlSrc p2.dlSrc
-    && check p1.dlDst p2.dlDst
-    && check p1.dlTyp p2.dlTyp
-    && check p1.dlVlan p2.dlVlan
-    && check p1.dlVlanPcp p2.dlVlanPcp
-    && check p1.nwSrc p2.nwSrc
-    && check p1.nwDst p2.nwDst
-    && check p1.nwProto p2.nwProto
-    && check p1.tpSrc p2.tpSrc
-    && check p1.tpDst p2.tpDst
-    && check p1.inPort p2.inPort
+            | Some(v1) -> f v1 v2
+          end in 
+    check (=) p1.dlSrc p2.dlSrc
+    && check (=) p1.dlDst p2.dlDst
+    && check (=) p1.dlTyp p2.dlTyp
+    && check (=) p1.dlVlan p2.dlVlan
+    && check (=) p1.dlVlanPcp p2.dlVlanPcp
+    && check ip_subseteq p1.nwSrc p2.nwSrc
+    && check ip_subseteq p1.nwDst p2.nwDst
+    && check (=) p1.nwProto p2.nwProto
+    && check (=) p1.tpSrc p2.tpSrc
+    && check (=) p1.tpDst p2.tpDst
+    && check (=) p1.inPort p2.inPort
 
   let eq p1 p2 =
     p1 = p2
 
+  let eq_inter x1 x2 = 
+    if x1 = x2 then Some x1 else None 
+
   let disjoint p1 p2 =
-    let check m1 m2 =
+    let check inter m1 m2 =
       match m1, m2 with
       | None, _    -> false
       | _   , None -> false
-      | Some(v1), Some(v2) -> not (v1 = v2)
-    in
-    check p1.dlSrc p2.dlSrc
-    || check p1.dlDst p2.dlDst
-    || check p1.dlTyp p2.dlTyp
-    || check p1.dlVlan p2.dlVlan
-    || check p1.dlVlanPcp p2.dlVlanPcp
-    || check p1.nwSrc p2.nwSrc
-    || check p1.nwDst p2.nwDst
-    || check p1.nwProto p2.nwProto
-    || check p1.tpSrc p2.tpSrc
-    || check p1.tpDst p2.tpDst
-    || check p1.inPort p2.inPort
+      | Some(v1), Some(v2) -> 
+	inter v1 v2 = None in 
+    check eq_inter p1.dlSrc p2.dlSrc
+    || check eq_inter p1.dlDst p2.dlDst
+    || check eq_inter p1.dlTyp p2.dlTyp
+    || check eq_inter p1.dlVlan p2.dlVlan
+    || check eq_inter p1.dlVlanPcp p2.dlVlanPcp
+    || check ip_inter p1.nwSrc p2.nwSrc
+    || check ip_inter p1.nwDst p2.nwDst
+    || check eq_inter p1.nwProto p2.nwProto
+    || check eq_inter p1.tpSrc p2.tpSrc
+    || check eq_inter p1.tpDst p2.tpDst
+    || check eq_inter p1.inPort p2.inPort
 
   let meet p1 p2 =
-    let meeter m1 m2 =
+    let meeter inter m1 m2 =
       match m1, m2 with
-      | Some(v1), Some(v2) when v1 = v2 ->
-        Some(v1)
-      | _       , _ ->
-        None
-    in
-    { dlSrc = meeter p1.dlSrc p2.dlSrc
-    ; dlDst = meeter p1.dlDst p2.dlDst
-    ; dlTyp = meeter p1.dlTyp p2.dlTyp
-    ; dlVlan = meeter p1.dlVlan p2.dlVlan
-    ; dlVlanPcp = meeter p1.dlVlanPcp p2.dlVlanPcp
-    ; nwSrc = meeter p1.nwSrc p2.nwSrc
-    ; nwDst = meeter p1.nwDst p2.nwDst
-    ; nwProto = meeter p1.nwProto p2.nwProto
-    ; tpSrc = meeter p1.tpSrc p2.tpSrc
-    ; tpDst = meeter p1.tpDst p2.tpDst
-    ; inPort = meeter p1.inPort p2.inPort
-    }
+      | Some v1, Some v2 -> 
+	inter v1 v2 
+      | _ -> 
+        None in 
+    { dlSrc = meeter eq_inter p1.dlSrc p2.dlSrc
+    ; dlDst = meeter eq_inter p1.dlDst p2.dlDst
+    ; dlTyp = meeter eq_inter p1.dlTyp p2.dlTyp
+    ; dlVlan = meeter eq_inter p1.dlVlan p2.dlVlan
+    ; dlVlanPcp = meeter eq_inter p1.dlVlanPcp p2.dlVlanPcp
+    ; nwSrc = meeter ip_inter p1.nwSrc p2.nwSrc
+    ; nwDst = meeter ip_inter p1.nwDst p2.nwDst
+    ; nwProto = meeter eq_inter p1.nwProto p2.nwProto
+    ; tpSrc = meeter eq_inter p1.tpSrc p2.tpSrc
+    ; tpDst = meeter eq_inter p1.tpDst p2.tpDst
+    ; inPort = meeter eq_inter p1.inPort p2.inPort }
 
   let format (fmt:Format.formatter) (p:t) : unit =
     let first = ref true in
@@ -171,8 +186,8 @@
     format_field "vlanId" format_int p.dlVlan;
     format_field "vlanPcp" format_int p.dlVlanPcp;
     format_field "nwProto" format_hex p.nwProto;
-    format_field "ipSrc" format_ip p.nwSrc;
-    format_field "ipDst" format_ip p.nwDst;
+    format_field "ipSrc" format_ip_mask p.nwSrc;
+    format_field "ipDst" format_ip_mask p.nwDst;
     format_field "tcpSrcPort" format_int p.tpSrc;
     format_field "tcpDstPort" format_int p.tpDst;
     format_field "port" format_int32 p.inPort;
@@ -180,7 +195,6 @@
 
   let string_of = make_string_of format
 end
->>>>>>> e43fa874
 
 type modify =
   | SetEthSrc of dlAddr
@@ -264,51 +278,6 @@
   flow_byte_count: int64
 }
 
-<<<<<<< HEAD
-let format_mac (fmt : Format.formatter) (v:int48) =
-  Format.pp_print_string fmt (Packet.string_of_mac v)
-
-let format_ip (fmt : Format.formatter) (v:int32) =
-  Format.pp_print_string fmt (Packet.string_of_ip v)
-
-let format_ip_mask (fmt : Format.formatter) ((v,m) : nwAddr * int32) =
-  let s = if m = 32l then "" else "/" ^ Int32.to_string m in
-  Format.pp_print_string fmt (Packet.string_of_ip v ^ s)
-
-let format_hex (fmt : Format.formatter) (v:int) =
-  Format.fprintf fmt "0x%x" v
-
-let format_int (fmt : Format.formatter) (v:int) =
-  Format.fprintf fmt "%u" v
-
-let format_int32 (fmt : Format.formatter) (v:int32) =
-  Format.fprintf fmt "%lu" v
-
-let format_pattern (fmt:Format.formatter) (p:pattern) : unit = 
-  let first = ref true in
-  let format_field name format_val m_val =
-    match m_val with
-      | None   -> ()
-      | Some v ->
-        if not (!first) then Format.fprintf fmt ",@,";
-        Format.fprintf fmt "%s=%a" name format_val v;
-        first := false in
-  Format.fprintf fmt "@[{";
-  format_field "ethSrc" format_mac p.dlSrc;
-  format_field "ethDst" format_mac p.dlDst;
-  format_field "ethTyp" format_hex p.dlTyp;
-  format_field "vlanId" format_int p.dlVlan;
-  format_field "vlanPcp" format_int p.dlVlanPcp;
-  format_field "nwProto" format_hex p.nwProto;
-  format_field "ipSrc" format_ip_mask p.nwSrc;
-  format_field "ipDst" format_ip_mask p.nwDst;
-  format_field "tcpSrcPort" format_int p.tpSrc;
-  format_field "tcpDstPort" format_int p.tpDst;
-  format_field "port" format_int32 p.inPort;
-  Format.fprintf fmt "}@]"
-
-=======
->>>>>>> e43fa874
 let format_modify (fmt:Format.formatter) (m:modify) : unit =
   match m with
   | SetEthSrc(dlAddr) ->
