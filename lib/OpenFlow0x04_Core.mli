open Packet

type 'a mask = { m_value : 'a; m_mask : 'a option }

type 'a asyncMask = { m_master : 'a ; m_slave : 'a }

type payload =
  | Buffered of int32 * bytes 
    (** [Buffered (id, buf)] is a packet buffered on a switch. *)
  | NotBuffered of bytes

type xid = OpenFlow_Header.xid
type int12 = int16
type int24 = int32
type int128 = int64 * int64

val val_to_mask : 'a1 -> 'a1 mask

val ip_to_mask : (nwAddr * int32) -> nwAddr mask

type switchId = int64

type groupId = int32

type portId = int32

type tableId = int8

type bufferId = int32

type switchFlags = 
  | NormalFrag
  | DropFrag
  | ReasmFrag
  | MaskFrag

type switchConfig = {flags : switchFlags; miss_send_len : int16 }

type helloFailed = 
 | HelloIncompatible
 | HelloPermError

type badRequest = 
 | ReqBadVersion
 | ReqBadType
 | ReqBadMultipart
 | ReqBadExp
 | ReqBadExpType
 | ReqPermError
 | ReqBadLen
 | ReqBufferEmpty
 | ReqBufferUnknown
 | ReqBadTableId
 | ReqIsSlave
 | ReqBadPort
 | ReqBadPacket
 | ReqMultipartBufOverflow

type badAction = 
 | ActBadType
 | ActBadLen
 | ActBadExp
 | ActBadExpType
 | ActBadOutPort
 | ActBadArg
 | ActPermError
 | ActTooMany
 | ActBadQueue
 | ActBadOutGroup
 | ActMatchInconsistent
 | ActUnsupportedOrder
 | ActBadTag
 | ActBadSetTyp
 | ActBadSetLen
 | ActBadSetArg

type badInstruction =
 | InstUnknownInst
 | InstBadTableId
 | InstUnsupInst
 | InstUnsupMeta
 | InstUnsupMetaMask
 | InstBadExp
 | InstBadExpTyp
 | InstBadLen
 | InstPermError

type badMatch = 
 | MatBadTyp
 | MatBadLen
 | MatBadTag
 | MatBadDlAddrMask
 | MatBadNwAddrMask
 | MatBadWildcards
 | MatBadField
 | MatBadValue
 | MatBadMask
 | MatBadPrereq
 | MatDupField
 | MatPermError

type flowModFailed =
 | FlUnknown
 | FlTableFull
 | FlBadTableId
 | FlOverlap
 | FlPermError
 | FlBadTimeout
 | FlBadCommand
 | FlBadFlags

type groupModFailed =
 | GrGroupExists
 | GrInvalidGroup
 | GrWeightUnsupported
 | GrOutOfGroups
 | GrOutOfBuckets
 | GrChainingUnsupported
 | GrWatcHUnsupported
 | GrLoop
 | GrUnknownGroup
 | GrChainedGroup
 | GrBadTyp
 | GrBadCommand
 | GrBadBucket
 | GrBadWatch
 | GrPermError
 
type portModFailed =
 | PoBadPort
 | PoBadHwAddr
 | PoBadConfig
 | PoBadAdvertise
 | PoPermError

type tableModFailed =
 | TaBadTable
 | TaBadConfig
 | TaPermError

type queueOpFailed =
 | QuBadPort
 | QuBadQUeue
 | QuPermError

type switchConfigFailed =
 | ScBadFlags
 | ScBadLen
 | ScPermError

type roleReqFailed = 
 | RoStale
 | RoUnsup
 | RoBadRole

type meterModFailed = 
 | MeUnknown
 | MeMeterExists
 | MeInvalidMeter
 | MeUnknownMeter
 | MeBadCommand
 | MeBadFlags
 | MeBadRate
 | MeBadBurst
 | MeBadBand
 | MeBadBandValue
 | MeOutOfMeters
 | MeOutOfBands

type tableFeatFailed =
 | TfBadTable
 | TfBadMeta
 | TfBadType
 | TfBadLen
 | TfBadArg
 | TfPermError

type experimenterFailed = { exp_typ : int16; exp_id : int32}

type errorTyp = 
 | HelloFailed of helloFailed
 | BadRequest of badRequest
 | BadAction of badAction
 | BadInstruction of badInstruction
 | BadMatch of badMatch
 | FlowModFailed of flowModFailed
 | GroupModFailed of groupModFailed
 | PortModFailed of portModFailed
 | TableModFailed of tableModFailed
 | QueueOpFailed of queueOpFailed
 | SwitchConfigFailed of switchConfigFailed
 | RoleReqFailed of roleReqFailed
 | MeterModFailed of meterModFailed
 | TableFeatFailed of tableFeatFailed
 | ExperimenterFailed of experimenterFailed

type length = int16

type oxm =
| OxmInPort of portId
| OxmInPhyPort of portId
| OxmMetadata of int64 mask
| OxmEthType of int16
| OxmEthDst of int48 mask
| OxmEthSrc of int48 mask
| OxmVlanVId of int12 mask
| OxmVlanPcp of int8
| OxmIPProto of int8
| OxmIPDscp of int8
| OxmIPEcn of int8
| OxmIP4Src of int32 mask
| OxmIP4Dst of int32 mask
| OxmTCPSrc of int16
| OxmTCPDst of int16
| OxmARPOp of int16
| OxmARPSpa of int32 mask
| OxmARPTpa of int32 mask
| OxmARPSha of int48 mask
| OxmARPTha of int48 mask
| OxmICMPType of int8
| OxmICMPCode of int8
| OxmMPLSLabel of int32
| OxmMPLSTc of int8
| OxmTunnelId of int64 mask
| OxmUDPSrc of int16
| OxmUDPDst of int16
| OxmSCTPSrc of int16
| OxmSCTPDst of int16
| OxmIPv6Src of int128 mask
| OxmIPv6Dst of int128 mask
| OxmIPv6FLabel of int32 mask
| OxmICMPv6Type of int8
| OxmICMPv6Code of int8
| OxmIPv6NDTarget of int128 mask
| OxmIPv6NDSll of int48
| OxmIPv6NDTll of int48
| OxmMPLSBos of int8
| OxmPBBIsid of int24 mask
| OxmIPv6ExtHdr of int16 mask

type oxmMatch = oxm list

val match_all : oxmMatch

(** A pseudo-port, as described by the [ofp_port_no] enumeration in
    Section A.2.1 of the OpenFlow 1.3.0 specification. *)
type pseudoPort =
  | PhysicalPort of portId
  | InPort            (** Send the packet out the input port. This reserved port
                          must be explicitly used in order to send back out of
                          the input port. *)
  | Table             (** Submit the packet to the first flow table NB: This
                          destination port can only be used in packet-out
                          messages. *)
  | Normal            (** Process with normal L2/L3 switching. *)
  | Flood             (** All physical ports in VLAN, except input port and
                          those blocked or link down. *)
  | AllPorts          (** All physical ports except input port. *)
  | Controller of int16 (** Send to controller along with [n] (max 1024) bytes
                            of the packet *)
  | Local             (** Local openflow "port". *)
  | Any               (** Wildcard port used only for flow mod (delete) and flow
                          stats requests. Selects all flows regardless of output
                          port (including flows with no output port). *)

type actionTyp = 
 | Output
 | CopyTTLOut
 | CopyTTLIn
 | SetMPLSTTL
 | DecMPLSTTL
 | PushVLAN
 | PopVLAN
 | PushMPLS
 | PopMPLS
 | SetQueue
 | Group
 | SetNWTTL
 | DecNWTTL
 | SetField
 | PushPBB
 | PopPBB
 | Experimenter
 
type action =
| Output of pseudoPort
| Group of groupId
| PopVlan
| PushVlan
| PopMpls
| PushMpls
| SetField of oxm
| CopyTtlOut
| CopyTtlIn
| SetNwTtl of int8
| DecNwTtl
| PushPbb
| PopPbb
| SetMplsTtl of int8
| DecMplsTtl
| SetQueue of int32
| Experimenter of int32


type actionSequence = action list

type instruction =
| GotoTable of tableId
| ApplyActions of actionSequence
| WriteActions of actionSequence
| WriteMetadata of int64 mask
| Clear
| Meter of int32
| Experimenter of int32

type bucket = { bu_weight : int16; bu_watch_port : portId option;
                bu_watch_group : groupId option; bu_actions : actionSequence }

type groupType =
| All
| Select
| Indirect
| FF

type groupMod =
| AddGroup of groupType * groupId * bucket list
| DeleteGroup of groupType * groupId
| ModifyGroup of groupType * groupId * bucket list

type timeout =
| Permanent
| ExpiresAfter of int16

type flowModCommand =
| AddFlow
| ModFlow
| ModStrictFlow
| DeleteFlow
| DeleteStrictFlow

type flowModFlags = { fmf_send_flow_rem : bool; fmf_check_overlap : bool;
                      fmf_reset_counts : bool; fmf_no_pkt_counts : bool;
                      fmf_no_byt_counts : bool }

type flowMod = { mfCookie : int64 mask; mfTable_id : tableId;
                 mfCommand : flowModCommand; mfIdle_timeout : timeout;
                 mfHard_timeout : timeout; mfPriority : int16;
                 mfBuffer_id : bufferId option;
                 mfOut_port : pseudoPort option;
                 mfOut_group : groupId option; mfFlags : flowModFlags;
                 mfOfp_match : oxmMatch; mfInstructions : instruction list }

val add_flow : int16 -> oxmMatch -> instruction list -> flowMod

val delete_all_flows : flowMod

type packetInReason =
| NoMatch
| ExplicitSend
| InvalidTTL

type packetIn = { pi_total_len : int16;
                  pi_reason : packetInReason; pi_table_id : tableId;
                  pi_cookie : int64; pi_ofp_match : oxmMatch;
                  pi_payload : payload }

type flowReason = 
  | FlowIdleTimeout
  | FlowHardTiemout
  | FlowDelete
  | FlowGroupDelete

type flowRemoved = { cookie : int64; priority : int16; reason : flowReason;
                     table_id : tableId; duration_sec : int32; duration_nsec : int32;
                     idle_timeout : timeout; hard_timeout : timeout; packet_count : int64;
                     byte_count : int64; oxm : oxmMatch }

type capabilities = { flow_stats : bool; table_stats : bool;
                      port_stats : bool; group_stats : bool; ip_reasm : 
                      bool; queue_stats : bool; port_blocked : bool }

type portState = { link_down : bool; blocked : bool; live : bool }

type portConfig = { port_down : bool; no_recv : bool; no_fwd : bool;
                    no_packet_in : bool }

type portFeatures = { rate_10mb_hd : bool; rate_10mb_fd : bool; 
                      rate_100mb_hd : bool; rate_100mb_fd : bool;
                      rate_1gb_hd : bool; rate_1gb_fd : bool;
                      rate_10gb_fd : bool; rate_40gb_fd : bool;
                      rate_100gb_fd : bool; rate_1tb_fd : bool;
                      other : bool; copper : bool; fiber : bool;
                      autoneg : bool; pause : bool; pause_asym : bool }     


type portDesc = { port_no : portId; hw_addr : int48; name : string; config : 
                  portConfig; state : portState; curr : portFeatures; 
                  advertised : portFeatures; supported : portFeatures; peer :
                  portFeatures; curr_speed : int32; max_speed : int32}

type portMod = { mpPortNo : portId; mpHw_addr : int48; mpConfig : portConfig;
                 mpMask : portConfig; mpAdvertise : portState }

type portReason =
  | PortAdd
  | PortDelete
  | PortModify

type portStatus = { reason : portReason; desc : portDesc }

type packetOut = {
  po_payload : payload;
  po_port_id : portId option;
  po_actions : actionSequence
}

type rate = int32

type burst = int32

type experimenterId = int32

type meterBand =
  | Drop of (rate*burst)
  | DscpRemark of (rate*burst*int8)
  | ExpMeter of (rate*burst*experimenterId)

type meterCommand = 
  | AddMeter
  | ModifyMeter
  | DeleteMeter

type meterFlags = { kbps : bool; pktps : bool; burst : bool; stats : bool}

type meterMod = { command : meterCommand; flags : meterFlags; meter_id : int32;
                  bands : meterBand list}

type flowRequest = {fr_table_id : tableId; fr_out_port : portId; 
                    fr_out_group : portId; fr_cookie : int64 mask;
                    fr_match : oxmMatch}

type queueRequest = {port_number : portId; queue_id : int32}

type experimenter = {exp_id : experimenterId; exp_type : int32}

type tableFeatureProp =
  | TfpInstruction of instruction list 
  | TfpInstructionMiss of instruction list
  | TfpNextTable of tableId list
  | TfpNextTableMiss of tableId list
  | TfpWriteAction of action list
  | TfpWriteActionMiss of action list
  | TfpApplyAction of action list
  | TfpApplyActionMiss of action list
  | TfpMatch of oxm list
  | TfpWildcard of oxm list
  | TfpWriteSetField of oxm list
  | TfpWriteSetFieldMiss of oxm list
  | TfpApplySetField of oxm list
  | TfpApplySetFieldMiss of oxm list
  | TfpExperimenter of (experimenter*bytes)
  | TfpExperimenterMiss of (experimenter*bytes)

type tableConfig = Deprecated

type tableFeatures = {length : int16; table_id : tableId; name : string;
                      metadata_match : int64; metadata_write : int64;
                      config : tableConfig; max_entries: int32;
                      feature_prop : tableFeatureProp}

type multipartType =
  | SwitchDescReq
  | PortsDescReq 
  | FlowStatsReq of flowRequest
  | AggregFlowStatsReq of flowRequest
  | TableStatsReq
  | PortStatsReq of portId
  | QueueStatsReq of queueRequest
  | GroupStatsReq of int32
  | GroupDescReq
  | GroupFeatReq
  | MeterStatsReq of int32
  | MeterConfReq of int32
  | MeterFeatReq
  | TableFeatReq of (tableFeatures list) option
  | ExperimentReq of experimenter  

type multipartRequest = { mpr_type : multipartType; mpr_flags : bool }


val portDescReq : multipartRequest

type switchDesc = { mfr_desc :string ; hw_desc : string; sw_desc : string;
                         serial_num : string }

type flowStats = { table_id : tableId; duration_sec : int32; duration_nsec : 
                   int32; priority : int16; idle_timeout : timeout; 
                   hard_timeout : timeout; flags : flowModFlags; cookie : int64;
                   packet_count : int64; byte_count : int64; ofp_match : oxmMatch;
                   instructions : instruction list}

type aggregStats = { packet_count : int64; byte_count : int64; flow_count : int32}

type tableStats = { table_id : tableId; active_count : int32; lookup_count : int64;
                    matched_count : int64}

type portStats = { psPort_no : portId; rx_packets : int64; tx_packets : int64; 
                   rx_bytes : int64; tx_bytes : int64; rx_dropped : int64; 
                   tx_dropped : int64; rx_errors : int64; tx_errors : int64;
                   rx_frame_err : int64; rx_over_err : int64; rx_crc_err : int64;
                   collisions : int64; duration_sec : int32; duration_nsec : int32}

type queueStats = { qsPort_no : portId; queue_id : int32; tx_bytes : int64; tx_packets : int64;
                    tx_errors : int64; duration_sec : int32; duration_nsec : int32 }

type bucketStats = { packet_count : int64; byte_count : int64}

type groupStats = { length : int16; group_id : int32; ref_count : int32;
                    packet_count : int64; byte_count : int64; duration_sec : int32;
                    duration_nsec : int32; bucket_stats : bucketStats list}

type groupDesc = { length : int16; typ : groupType; group_id : int32; bucket : bucket list}

type groupCapabilities = { select_weight : bool; select_liveness : bool;
                           chaining : bool; chaining_checks : bool}

type groupTypeMap = { all : bool; select : bool; indirect : bool; ff : bool}

type actionTypeMap = { output : bool; copy_ttl_out : bool; copy_ttl_in : bool;
                       set_mpls_ttl : bool; dec_mpls_ttl : bool; push_vlan : bool;
                       pop_vlan : bool; push_mpls : bool; pop_mpls : bool; set_queue : bool;
                       group : bool; set_nw_ttl : bool; dec_nw_ttl : bool; set_field : bool;
                       push_pbb : bool; pop_pbb : bool }

type groupFeatures = { typ : groupTypeMap; capabilities : groupCapabilities; 
                       max_groups_all : int32; max_groups_select : int32; 
                       max_groups_indirect : int32; max_groups_ff : int32;
                       actions_all : actionTypeMap; actions_select : actionTypeMap; 
                       actions_indirect : actionTypeMap; actions_ff : actionTypeMap }

type meterBandStats = { packet_band_count : int64; byte_band_count : int64 }

type meterStats = { meter_id: int32; len : int16; flow_count : int32; packet_in_count :
                    int64; byte_in_count : int64; duration_sec : int32; duration_nsec : 
                    int32; band : meterBandStats list}

type meterConfig = { length : length; flags : meterFlags; meter_id : int32; bands : meterBand list}

type meterBandMaps = { drop : bool; dscpRemark : bool}

type meterFeaturesStats = { max_meter : int32; band_typ : meterBandMaps; 
                            capabilities : meterFlags; max_band : int8;
                            max_color : int8 }

type multipartReplyTyp = 
  | PortsDescReply of portDesc list
  | SwitchDescReply of switchDesc
  | FlowStatsReply of flowStats list
  | AggregateReply of aggregStats
  | TableReply of tableStats list
  | TableFeaturesReply of tableFeatures list
  | PortStatsReply of portStats list
  | QueueStatsReply of queueStats list
  | GroupStatsReply of groupStats list
  | GroupDescReply of groupDesc list
  | GroupFeaturesReply of groupFeatures
  | MeterReply of meterStats list
  | MeterConfig of meterConfig list
  | MeterFeaturesReply of meterFeaturesStats

type multipartReply = {mpreply_typ : multipartReplyTyp; mpreply_flags : bool}

type tableMod = { table_id : tableId; config : tableConfig }
<<<<<<< HEAD

type rateQueue = 
  | Rate of int
  | Disabled  

type queueProp = 
  | MinRateProp of rateQueue
  | MaxRateProp of rateQueue
  | ExperimenterProp of int32

type queueDesc = { queue_id : int32; port : portId; len : int16; properties : queueProp list }

type queueConfReq = { port : portId }

type queueConfReply = { port : portId; queues : queueDesc list }
=======
 
type supportedList = int list
 
type element = 
  | VersionBitMap of supportedList

type helloElement = element list

type asyncConfig = { packet_in : packetInReason asyncMask; 
                     port_status : portReason asyncMask;
                     flow_removed : flowReason asyncMask }
>>>>>>> de9e11f5
<|MERGE_RESOLUTION|>--- conflicted
+++ resolved
@@ -571,7 +571,6 @@
 type multipartReply = {mpreply_typ : multipartReplyTyp; mpreply_flags : bool}
 
 type tableMod = { table_id : tableId; config : tableConfig }
-<<<<<<< HEAD
 
 type rateQueue = 
   | Rate of int
@@ -587,7 +586,6 @@
 type queueConfReq = { port : portId }
 
 type queueConfReply = { port : portId; queues : queueDesc list }
-=======
  
 type supportedList = int list
  
@@ -599,4 +597,3 @@
 type asyncConfig = { packet_in : packetInReason asyncMask; 
                      port_status : portReason asyncMask;
                      flow_removed : flowReason asyncMask }
->>>>>>> de9e11f5
