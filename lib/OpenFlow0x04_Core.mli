open Packet

type 'a mask = { m_value : 'a; m_mask : 'a option }

type payload =
  | Buffered of int32 * bytes 
    (** [Buffered (id, buf)] is a packet buffered on a switch. *)
  | NotBuffered of bytes

type xid = OpenFlow_Header.xid
type int12 = int16
type int24 = int32
type int128 = int64 * int64

val val_to_mask : 'a1 -> 'a1 mask

val ip_to_mask : (nwAddr * int32) -> nwAddr mask

type switchId = int64

type groupId = int32

type portId = int32

type tableId = int8

type bufferId = int32

type helloFailed = 
 | HelloIncompatible
 | HelloPermError

type badRequest = 
 | ReqBadVersion
 | ReqBadType
 | ReqBadMultipart
 | ReqBadExp
 | ReqBadExpType
 | ReqPermError
 | ReqBadLen
 | ReqBufferEmpty
 | ReqBufferUnknown
 | ReqBadTableId
 | ReqIsSlave
 | ReqBadPort
 | ReqBadPacket
 | ReqMultipartBufOverflow

type badAction = 
 | ActBadType
 | ActBadLen
 | ActBadExp
 | ActBadExpType
 | ActBadOutPort
 | ActBadArg
 | ActPermError
 | ActTooMany
 | ActBadQueue
 | ActBadOutGroup
 | ActMatchInconsistent
 | ActUnsupportedOrder
 | ActBadTag
 | ActBadSetTyp
 | ActBadSetLen
 | ActBadSetArg

type badInstruction =
 | InstUnknownInst
 | InstBadTableId
 | InstUnsupInst
 | InstUnsupMeta
 | InstUnsupMetaMask
 | InstBadExp
 | InstBadExpTyp
 | InstBadLen
 | InstPermError

type badMatch = 
 | MatBadTyp
 | MatBadLen
 | MatBadTag
 | MatBadDlAddrMask
 | MatBadNwAddrMask
 | MatBadWildcards
 | MatBadField
 | MatBadValue
 | MatBadMask
 | MatBadPrereq
 | MatDupField
 | MatPermError

type flowModFailed =
 | FlUnknown
 | FlTableFull
 | FlBadTableId
 | FlOverlap
 | FlPermError
 | FlBadTimeout
 | FlBadCommand
 | FlBadFlags

type groupModFailed =
 | GrGroupExists
<<<<<<< HEAD
 | GrIvalidGroup
=======
 | GrInvalidGroup
>>>>>>> 80de655c
 | GrWeightUnsupported
 | GrOutOfGroups
 | GrOutOfBuckets
 | GrChainingUnsupported
 | GrWatcHUnsupported
 | GrLoop
 | GrUnknownGroup
 | GrChainedGroup
 | GrBadTyp
 | GrBadCommand
 | GrBadBucket
 | GrBadWatch
 | GrPermError
 
type portModFailed =
 | PoBadPort
 | PoBadHwAddr
 | PoBadConfig
 | PoBadAdvertise
 | PoPermError

type tableModFailed =
 | TaBadTable
 | TaBadConfig
 | TaPermError

type queueOpFailed =
 | QuBadPort
 | QuBadQUeue
 | QuPermError

type switchConfigFailed =
 | ScBadFlags
 | ScBadLen
 | ScPermError

type roleReqFailed = 
 | RoStale
 | RoUnsup
 | RoBadRole

type meterModFailed = 
 | MeUnknown
 | MeMeterExists
 | MeInvalidMeter
 | MeUnknownMeter
 | MeBadCommand
 | MeBadFlags
 | MeBadRate
 | MeBadBurst
 | MeBadBand
 | MeBadBandValue
 | MeOutOfMeters
 | MeOutOfBands

type tableFeatFailed =
 | TfBadTable
 | TfBadMeta
 | TfBadType
 | TfBadLen
 | TfBadArg
 | TfPermError

type experimenterFailed = { exp_typ : int16; exp_id : int32}

type errorTyp = 
 | HelloFailed of helloFailed
 | BadRequest of badRequest
 | BadAction of badAction
 | BadInstruction of badInstruction
 | BadMatch of badMatch
 | FlowModFailed of flowModFailed
 | GroupModFailed of groupModFailed
 | PortModFailed of portModFailed
 | TableModFailed of tableModFailed
 | QueueOpFailed of queueOpFailed
 | SwitchConfigFailed of switchConfigFailed
 | RoleReqFailed of roleReqFailed
 | MeterModFailed of meterModFailed
 | TableFeatFailed of tableFeatFailed
 | ExperimenterFailed of experimenterFailed

type length = int16

type oxm =
| OxmInPort of portId
| OxmInPhyPort of portId
| OxmMetadata of int64 mask
| OxmEthType of int16
| OxmEthDst of int48 mask
| OxmEthSrc of int48 mask
| OxmVlanVId of int12 mask
| OxmVlanPcp of int8
| OxmIPProto of int8
| OxmIPDscp of int8
| OxmIPEcn of int8
| OxmIP4Src of int32 mask
| OxmIP4Dst of int32 mask
| OxmTCPSrc of int16
| OxmTCPDst of int16
| OxmARPOp of int16
| OxmARPSpa of int32 mask
| OxmARPTpa of int32 mask
| OxmARPSha of int48 mask
| OxmARPTha of int48 mask
| OxmICMPType of int8
| OxmICMPCode of int8
| OxmMPLSLabel of int32
| OxmMPLSTc of int8
| OxmTunnelId of int64 mask
| OxmUDPSrc of int16
| OxmUDPDst of int16
| OxmSCTPSrc of int16
| OxmSCTPDst of int16
| OxmIPv6Src of int128 mask
| OxmIPv6Dst of int128 mask
| OxmIPv6FLabel of int32 mask
| OxmICMPv6Type of int8
| OxmICMPv6Code of int8
| OxmIPv6NDTarget of int128 mask
| OxmIPv6NDSll of int48
| OxmIPv6NDTll of int48
| OxmMPLSBos of int8
| OxmPBBIsid of int24 mask
| OxmIPv6ExtHdr of int16 mask

type oxmMatch = oxm list

(** {2 Convenient Functions} *)

val parse_payload : payload -> Packet.packet

(** [marshal_payload buf pkt] serializes pkt, where [buf] is an optional 
buffer ID. *)
val marshal_payload : int32 option -> Packet.packet -> payload

val match_all : oxmMatch

(** A pseudo-port, as described by the [ofp_port_no] enumeration in
    Section A.2.1 of the OpenFlow 1.3.0 specification. *)
type pseudoPort =
  | PhysicalPort of portId
  | InPort            (** Send the packet out the input port. This reserved port
                          must be explicitly used in order to send back out of
                          the input port. *)
  | Table             (** Submit the packet to the first flow table NB: This
                          destination port can only be used in packet-out
                          messages. *)
  | Normal            (** Process with normal L2/L3 switching. *)
  | Flood             (** All physical ports in VLAN, except input port and
                          those blocked or link down. *)
  | AllPorts          (** All physical ports except input port. *)
  | Controller of int16 (** Send to controller along with [n] (max 1024) bytes
                            of the packet *)
  | Local             (** Local openflow "port". *)
  | Any               (** Wildcard port used only for flow mod (delete) and flow
                          stats requests. Selects all flows regardless of output
                          port (including flows with no output port). *)

type actionTyp = 
 | Output
 | CopyTTLOut
 | CopyTTLIn
 | SetMPLSTTL
 | DecMPLSTTL
 | PushVLAN
 | PopVLAN
 | PushMPLS
 | PopMPLS
 | SetQueue
 | Group
 | SetNWTTL
 | DecNWTTL
 | SetField
 | PushPBB
 | PopPBB
 | Experimenter
 
type action =
| Output of pseudoPort
| Group of groupId
| PopVlan
| PushVlan
| PopMpls
| PushMpls
| SetField of oxm
| CopyTtlOut
| CopyTtlIn
| SetNwTtl of int8
| DecNwTtl
| PushPbb
| PopPbb
| SetMplsTtl of int8
| DecMplsTtl
| SetQueue of int32
| Experimenter of int32


type actionSequence = action list

type instruction =
| GotoTable of tableId
| ApplyActions of actionSequence
| WriteActions of actionSequence
| WriteMetadata of int64 mask
| Clear
| Meter of int32
| Experimenter of int32

type bucket = { bu_weight : int16; bu_watch_port : portId option;
                bu_watch_group : groupId option; bu_actions : actionSequence }

type groupType =
| All
| Select
| Indirect
| FF

type groupMod =
| AddGroup of groupType * groupId * bucket list
| DeleteGroup of groupType * groupId
| ModifyGroup of groupType * groupId * bucket list

type timeout =
| Permanent
| ExpiresAfter of int16

type flowModCommand =
| AddFlow
| ModFlow
| ModStrictFlow
| DeleteFlow
| DeleteStrictFlow

type flowModFlags = { fmf_send_flow_rem : bool; fmf_check_overlap : bool;
                      fmf_reset_counts : bool; fmf_no_pkt_counts : bool;
                      fmf_no_byt_counts : bool }

type flowMod = { mfCookie : int64 mask; mfTable_id : tableId;
                 mfCommand : flowModCommand; mfIdle_timeout : timeout;
                 mfHard_timeout : timeout; mfPriority : int16;
                 mfBuffer_id : bufferId option;
                 mfOut_port : pseudoPort option;
                 mfOut_group : groupId option; mfFlags : flowModFlags;
                 mfOfp_match : oxmMatch; mfInstructions : instruction list }

val add_flow : int16 -> oxmMatch -> instruction list -> flowMod

val delete_all_flows : flowMod

type packetInReason =
| NoMatch
| ExplicitSend
| InvalidTTL

type packetIn = { pi_total_len : int16;
                  pi_reason : packetInReason; pi_table_id : tableId;
                  pi_cookie : int64; pi_ofp_match : oxmMatch;
                  pi_payload : payload }

type capabilities = { flow_stats : bool; table_stats : bool;
                      port_stats : bool; group_stats : bool; ip_reasm : 
                      bool; queue_stats : bool; port_blocked : bool }

type portState = { link_down : bool; blocked : bool; live : bool }

type portConfig = { port_down : bool; no_recv : bool; no_fwd : bool;
                    no_packet_in : bool }

type portFeatures = { rate_10mb_hd : bool; rate_10mb_fd : bool; 
                      rate_100mb_hd : bool; rate_100mb_fd : bool;
                      rate_1gb_hd : bool; rate_1gb_fd : bool;
                      rate_10gb_fd : bool; rate_40gb_fd : bool;
                      rate_100gb_fd : bool; rate_1tb_fd : bool;
                      other : bool; copper : bool; fiber : bool;
                      autoneg : bool; pause : bool; pause_asym : bool }     


type portDesc = { port_no : portId; hw_addr : int48; name : string; config : 
                  portConfig; state : portState; curr : portFeatures; 
                  advertised : portFeatures; supported : portFeatures; peer :
                  portFeatures; curr_speed : int32; max_speed : int32}

type portReason =
  | PortAdd
  | PortDelete
  | PortModify

type portStatus = { reason : portReason; desc : portDesc }

type packetOut = {
  po_payload : payload;
  po_port_id : portId option;
  po_actions : actionSequence
}

type rate = int32

type burst = int32

type experimenterId = int32

type meterBand =
  | Drop of (rate*burst)
  | DscpRemark of (rate*burst*int8)
  | ExpMeter of (rate*burst*experimenterId)

type meterFlags = { kbps : bool; pktps : bool; burst : bool; stats : bool}

type flowRequest = {fr_table_id : tableId; fr_out_port : portId; 
                    fr_out_group : portId; fr_cookie : int64 mask;
                    fr_match : oxmMatch}

type queueRequest = {port_number : portId; queue_id : int32}

type experimenter = {exp_id : experimenterId; exp_type : int32}

type tableFeatureProp =
  | TfpInstruction of instruction list 
  | TfpInstructionMiss of instruction list
  | TfpNextTable of tableId list
  | TfpNextTableMiss of tableId list
  | TfpWriteAction of action list
  | TfpWriteActionMiss of action list
  | TfpApplyAction of action list
  | TfpApplyActionMiss of action list
  | TfpMatch of oxm list
  | TfpWildcard of oxm list
  | TfpWriteSetField of oxm list
  | TfpWriteSetFieldMiss of oxm list
  | TfpApplySetField of oxm list
  | TfpApplySetFieldMiss of oxm list
  | TfpExperimenter of (experimenter*bytes)
  | TfpExperimenterMiss of (experimenter*bytes)

type tableConfig = Deprecated

type tableFeatures = {length : int16; table_id : tableId; name : string;
                      metadata_match : int64; metadata_write : int64;
                      config : tableConfig; max_entries: int32;
                      feature_prop : tableFeatureProp}

type multipartType =
  | SwitchDescReq
  | PortsDescReq 
  | FlowStatsReq of flowRequest
  | AggregFlowStatsReq of flowRequest
  | TableStatsReq
  | PortStatsReq of portId
  | QueueStatsReq of queueRequest
  | GroupStatsReq of int32
  | GroupDescReq
  | GroupFeatReq
  | MeterStatsReq of int32
  | MeterConfReq of int32
  | MeterFeatReq
  | TableFeatReq of (tableFeatures list) option
  | ExperimentReq of experimenter  

type multipartRequest = { mpr_type : multipartType; mpr_flags : bool }


val portDescReq : multipartRequest

type switchDesc = { mfr_desc :string ; hw_desc : string; sw_desc : string;
                         serial_num : string }

type flowStats = { table_id : tableId; duration_sec : int32; duration_nsec : 
                   int32; priority : int16; idle_timeout : timeout; 
                   hard_timeout : timeout; flags : flowModFlags; cookie : int64;
                   packet_count : int64; byte_count : int64; ofp_match : oxmMatch;
                   instructions : instruction list}

type aggregStats = { packet_count : int64; byte_count : int64; flow_count : int32}

type tableStats = { table_id : tableId; active_count : int32; lookup_count : int64;
                    matched_count : int64}

type portStats = { psPort_no : portId; rx_packets : int64; tx_packets : int64; 
                   rx_bytes : int64; tx_bytes : int64; rx_dropped : int64; 
                   tx_dropped : int64; rx_errors : int64; tx_errors : int64;
                   rx_frame_err : int64; rx_over_err : int64; rx_crc_err : int64;
                   collisions : int64; duration_sec : int32; duration_nsec : int32}

type queueStats = { qsPort_no : portId; queue_id : int32; tx_bytes : int64; tx_packets : int64;
                    tx_errors : int64; duration_sec : int32; duration_nsec : int32 }

type bucketStats = { packet_count : int64; byte_count : int64}

type groupStats = { length : int16; group_id : int32; ref_count : int32;
                    packet_count : int64; byte_count : int64; duration_sec : int32;
                    duration_nsec : int32; bucket_stats : bucketStats list}

type groupDesc = { length : int16; typ : groupType; group_id : int32; bucket : bucket list}

type groupCapabilities = { select_weight : bool; select_liveness : bool;
                           chaining : bool; chaining_checks : bool}

type groupTypeMap = { all : bool; select : bool; indirect : bool; ff : bool}

type actionTypeMap = { output : bool; copy_ttl_out : bool; copy_ttl_in : bool;
                       set_mpls_ttl : bool; dec_mpls_ttl : bool; push_vlan : bool;
                       pop_vlan : bool; push_mpls : bool; pop_mpls : bool; set_queue : bool;
                       group : bool; set_nw_ttl : bool; dec_nw_ttl : bool; set_field : bool;
                       push_pbb : bool; pop_pbb : bool }

type groupFeatures = { typ : groupTypeMap; capabilities : groupCapabilities; 
                       max_groups_all : int32; max_groups_select : int32; 
                       max_groups_indirect : int32; max_groups_ff : int32;
                       actions_all : actionTypeMap; actions_select : actionTypeMap; 
                       actions_indirect : actionTypeMap; actions_ff : actionTypeMap }

type meterBandStats = { packet_band_count : int64; byte_band_count : int64 }

type meterStats = { meter_id: int32; len : int16; flow_count : int32; packet_in_count :
                    int64; byte_in_count : int64; duration_sec : int32; duration_nsec : 
                    int32; band : meterBandStats list}

type meterConfig = { length : length; flags : meterFlags; meter_id : int32; bands : meterBand list}

type meterBandMaps = { drop : bool; dscpRemark : bool}

type meterFeaturesStats = { max_meter : int32; band_typ : meterBandMaps; 
                            capabilities : meterFlags; max_band : int8;
                            max_color : int8 }

type multipartReplyTyp = 
  | PortsDescReply of portDesc list
  | SwitchDescReply of switchDesc
  | FlowStatsReply of flowStats list
  | AggregateReply of aggregStats
  | TableReply of tableStats list
  | TableFeaturesReply of tableFeatures list
  | PortStatsReply of portStats list
  | QueueStatsReply of queueStats list
  | GroupStatsReply of groupStats list
  | GroupDescReply of groupDesc list
  | GroupFeaturesReply of groupFeatures
  | MeterReply of meterStats list
  | MeterConfig of meterConfig list
  | MeterFeaturesReply of meterFeaturesStats

type multipartReply = {mpreply_typ : multipartReplyTyp; mpreply_flags : bool}

type tableMod = { table_id : tableId; config : tableConfig }
 <|MERGE_RESOLUTION|>--- conflicted
+++ resolved
@@ -101,11 +101,7 @@
 
 type groupModFailed =
  | GrGroupExists
-<<<<<<< HEAD
- | GrIvalidGroup
-=======
  | GrInvalidGroup
->>>>>>> 80de655c
  | GrWeightUnsupported
  | GrOutOfGroups
  | GrOutOfBuckets
