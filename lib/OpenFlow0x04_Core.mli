open Packet

type 'a mask = { m_value : 'a; m_mask : 'a option }

type payload =
  | Buffered of int32 * bytes 
    (** [Buffered (id, buf)] is a packet buffered on a switch. *)
  | NotBuffered of bytes

type xid = OpenFlow_Header.xid
type int12 = int16
type int24 = int32
type int128 = int64 * int64

val val_to_mask : 'a1 -> 'a1 mask

val ip_to_mask : (nwAddr * int32) -> nwAddr mask

type switchId = int64

type groupId = int32

type portId = int32

type tableId = int8

type bufferId = int32

<<<<<<< HEAD
type switchFlags = 
  | NormalFrag
  | DropFrag
  | ReasmFrag
  | MaskFrag

type switchConfig = {flags : switchFlags; miss_send_len : int16 }
=======
type helloFailed = 
 | HelloIncompatible
 | HelloPermError

type badRequest = 
 | ReqBadVersion
 | ReqBadType
 | ReqBadMultipart
 | ReqBadExp
 | ReqBadExpType
 | ReqPermError
 | ReqBadLen
 | ReqBufferEmpty
 | ReqBufferUnknown
 | ReqBadTableId
 | ReqIsSlave
 | ReqBadPort
 | ReqBadPacket
 | ReqMultipartBufOverflow

type badAction = 
 | ActBadType
 | ActBadLen
 | ActBadExp
 | ActBadExpType
 | ActBadOutPort
 | ActBadArg
 | ActPermError
 | ActTooMany
 | ActBadQueue
 | ActBadOutGroup
 | ActMatchInconsistent
 | ActUnsupportedOrder
 | ActBadTag
 | ActBadSetTyp
 | ActBadSetLen
 | ActBadSetArg

type badInstruction =
 | InstUnknownInst
 | InstBadTableId
 | InstUnsupInst
 | InstUnsupMeta
 | InstUnsupMetaMask
 | InstBadExp
 | InstBadExpTyp
 | InstBadLen
 | InstPermError

type badMatch = 
 | MatBadTyp
 | MatBadLen
 | MatBadTag
 | MatBadDlAddrMask
 | MatBadNwAddrMask
 | MatBadWildcards
 | MatBadField
 | MatBadValue
 | MatBadMask
 | MatBadPrereq
 | MatDupField
 | MatPermError

type flowModFailed =
 | FlUnknown
 | FlTableFull
 | FlBadTableId
 | FlOverlap
 | FlPermError
 | FlBadTimeout
 | FlBadCommand
 | FlBadFlags

type groupModFailed =
 | GrGroupExists
 | GrInvalidGroup
 | GrWeightUnsupported
 | GrOutOfGroups
 | GrOutOfBuckets
 | GrChainingUnsupported
 | GrWatcHUnsupported
 | GrLoop
 | GrUnknownGroup
 | GrChainedGroup
 | GrBadTyp
 | GrBadCommand
 | GrBadBucket
 | GrBadWatch
 | GrPermError
 
type portModFailed =
 | PoBadPort
 | PoBadHwAddr
 | PoBadConfig
 | PoBadAdvertise
 | PoPermError

type tableModFailed =
 | TaBadTable
 | TaBadConfig
 | TaPermError

type queueOpFailed =
 | QuBadPort
 | QuBadQUeue
 | QuPermError

type switchConfigFailed =
 | ScBadFlags
 | ScBadLen
 | ScPermError

type roleReqFailed = 
 | RoStale
 | RoUnsup
 | RoBadRole

type meterModFailed = 
 | MeUnknown
 | MeMeterExists
 | MeInvalidMeter
 | MeUnknownMeter
 | MeBadCommand
 | MeBadFlags
 | MeBadRate
 | MeBadBurst
 | MeBadBand
 | MeBadBandValue
 | MeOutOfMeters
 | MeOutOfBands

type tableFeatFailed =
 | TfBadTable
 | TfBadMeta
 | TfBadType
 | TfBadLen
 | TfBadArg
 | TfPermError

type experimenterFailed = { exp_typ : int16; exp_id : int32}

type errorTyp = 
 | HelloFailed of helloFailed
 | BadRequest of badRequest
 | BadAction of badAction
 | BadInstruction of badInstruction
 | BadMatch of badMatch
 | FlowModFailed of flowModFailed
 | GroupModFailed of groupModFailed
 | PortModFailed of portModFailed
 | TableModFailed of tableModFailed
 | QueueOpFailed of queueOpFailed
 | SwitchConfigFailed of switchConfigFailed
 | RoleReqFailed of roleReqFailed
 | MeterModFailed of meterModFailed
 | TableFeatFailed of tableFeatFailed
 | ExperimenterFailed of experimenterFailed

type length = int16
>>>>>>> 80de655c

type oxm =
| OxmInPort of portId
| OxmInPhyPort of portId
| OxmMetadata of int64 mask
| OxmEthType of int16
| OxmEthDst of int48 mask
| OxmEthSrc of int48 mask
| OxmVlanVId of int12 mask
| OxmVlanPcp of int8
| OxmIPProto of int8
| OxmIPDscp of int8
| OxmIPEcn of int8
| OxmIP4Src of int32 mask
| OxmIP4Dst of int32 mask
| OxmTCPSrc of int16
| OxmTCPDst of int16
| OxmARPOp of int16
| OxmARPSpa of int32 mask
| OxmARPTpa of int32 mask
| OxmARPSha of int48 mask
| OxmARPTha of int48 mask
| OxmICMPType of int8
| OxmICMPCode of int8
| OxmMPLSLabel of int32
| OxmMPLSTc of int8
| OxmTunnelId of int64 mask
| OxmUDPSrc of int16
| OxmUDPDst of int16
| OxmSCTPSrc of int16
| OxmSCTPDst of int16
| OxmIPv6Src of int128 mask
| OxmIPv6Dst of int128 mask
| OxmIPv6FLabel of int32 mask
| OxmICMPv6Type of int8
| OxmICMPv6Code of int8
| OxmIPv6NDTarget of int128 mask
| OxmIPv6NDSll of int48
| OxmIPv6NDTll of int48
| OxmMPLSBos of int8
| OxmPBBIsid of int24 mask
| OxmIPv6ExtHdr of int16 mask

type oxmMatch = oxm list

val match_all : oxmMatch

(** A pseudo-port, as described by the [ofp_port_no] enumeration in
    Section A.2.1 of the OpenFlow 1.3.0 specification. *)
type pseudoPort =
  | PhysicalPort of portId
  | InPort            (** Send the packet out the input port. This reserved port
                          must be explicitly used in order to send back out of
                          the input port. *)
  | Table             (** Submit the packet to the first flow table NB: This
                          destination port can only be used in packet-out
                          messages. *)
  | Normal            (** Process with normal L2/L3 switching. *)
  | Flood             (** All physical ports in VLAN, except input port and
                          those blocked or link down. *)
  | AllPorts          (** All physical ports except input port. *)
  | Controller of int16 (** Send to controller along with [n] (max 1024) bytes
                            of the packet *)
  | Local             (** Local openflow "port". *)
  | Any               (** Wildcard port used only for flow mod (delete) and flow
                          stats requests. Selects all flows regardless of output
                          port (including flows with no output port). *)

type actionTyp = 
 | Output
 | CopyTTLOut
 | CopyTTLIn
 | SetMPLSTTL
 | DecMPLSTTL
 | PushVLAN
 | PopVLAN
 | PushMPLS
 | PopMPLS
 | SetQueue
 | Group
 | SetNWTTL
 | DecNWTTL
 | SetField
 | PushPBB
 | PopPBB
 | Experimenter
 
type action =
| Output of pseudoPort
| Group of groupId
| PopVlan
| PushVlan
| PopMpls
| PushMpls
| SetField of oxm
| CopyTtlOut
| CopyTtlIn
| SetNwTtl of int8
| DecNwTtl
| PushPbb
| PopPbb
| SetMplsTtl of int8
| DecMplsTtl
| SetQueue of int32
| Experimenter of int32


type actionSequence = action list

type instruction =
| GotoTable of tableId
| ApplyActions of actionSequence
| WriteActions of actionSequence
| WriteMetadata of int64 mask
| Clear
| Meter of int32
| Experimenter of int32

type bucket = { bu_weight : int16; bu_watch_port : portId option;
                bu_watch_group : groupId option; bu_actions : actionSequence }

type groupType =
| All
| Select
| Indirect
| FF

type groupMod =
| AddGroup of groupType * groupId * bucket list
| DeleteGroup of groupType * groupId
| ModifyGroup of groupType * groupId * bucket list

type timeout =
| Permanent
| ExpiresAfter of int16

type flowModCommand =
| AddFlow
| ModFlow
| ModStrictFlow
| DeleteFlow
| DeleteStrictFlow

type flowModFlags = { fmf_send_flow_rem : bool; fmf_check_overlap : bool;
                      fmf_reset_counts : bool; fmf_no_pkt_counts : bool;
                      fmf_no_byt_counts : bool }

type flowMod = { mfCookie : int64 mask; mfTable_id : tableId;
                 mfCommand : flowModCommand; mfIdle_timeout : timeout;
                 mfHard_timeout : timeout; mfPriority : int16;
                 mfBuffer_id : bufferId option;
                 mfOut_port : pseudoPort option;
                 mfOut_group : groupId option; mfFlags : flowModFlags;
                 mfOfp_match : oxmMatch; mfInstructions : instruction list }

val add_flow : int16 -> oxmMatch -> instruction list -> flowMod

val delete_all_flows : flowMod

type packetInReason =
| NoMatch
| ExplicitSend
| InvalidTTL

type packetIn = { pi_total_len : int16;
                  pi_reason : packetInReason; pi_table_id : tableId;
                  pi_cookie : int64; pi_ofp_match : oxmMatch;
                  pi_payload : payload }

type capabilities = { flow_stats : bool; table_stats : bool;
                      port_stats : bool; group_stats : bool; ip_reasm : 
                      bool; queue_stats : bool; port_blocked : bool }

type portState = { link_down : bool; blocked : bool; live : bool }

type portConfig = { port_down : bool; no_recv : bool; no_fwd : bool;
                    no_packet_in : bool }

type portFeatures = { rate_10mb_hd : bool; rate_10mb_fd : bool; 
                      rate_100mb_hd : bool; rate_100mb_fd : bool;
                      rate_1gb_hd : bool; rate_1gb_fd : bool;
                      rate_10gb_fd : bool; rate_40gb_fd : bool;
                      rate_100gb_fd : bool; rate_1tb_fd : bool;
                      other : bool; copper : bool; fiber : bool;
                      autoneg : bool; pause : bool; pause_asym : bool }     


type portDesc = { port_no : portId; hw_addr : int48; name : string; config : 
                  portConfig; state : portState; curr : portFeatures; 
                  advertised : portFeatures; supported : portFeatures; peer :
                  portFeatures; curr_speed : int32; max_speed : int32}

type portReason =
  | PortAdd
  | PortDelete
  | PortModify

type portStatus = { reason : portReason; desc : portDesc }

type packetOut = {
  po_payload : payload;
  po_port_id : portId option;
  po_actions : actionSequence
}

type rate = int32

type burst = int32

type experimenterId = int32

type meterBand =
  | Drop of (rate*burst)
  | DscpRemark of (rate*burst*int8)
  | ExpMeter of (rate*burst*experimenterId)

type meterFlags = { kbps : bool; pktps : bool; burst : bool; stats : bool}

type flowRequest = {fr_table_id : tableId; fr_out_port : portId; 
                    fr_out_group : portId; fr_cookie : int64 mask;
                    fr_match : oxmMatch}

type queueRequest = {port_number : portId; queue_id : int32}

type experimenter = {exp_id : experimenterId; exp_type : int32}

type tableFeatureProp =
  | TfpInstruction of instruction list 
  | TfpInstructionMiss of instruction list
  | TfpNextTable of tableId list
  | TfpNextTableMiss of tableId list
  | TfpWriteAction of action list
  | TfpWriteActionMiss of action list
  | TfpApplyAction of action list
  | TfpApplyActionMiss of action list
  | TfpMatch of oxm list
  | TfpWildcard of oxm list
  | TfpWriteSetField of oxm list
  | TfpWriteSetFieldMiss of oxm list
  | TfpApplySetField of oxm list
  | TfpApplySetFieldMiss of oxm list
  | TfpExperimenter of (experimenter*bytes)
  | TfpExperimenterMiss of (experimenter*bytes)

type tableConfig = Deprecated

type tableFeatures = {length : int16; table_id : tableId; name : string;
                      metadata_match : int64; metadata_write : int64;
                      config : tableConfig; max_entries: int32;
                      feature_prop : tableFeatureProp}

type multipartType =
  | SwitchDescReq
  | PortsDescReq 
  | FlowStatsReq of flowRequest
  | AggregFlowStatsReq of flowRequest
  | TableStatsReq
  | PortStatsReq of portId
  | QueueStatsReq of queueRequest
  | GroupStatsReq of int32
  | GroupDescReq
  | GroupFeatReq
  | MeterStatsReq of int32
  | MeterConfReq of int32
  | MeterFeatReq
  | TableFeatReq of (tableFeatures list) option
  | ExperimentReq of experimenter  

type multipartRequest = { mpr_type : multipartType; mpr_flags : bool }


val portDescReq : multipartRequest

type switchDesc = { mfr_desc :string ; hw_desc : string; sw_desc : string;
                         serial_num : string }

type flowStats = { table_id : tableId; duration_sec : int32; duration_nsec : 
                   int32; priority : int16; idle_timeout : timeout; 
                   hard_timeout : timeout; flags : flowModFlags; cookie : int64;
                   packet_count : int64; byte_count : int64; ofp_match : oxmMatch;
                   instructions : instruction list}

type aggregStats = { packet_count : int64; byte_count : int64; flow_count : int32}

type tableStats = { table_id : tableId; active_count : int32; lookup_count : int64;
                    matched_count : int64}

type portStats = { psPort_no : portId; rx_packets : int64; tx_packets : int64; 
                   rx_bytes : int64; tx_bytes : int64; rx_dropped : int64; 
                   tx_dropped : int64; rx_errors : int64; tx_errors : int64;
                   rx_frame_err : int64; rx_over_err : int64; rx_crc_err : int64;
                   collisions : int64; duration_sec : int32; duration_nsec : int32}

type queueStats = { qsPort_no : portId; queue_id : int32; tx_bytes : int64; tx_packets : int64;
                    tx_errors : int64; duration_sec : int32; duration_nsec : int32 }

type bucketStats = { packet_count : int64; byte_count : int64}

type groupStats = { length : int16; group_id : int32; ref_count : int32;
                    packet_count : int64; byte_count : int64; duration_sec : int32;
                    duration_nsec : int32; bucket_stats : bucketStats list}

type groupDesc = { length : int16; typ : groupType; group_id : int32; bucket : bucket list}

type groupCapabilities = { select_weight : bool; select_liveness : bool;
                           chaining : bool; chaining_checks : bool}

type groupTypeMap = { all : bool; select : bool; indirect : bool; ff : bool}

type actionTypeMap = { output : bool; copy_ttl_out : bool; copy_ttl_in : bool;
                       set_mpls_ttl : bool; dec_mpls_ttl : bool; push_vlan : bool;
                       pop_vlan : bool; push_mpls : bool; pop_mpls : bool; set_queue : bool;
                       group : bool; set_nw_ttl : bool; dec_nw_ttl : bool; set_field : bool;
                       push_pbb : bool; pop_pbb : bool }

type groupFeatures = { typ : groupTypeMap; capabilities : groupCapabilities; 
                       max_groups_all : int32; max_groups_select : int32; 
                       max_groups_indirect : int32; max_groups_ff : int32;
                       actions_all : actionTypeMap; actions_select : actionTypeMap; 
                       actions_indirect : actionTypeMap; actions_ff : actionTypeMap }

type meterBandStats = { packet_band_count : int64; byte_band_count : int64 }

type meterStats = { meter_id: int32; len : int16; flow_count : int32; packet_in_count :
                    int64; byte_in_count : int64; duration_sec : int32; duration_nsec : 
                    int32; band : meterBandStats list}

type meterConfig = { length : length; flags : meterFlags; meter_id : int32; bands : meterBand list}

type meterBandMaps = { drop : bool; dscpRemark : bool}

type meterFeaturesStats = { max_meter : int32; band_typ : meterBandMaps; 
                            capabilities : meterFlags; max_band : int8;
                            max_color : int8 }

type multipartReplyTyp = 
  | PortsDescReply of portDesc list
  | SwitchDescReply of switchDesc
  | FlowStatsReply of flowStats list
  | AggregateReply of aggregStats
  | TableReply of tableStats list
  | TableFeaturesReply of tableFeatures list
  | PortStatsReply of portStats list
  | QueueStatsReply of queueStats list
  | GroupStatsReply of groupStats list
  | GroupDescReply of groupDesc list
  | GroupFeaturesReply of groupFeatures
  | MeterReply of meterStats list
  | MeterConfig of meterConfig list
  | MeterFeaturesReply of meterFeaturesStats

type multipartReply = {mpreply_typ : multipartReplyTyp; mpreply_flags : bool}

type tableMod = { table_id : tableId; config : tableConfig }
 <|MERGE_RESOLUTION|>--- conflicted
+++ resolved
@@ -26,7 +26,6 @@
 
 type bufferId = int32
 
-<<<<<<< HEAD
 type switchFlags = 
   | NormalFrag
   | DropFrag
@@ -34,7 +33,7 @@
   | MaskFrag
 
 type switchConfig = {flags : switchFlags; miss_send_len : int16 }
-=======
+
 type helloFailed = 
  | HelloIncompatible
  | HelloPermError
@@ -194,7 +193,6 @@
  | ExperimenterFailed of experimenterFailed
 
 type length = int16
->>>>>>> 80de655c
 
 type oxm =
 | OxmInPort of portId
