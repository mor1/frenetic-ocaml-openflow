open Packet

type 'a mask = { m_value : 'a; m_mask : 'a option }

type 'a asyncMask = { m_master : 'a ; m_slave : 'a }

type payload =
  | Buffered of int32 * bytes 
    (** [Buffered (id, buf)] is a packet buffered on a switch. *)
  | NotBuffered of bytes

type xid = OpenFlow_Header.xid
type int12 = int16
type int24 = int32
type int128 = int64 * int64

val val_to_mask : 'a1 -> 'a1 mask

val ip_to_mask : (nwAddr * int32) -> nwAddr mask

type switchId = int64

type groupId = int32

type portId = int32

type tableId = int8

type bufferId = int32

type helloFailed = 
 | HelloIncompatible
 | HelloPermError

type badRequest = 
 | ReqBadVersion
 | ReqBadType
 | ReqBadMultipart
 | ReqBadExp
 | ReqBadExpType
 | ReqPermError
 | ReqBadLen
 | ReqBufferEmpty
 | ReqBufferUnknown
 | ReqBadTableId
 | ReqIsSlave
 | ReqBadPort
 | ReqBadPacket
 | ReqMultipartBufOverflow

type badAction = 
 | ActBadType
 | ActBadLen
 | ActBadExp
 | ActBadExpType
 | ActBadOutPort
 | ActBadArg
 | ActPermError
 | ActTooMany
 | ActBadQueue
 | ActBadOutGroup
 | ActMatchInconsistent
 | ActUnsupportedOrder
 | ActBadTag
 | ActBadSetTyp
 | ActBadSetLen
 | ActBadSetArg

type badInstruction =
 | InstUnknownInst
 | InstBadTableId
 | InstUnsupInst
 | InstUnsupMeta
 | InstUnsupMetaMask
 | InstBadExp
 | InstBadExpTyp
 | InstBadLen
 | InstPermError

type badMatch = 
 | MatBadTyp
 | MatBadLen
 | MatBadTag
 | MatBadDlAddrMask
 | MatBadNwAddrMask
 | MatBadWildcards
 | MatBadField
 | MatBadValue
 | MatBadMask
 | MatBadPrereq
 | MatDupField
 | MatPermError

type flowModFailed =
 | FlUnknown
 | FlTableFull
 | FlBadTableId
 | FlOverlap
 | FlPermError
 | FlBadTimeout
 | FlBadCommand
 | FlBadFlags

type groupModFailed =
 | GrGroupExists
 | GrInvalidGroup
 | GrWeightUnsupported
 | GrOutOfGroups
 | GrOutOfBuckets
 | GrChainingUnsupported
 | GrWatcHUnsupported
 | GrLoop
 | GrUnknownGroup
 | GrChainedGroup
 | GrBadTyp
 | GrBadCommand
 | GrBadBucket
 | GrBadWatch
 | GrPermError
 
type portModFailed =
 | PoBadPort
 | PoBadHwAddr
 | PoBadConfig
 | PoBadAdvertise
 | PoPermError

type tableModFailed =
 | TaBadTable
 | TaBadConfig
 | TaPermError

type queueOpFailed =
 | QuBadPort
 | QuBadQUeue
 | QuPermError

type switchConfigFailed =
 | ScBadFlags
 | ScBadLen
 | ScPermError

type roleReqFailed = 
 | RoStale
 | RoUnsup
 | RoBadRole

type meterModFailed = 
 | MeUnknown
 | MeMeterExists
 | MeInvalidMeter
 | MeUnknownMeter
 | MeBadCommand
 | MeBadFlags
 | MeBadRate
 | MeBadBurst
 | MeBadBand
 | MeBadBandValue
 | MeOutOfMeters
 | MeOutOfBands

type tableFeatFailed =
 | TfBadTable
 | TfBadMeta
 | TfBadType
 | TfBadLen
 | TfBadArg
 | TfPermError

type experimenterFailed = { exp_typ : int16; exp_id : int32}

type errorTyp = 
 | HelloFailed of helloFailed
 | BadRequest of badRequest
 | BadAction of badAction
 | BadInstruction of badInstruction
 | BadMatch of badMatch
 | FlowModFailed of flowModFailed
 | GroupModFailed of groupModFailed
 | PortModFailed of portModFailed
 | TableModFailed of tableModFailed
 | QueueOpFailed of queueOpFailed
 | SwitchConfigFailed of switchConfigFailed
 | RoleReqFailed of roleReqFailed
 | MeterModFailed of meterModFailed
 | TableFeatFailed of tableFeatFailed
 | ExperimenterFailed of experimenterFailed

type length = int16

type oxm =
| OxmInPort of portId
| OxmInPhyPort of portId
| OxmMetadata of int64 mask
| OxmEthType of int16
| OxmEthDst of int48 mask
| OxmEthSrc of int48 mask
| OxmVlanVId of int12 mask
| OxmVlanPcp of int8
| OxmIPProto of int8
| OxmIPDscp of int8
| OxmIPEcn of int8
| OxmIP4Src of int32 mask
| OxmIP4Dst of int32 mask
| OxmTCPSrc of int16
| OxmTCPDst of int16
| OxmARPOp of int16
| OxmARPSpa of int32 mask
| OxmARPTpa of int32 mask
| OxmARPSha of int48 mask
| OxmARPTha of int48 mask
| OxmICMPType of int8
| OxmICMPCode of int8
| OxmMPLSLabel of int32
| OxmMPLSTc of int8
| OxmTunnelId of int64 mask
| OxmUDPSrc of int16
| OxmUDPDst of int16
| OxmSCTPSrc of int16
| OxmSCTPDst of int16
| OxmIPv6Src of int128 mask
| OxmIPv6Dst of int128 mask
| OxmIPv6FLabel of int32 mask
| OxmICMPv6Type of int8
| OxmICMPv6Code of int8
| OxmIPv6NDTarget of int128 mask
| OxmIPv6NDSll of int48
| OxmIPv6NDTll of int48
| OxmMPLSBos of int8
| OxmPBBIsid of int24 mask
| OxmIPv6ExtHdr of int16 mask

type oxmMatch = oxm list

val match_all : oxmMatch

(** A pseudo-port, as described by the [ofp_port_no] enumeration in
    Section A.2.1 of the OpenFlow 1.3.0 specification. *)
type pseudoPort =
  | PhysicalPort of portId
  | InPort            (** Send the packet out the input port. This reserved port
                          must be explicitly used in order to send back out of
                          the input port. *)
  | Table             (** Submit the packet to the first flow table NB: This
                          destination port can only be used in packet-out
                          messages. *)
  | Normal            (** Process with normal L2/L3 switching. *)
  | Flood             (** All physical ports in VLAN, except input port and
                          those blocked or link down. *)
  | AllPorts          (** All physical ports except input port. *)
  | Controller of int16 (** Send to controller along with [n] (max 1024) bytes
                            of the packet *)
  | Local             (** Local openflow "port". *)
  | Any               (** Wildcard port used only for flow mod (delete) and flow
                          stats requests. Selects all flows regardless of output
                          port (including flows with no output port). *)

type actionTyp = 
 | Output
 | CopyTTLOut
 | CopyTTLIn
 | SetMPLSTTL
 | DecMPLSTTL
 | PushVLAN
 | PopVLAN
 | PushMPLS
 | PopMPLS
 | SetQueue
 | Group
 | SetNWTTL
 | DecNWTTL
 | SetField
 | PushPBB
 | PopPBB
 | Experimenter
 
type action =
| Output of pseudoPort
| Group of groupId
| PopVlan
| PushVlan
| PopMpls
| PushMpls
| SetField of oxm
| CopyTtlOut
| CopyTtlIn
| SetNwTtl of int8
| DecNwTtl
| PushPbb
| PopPbb
| SetMplsTtl of int8
| DecMplsTtl
| SetQueue of int32
| Experimenter of int32


type actionSequence = action list

type instruction =
| GotoTable of tableId
| ApplyActions of actionSequence
| WriteActions of actionSequence
| WriteMetadata of int64 mask
| Clear
| Meter of int32
| Experimenter of int32

type bucket = { bu_weight : int16; bu_watch_port : portId option;
                bu_watch_group : groupId option; bu_actions : actionSequence }

type groupType =
| All
| Select
| Indirect
| FF

type groupMod =
| AddGroup of groupType * groupId * bucket list
| DeleteGroup of groupType * groupId
| ModifyGroup of groupType * groupId * bucket list

type timeout =
| Permanent
| ExpiresAfter of int16

type flowModCommand =
| AddFlow
| ModFlow
| ModStrictFlow
| DeleteFlow
| DeleteStrictFlow

type flowModFlags = { fmf_send_flow_rem : bool; fmf_check_overlap : bool;
                      fmf_reset_counts : bool; fmf_no_pkt_counts : bool;
                      fmf_no_byt_counts : bool }

type flowMod = { mfCookie : int64 mask; mfTable_id : tableId;
                 mfCommand : flowModCommand; mfIdle_timeout : timeout;
                 mfHard_timeout : timeout; mfPriority : int16;
                 mfBuffer_id : bufferId option;
                 mfOut_port : pseudoPort option;
                 mfOut_group : groupId option; mfFlags : flowModFlags;
                 mfOfp_match : oxmMatch; mfInstructions : instruction list }

val add_flow : int16 -> oxmMatch -> instruction list -> flowMod

val delete_all_flows : flowMod

type packetInReason =
| NoMatch
| ExplicitSend
| InvalidTTL

type packetIn = { pi_total_len : int16;
                  pi_reason : packetInReason; pi_table_id : tableId;
                  pi_cookie : int64; pi_ofp_match : oxmMatch;
                  pi_payload : payload }

type flowReason = 
  | FlowIdleTimeout
  | FlowHardTiemout
  | FlowDelete
  | FlowGroupDelete

type flowRemoved = { cookie : int64; priority : int16; reason : flowReason;
                     table_id : tableId; duration_sec : int32; duration_nsec : int32;
                     idle_timeout : timeout; hard_timeout : timeout; packet_count : int64;
                     byte_count : int64; oxm : oxmMatch }

type capabilities = { flow_stats : bool; table_stats : bool;
                      port_stats : bool; group_stats : bool; ip_reasm : 
                      bool; queue_stats : bool; port_blocked : bool }

type portState = { link_down : bool; blocked : bool; live : bool }

type portConfig = { port_down : bool; no_recv : bool; no_fwd : bool;
                    no_packet_in : bool }

type portFeatures = { rate_10mb_hd : bool; rate_10mb_fd : bool; 
                      rate_100mb_hd : bool; rate_100mb_fd : bool;
                      rate_1gb_hd : bool; rate_1gb_fd : bool;
                      rate_10gb_fd : bool; rate_40gb_fd : bool;
                      rate_100gb_fd : bool; rate_1tb_fd : bool;
                      other : bool; copper : bool; fiber : bool;
                      autoneg : bool; pause : bool; pause_asym : bool }     


type portDesc = { port_no : portId; hw_addr : int48; name : string; config : 
                  portConfig; state : portState; curr : portFeatures; 
                  advertised : portFeatures; supported : portFeatures; peer :
                  portFeatures; curr_speed : int32; max_speed : int32}

type portReason =
  | PortAdd
  | PortDelete
  | PortModify

type portStatus = { reason : portReason; desc : portDesc }

type packetOut = {
  po_payload : payload;
  po_port_id : portId option;
  po_actions : actionSequence
}

type rate = int32

type burst = int32

type experimenterId = int32

type meterBand =
  | Drop of (rate*burst)
  | DscpRemark of (rate*burst*int8)
  | ExpMeter of (rate*burst*experimenterId)

type meterFlags = { kbps : bool; pktps : bool; burst : bool; stats : bool}

type flowRequest = {fr_table_id : tableId; fr_out_port : portId; 
                    fr_out_group : portId; fr_cookie : int64 mask;
                    fr_match : oxmMatch}

type queueRequest = {port_number : portId; queue_id : int32}

type experimenter = {exp_id : experimenterId; exp_type : int32}

type tableFeatureProp =
  | TfpInstruction of instruction list 
  | TfpInstructionMiss of instruction list
  | TfpNextTable of tableId list
  | TfpNextTableMiss of tableId list
  | TfpWriteAction of action list
  | TfpWriteActionMiss of action list
  | TfpApplyAction of action list
  | TfpApplyActionMiss of action list
  | TfpMatch of oxm list
  | TfpWildcard of oxm list
  | TfpWriteSetField of oxm list
  | TfpWriteSetFieldMiss of oxm list
  | TfpApplySetField of oxm list
  | TfpApplySetFieldMiss of oxm list
  | TfpExperimenter of (experimenter*bytes)
  | TfpExperimenterMiss of (experimenter*bytes)

type tableConfig = Deprecated

type tableFeatures = {length : int16; table_id : tableId; name : string;
                      metadata_match : int64; metadata_write : int64;
                      config : tableConfig; max_entries: int32;
                      feature_prop : tableFeatureProp}

type multipartType =
  | SwitchDescReq
  | PortsDescReq 
  | FlowStatsReq of flowRequest
  | AggregFlowStatsReq of flowRequest
  | TableStatsReq
  | PortStatsReq of portId
  | QueueStatsReq of queueRequest
  | GroupStatsReq of int32
  | GroupDescReq
  | GroupFeatReq
  | MeterStatsReq of int32
  | MeterConfReq of int32
  | MeterFeatReq
  | TableFeatReq of (tableFeatures list) option
  | ExperimentReq of experimenter  

type multipartRequest = { mpr_type : multipartType; mpr_flags : bool }


val portDescReq : multipartRequest

type switchDesc = { mfr_desc :string ; hw_desc : string; sw_desc : string;
                         serial_num : string }

type flowStats = { table_id : tableId; duration_sec : int32; duration_nsec : 
                   int32; priority : int16; idle_timeout : timeout; 
                   hard_timeout : timeout; flags : flowModFlags; cookie : int64;
                   packet_count : int64; byte_count : int64; ofp_match : oxmMatch;
                   instructions : instruction list}

type aggregStats = { packet_count : int64; byte_count : int64; flow_count : int32}

type tableStats = { table_id : tableId; active_count : int32; lookup_count : int64;
                    matched_count : int64}

type portStats = { psPort_no : portId; rx_packets : int64; tx_packets : int64; 
                   rx_bytes : int64; tx_bytes : int64; rx_dropped : int64; 
                   tx_dropped : int64; rx_errors : int64; tx_errors : int64;
                   rx_frame_err : int64; rx_over_err : int64; rx_crc_err : int64;
                   collisions : int64; duration_sec : int32; duration_nsec : int32}

type queueStats = { qsPort_no : portId; queue_id : int32; tx_bytes : int64; tx_packets : int64;
                    tx_errors : int64; duration_sec : int32; duration_nsec : int32 }

type bucketStats = { packet_count : int64; byte_count : int64}

type groupStats = { length : int16; group_id : int32; ref_count : int32;
                    packet_count : int64; byte_count : int64; duration_sec : int32;
                    duration_nsec : int32; bucket_stats : bucketStats list}

type groupDesc = { length : int16; typ : groupType; group_id : int32; bucket : bucket list}

type groupCapabilities = { select_weight : bool; select_liveness : bool;
                           chaining : bool; chaining_checks : bool}

type groupTypeMap = { all : bool; select : bool; indirect : bool; ff : bool}

type actionTypeMap = { output : bool; copy_ttl_out : bool; copy_ttl_in : bool;
                       set_mpls_ttl : bool; dec_mpls_ttl : bool; push_vlan : bool;
                       pop_vlan : bool; push_mpls : bool; pop_mpls : bool; set_queue : bool;
                       group : bool; set_nw_ttl : bool; dec_nw_ttl : bool; set_field : bool;
                       push_pbb : bool; pop_pbb : bool }

type groupFeatures = { typ : groupTypeMap; capabilities : groupCapabilities; 
                       max_groups_all : int32; max_groups_select : int32; 
                       max_groups_indirect : int32; max_groups_ff : int32;
                       actions_all : actionTypeMap; actions_select : actionTypeMap; 
                       actions_indirect : actionTypeMap; actions_ff : actionTypeMap }

type meterBandStats = { packet_band_count : int64; byte_band_count : int64 }

type meterStats = { meter_id: int32; len : int16; flow_count : int32; packet_in_count :
                    int64; byte_in_count : int64; duration_sec : int32; duration_nsec : 
                    int32; band : meterBandStats list}

type meterConfig = { length : length; flags : meterFlags; meter_id : int32; bands : meterBand list}

type meterBandMaps = { drop : bool; dscpRemark : bool}

type meterFeaturesStats = { max_meter : int32; band_typ : meterBandMaps; 
                            capabilities : meterFlags; max_band : int8;
                            max_color : int8 }

type multipartReplyTyp = 
  | PortsDescReply of portDesc list
  | SwitchDescReply of switchDesc
  | FlowStatsReply of flowStats list
  | AggregateReply of aggregStats
  | TableReply of tableStats list
  | TableFeaturesReply of tableFeatures list
  | PortStatsReply of portStats list
  | QueueStatsReply of queueStats list
  | GroupStatsReply of groupStats list
  | GroupDescReply of groupDesc list
  | GroupFeaturesReply of groupFeatures
  | MeterReply of meterStats list
  | MeterConfig of meterConfig list
  | MeterFeaturesReply of meterFeaturesStats

type multipartReply = {mpreply_typ : multipartReplyTyp; mpreply_flags : bool}

type tableMod = { table_id : tableId; config : tableConfig }
 
<<<<<<< HEAD
type supportedList = int list
 
type element = 
  | VersionBitMap of supportedList

type helloElement = element list
=======
type asyncConfig = { packet_in : packetInReason asyncMask; 
                     port_status : portReason asyncMask;
                     flow_removed : flowReason asyncMask }
>>>>>>> 2c3e2bd4
<|MERGE_RESOLUTION|>--- conflicted
+++ resolved
@@ -553,15 +553,13 @@
 
 type tableMod = { table_id : tableId; config : tableConfig }
  
-<<<<<<< HEAD
 type supportedList = int list
  
 type element = 
   | VersionBitMap of supportedList
 
 type helloElement = element list
-=======
+
 type asyncConfig = { packet_in : packetInReason asyncMask; 
                      port_status : portReason asyncMask;
                      flow_removed : flowReason asyncMask }
->>>>>>> 2c3e2bd4
