--- conflicted
+++ resolved
@@ -1494,7 +1494,6 @@
 
 end
 
-<<<<<<< HEAD
 module SwitchConfig = struct
 
   open Gen
@@ -1519,7 +1518,9 @@
   let parse = SwitchConfig.parse
   let to_string = SwitchConfig.to_string
   let size_of = SwitchConfig.sizeof
-=======
+
+end
+
 module TableMod = struct
   open Gen
   open OpenFlow0x04_Core
@@ -1655,7 +1656,6 @@
   let parse = Hello.parse
   let to_string = Hello.to_string
   let size_of = Hello.sizeof
->>>>>>> 7fa452a5
 
 end
 
