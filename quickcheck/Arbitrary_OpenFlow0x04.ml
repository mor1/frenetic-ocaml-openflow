open OpenFlow0x04
open OpenFlow0x04_Core
open Arbitrary_Base

open QuickCheck
module Gen = QuickCheck_gen

let sum (lst : int list) = List.fold_left (fun x y -> x + y) 0 lst

let arbitrary_32mask =
  let open Gen in
  (choose_int (1, 32)) >>= fun a ->
    ret_gen (Int32.of_int a)

let arbitrary_128mask =
  let open Gen in
  (choose_int (1,64)) >>= fun a ->
  (choose_int (0,64)) >>= fun b ->
    ret_gen (Int64.of_int b,Int64.of_int a)

let arbitrary_64mask = 
  let open Gen in
  (choose_int (1,64)) >>= fun a ->
    ret_gen (Int64.of_int a)

let arbitrary_48mask =
  let open Gen in
  (choose_int (1,48)) >>= fun a ->
    ret_gen (Int64.of_int a)

let arbitrary_12mask =
  let open Gen in
  (choose_int (1,12)) >>= fun a ->
    ret_gen a

let arbitrary_16mask =
  let open Gen in
  (choose_int (1,16)) >>= fun a ->
    ret_gen a
    
let arbitrary_masked arb arb_mask =
  let open OpenFlow0x04_Core in
  let open Gen in
  frequency [
    (1, arb >>= fun v -> ret_gen {OpenFlow0x04_Core.m_value = v; m_mask = None});
    (3, arb >>= fun v ->
        arb_mask >>= fun m -> ret_gen {OpenFlow0x04_Core.m_value = v; m_mask = Some m}) ]

let arbitrary_timeout =
    let open OpenFlow0x04_Core in
    let open Gen in
    oneof [
        ret_gen Permanent;
        arbitrary_uint16 >>= (fun n -> ret_gen (ExpiresAfter n))
    ]

let fill_with_0 n= 
    String.make n '\000'

let arbitrary_stringl n=
    let open Gen in
    (choose_int (0,n)) >>= fun a ->
    arbitrary_stringN a >>= fun str ->
    ret_gen  (str ^ (fill_with_0 (n-a)))

module type OpenFlow0x04_Arbitrary = sig

    type t
    type s

    val arbitrary : t arbitrary

    val to_string : t -> string

    val parse : s -> t
    val marshal : t -> s

end

module type OpenFlow0x04_ArbitraryCstruct = sig
  type t

  val arbitrary : t arbitrary

  val to_string : t -> string

  val parse : Cstruct.t -> t
  val marshal : Cstruct.t -> t -> int

  val size_of : t -> int

end

module OpenFlow0x04_Unsize(ArbC : OpenFlow0x04_ArbitraryCstruct) = struct
  type t = ArbC.t
  type s = Cstruct.t

  let arbitrary = ArbC.arbitrary

  let to_string = ArbC.to_string

  let parse = ArbC.parse

  let marshal m =
    let bytes = Cstruct.of_bigarray Bigarray.(Array1.create char c_layout (ArbC.size_of m))
      in ignore (ArbC.marshal bytes m); bytes
end

module PortDesc = struct
  module PortFeatures = struct
    
    type t = OpenFlow0x04_Core.portFeatures
    type s = Int32.t
    
    let arbitrary = 
        let open Gen in
        let open PortFeatures in
        arbitrary_bool >>= fun rate_10mb_hd ->
        arbitrary_bool >>= fun rate_10mb_fd ->
        arbitrary_bool >>= fun rate_100mb_hd ->
        arbitrary_bool >>= fun rate_100mb_fd ->
        arbitrary_bool >>= fun rate_1gb_hd ->
        arbitrary_bool >>= fun rate_1gb_fd ->
        arbitrary_bool >>= fun rate_10gb_fd ->
        arbitrary_bool >>= fun rate_40gb_fd ->
        arbitrary_bool >>= fun rate_100gb_fd ->
        arbitrary_bool >>= fun rate_1tb_fd ->
        arbitrary_bool >>= fun other ->
        arbitrary_bool >>= fun copper ->
        arbitrary_bool >>= fun fiber ->
        arbitrary_bool >>= fun autoneg ->
        arbitrary_bool >>= fun pause ->
        arbitrary_bool >>= fun pause_asym ->
        ret_gen {
            rate_10mb_hd; rate_10mb_fd; 
            rate_100mb_hd; rate_100mb_fd;
            rate_1gb_hd; rate_1gb_fd;
            rate_10gb_fd; rate_40gb_fd;
            rate_100gb_fd; rate_1tb_fd;
            other; copper; fiber;
            autoneg; pause; pause_asym
        }

    let to_string = PortFeatures.to_string
    let marshal = PortFeatures.marshal
    let parse = PortFeatures.parse
  end

  module PortState = struct
    type t = OpenFlow0x04_Core.portState
    type s = Int32.t
    let arbitrary =
        let open Gen in
        let open PortState in
        arbitrary_bool >>= fun link_down ->
        arbitrary_bool >>= fun blocked ->
        arbitrary_bool >>= fun live ->
        ret_gen {
            link_down;
            blocked;
            live
        }
    let to_string = PortState.to_string
    let marshal = PortState.marshal
    let parse = PortState.parse
  end

  module PortConfig = struct
    type t = OpenFlow0x04_Core.portConfig
    type s = Int32.t
    let arbitrary =
        let open Gen in
        let open PortConfig in
        arbitrary_bool >>= fun port_down ->
        arbitrary_bool >>= fun no_recv ->
        arbitrary_bool >>= fun no_fwd ->
        arbitrary_bool >>= fun no_packet_in ->
        ret_gen {
            port_down;
            no_recv;
            no_fwd;
            no_packet_in
        }
    let to_string = PortConfig.to_string
    let marshal = PortConfig.marshal
    let parse = PortConfig.parse
  end
  
  type t = OpenFlow0x04_Core.portDesc
  
  let arbitrary =
    let open Gen in
    let open PortDesc in
    arbitrary_uint32 >>= fun port_no ->
    arbitrary_uint48 >>= fun hw_addr ->
    arbitrary_stringN 16 >>= fun name ->
    PortConfig.arbitrary >>= fun config ->
    PortState.arbitrary >>= fun state ->
    PortFeatures.arbitrary >>= fun curr ->
    PortFeatures.arbitrary >>= fun advertised ->
    PortFeatures.arbitrary >>= fun supported ->
    PortFeatures.arbitrary >>= fun peer ->
    arbitrary_uint32 >>= fun curr_speed ->
    arbitrary_uint32 >>= fun max_speed ->
    ret_gen {
        port_no;
        hw_addr;
        name;
        config;
        state;
        curr;
        advertised;
        supported; 
        peer;
        curr_speed;
        max_speed
    }
  
  let to_string = PortDesc.to_string
  let parse = PortDesc.parse
  let marshal = PortDesc.marshal
  let size_of = PortDesc.sizeof

end

module PortStatus = struct

    open Gen

    type t = OpenFlow0x04_Core.portStatus
    
    let arbitrary_reason =
        oneof [
            ret_gen PortAdd;
            ret_gen PortDelete;
            ret_gen PortModify
        ]


    let arbitrary : t arbitrary =
        let open PortStatus in
        arbitrary_reason >>= fun reason ->
        PortDesc.arbitrary >>= fun desc -> 
            ret_gen {
                reason = reason;
                desc = desc}

    let to_string = PortStatus.to_string
    let parse = PortStatus.parse
    let marshal = PortStatus.marshal
    let size_of = PortStatus.sizeof

end

module PseudoPort = struct
  type s = int * (int option)
  type t = PseudoPort.t

  let arbitrary =
    let open Gen in
    let open OpenFlow0x04_Core in
      oneof [
        arbitrary_uint32 >>= (fun p -> ret_gen (PhysicalPort p));
        ret_gen InPort;
        ret_gen Table;
        ret_gen Normal;
        ret_gen Flood;
        ret_gen AllPorts;
        arbitrary_uint >>= (fun l -> ret_gen (Controller l));
        ret_gen Local;
        ret_gen Any
      ]

  (* Use in cases where a `Controller` port is invalid input *)
  let arbitrary_nc =
    let open Gen in
    let open OpenFlow0x04_Core in
      oneof [
        arbitrary_uint32 >>= (fun p -> ret_gen (PhysicalPort p));
        ret_gen InPort;
        ret_gen Table;
        ret_gen Normal;
        ret_gen Flood;
        ret_gen AllPorts;
        ret_gen Local;
        ret_gen Any
      ]

  let to_string = PseudoPort.to_string

  let parse (p, l) =
    let l' = match l with
             | None   -> 0
             | Some i -> i
      in PseudoPort.make p l'

  let marshal p =
    let open OpenFlow0x04_Core in
    let l = match p with
            | Controller i -> Some i
            | _            -> None
      in (PseudoPort.marshal p, l)
  let size_of = PseudoPort.size_of
end

module OfpMatch = struct
    open Gen
    type t = OpenFlow0x04_Core.oxmMatch

    module Oxm = struct
        type t = Oxm.t
        
        let arbitrary = 
            let open Gen in
            let open Oxm in
            let arbitrary_dscp = 
              (choose_int (0,64)) >>= fun a ->
              ret_gen a in
            let arbitrary_ecn = 
            (choose_int (0,3)) >>= fun a ->
              ret_gen a in
            let arbitrary_bos =
            (choose_int (0,1)) >>= fun a ->
              ret_gen a in
            let arbitrary_24mask =
              let open Gen in
              (choose_int (1,24)) >>= fun a ->
                ret_gen (Int32.of_int a) in
            let arbitrary_uint24 =
              arbitrary_uint16 >>= fun a ->
              arbitrary_uint8 >>= fun b ->
                let open Int32 in
                let hi = shift_left (of_int a) 8 in
                let lo = of_int b in
                ret_gen (logor hi lo) in
            arbitrary_uint32 >>= fun portId ->
            arbitrary_uint32 >>= fun portPhyId ->
            arbitrary_masked arbitrary_uint64 arbitrary_64mask >>= fun oxmMetadata ->
            arbitrary_uint16 >>= fun oxmEthType ->
            arbitrary_masked arbitrary_uint48 arbitrary_48mask >>= fun oxmEthDst ->
            arbitrary_masked arbitrary_uint48 arbitrary_48mask >>= fun oxmEthSrc ->
            arbitrary_masked arbitrary_uint12 arbitrary_12mask >>= fun oxmVlanVId ->
            arbitrary_uint8 >>= fun oxmVlanPcp ->
            arbitrary_uint8 >>= fun oxmIPProto ->
            arbitrary_dscp >>= fun oxmIPDscp ->
            arbitrary_ecn >>= fun oxmIPEcn ->
            arbitrary_masked arbitrary_uint32 arbitrary_32mask >>= fun oxmIP4Src ->
            arbitrary_masked arbitrary_uint32 arbitrary_32mask >>= fun oxmIP4Dst ->
            arbitrary_uint16 >>= fun oxmTCPSrc ->
            arbitrary_uint16 >>= fun oxmTCPDst ->
            arbitrary_uint16 >>= fun oxmARPOp ->
            arbitrary_masked arbitrary_uint32 arbitrary_32mask >>= fun oxmARPSpa ->
            arbitrary_masked arbitrary_uint32 arbitrary_32mask >>= fun oxmARPTpa ->
            arbitrary_masked arbitrary_uint48 arbitrary_48mask >>= fun oxmARPSha ->
            arbitrary_masked arbitrary_uint48 arbitrary_48mask >>= fun oxmARPTha ->
            arbitrary_uint8 >>= fun oxmICMPType ->
            arbitrary_uint8 >>= fun oxmICMPCode ->
            arbitrary_uint32 >>= fun oxmMPLSLabel ->
            arbitrary_uint8 >>= fun oxmMPLSTc ->
            arbitrary_masked arbitrary_uint64 arbitrary_64mask >>= fun oxmTunnelId ->
            arbitrary_masked arbitrary_uint128 arbitrary_128mask >>= fun oxmIPv6Src ->
            arbitrary_masked arbitrary_uint128 arbitrary_128mask >>= fun oxmIPv6Dst ->
            arbitrary_masked arbitrary_uint32 arbitrary_32mask  >>= fun oxmIPv6FLabel ->
            arbitrary_masked arbitrary_uint128 arbitrary_128mask >>= fun oxmIPv6NDTarget ->
            arbitrary_masked arbitrary_uint24 arbitrary_24mask >>= fun oxmPBBIsid ->
            arbitrary_masked arbitrary_uint16 arbitrary_16mask  >>= fun oxmIPv6ExtHdr ->
            arbitrary_bos >>= fun oxmMPLSBos ->
            arbitrary_uint16 >>= fun oxmUDPSrc ->
            arbitrary_uint16 >>= fun oxmUDPDst ->
            arbitrary_uint16 >>= fun oxmSCTPSrc ->
            arbitrary_uint16 >>= fun oxmSCTPDst ->
            arbitrary_uint8 >>= fun oxmICMPv6Type ->
            arbitrary_uint8 >>= fun oxmICMPv6Code ->
            arbitrary_uint48 >>= fun oxmIPv6NDSll ->
            arbitrary_uint48 >>= fun oxmIPv6NDTll ->
            oneof [
                ret_gen (OxmInPort portId);
                ret_gen (OxmInPhyPort portPhyId);
                ret_gen (OxmMetadata oxmMetadata);
                ret_gen (OxmEthType oxmEthType);
                ret_gen (OxmEthDst oxmEthDst);
                ret_gen (OxmEthSrc oxmEthSrc);
                ret_gen (OxmVlanVId oxmVlanVId);
                ret_gen (OxmVlanPcp oxmVlanPcp);
                ret_gen (OxmIPProto oxmIPProto);
                ret_gen (OxmIPDscp oxmIPDscp);
                ret_gen (OxmIPEcn oxmIPEcn);
                ret_gen (OxmIP4Src oxmIP4Src);
                ret_gen (OxmIP4Dst oxmIP4Dst);
                ret_gen (OxmTCPSrc oxmTCPSrc);
                ret_gen (OxmTCPDst oxmTCPDst);
                ret_gen (OxmARPOp oxmARPOp);
                ret_gen (OxmARPSpa oxmARPSpa);
                ret_gen (OxmARPTpa oxmARPTpa);
                ret_gen (OxmARPSha oxmARPSha);
                ret_gen (OxmARPTha oxmARPTha);
                ret_gen (OxmICMPType oxmICMPType);
                ret_gen (OxmICMPCode oxmICMPCode);
                ret_gen (OxmMPLSLabel oxmMPLSLabel);
                ret_gen (OxmMPLSTc oxmMPLSTc);
                ret_gen (OxmTunnelId oxmTunnelId);
                ret_gen (OxmUDPSrc oxmUDPSrc);
                ret_gen (OxmUDPDst oxmUDPDst);
                ret_gen (OxmSCTPSrc oxmSCTPSrc);
                ret_gen (OxmSCTPDst oxmSCTPDst);
                ret_gen (OxmIPv6Src oxmIPv6Src);
                ret_gen (OxmIPv6Dst oxmIPv6Dst);
                ret_gen (OxmIPv6FLabel oxmIPv6FLabel);
                ret_gen (OxmICMPv6Type oxmICMPv6Type);
                ret_gen (OxmICMPv6Code oxmICMPv6Code);
                ret_gen (OxmIPv6NDTarget oxmIPv6NDTarget);
                ret_gen (OxmIPv6NDSll oxmIPv6NDSll);
                ret_gen (OxmIPv6NDTll oxmIPv6NDTll);
                ret_gen (OxmMPLSBos oxmMPLSBos);
                ret_gen (OxmPBBIsid oxmPBBIsid);
                ret_gen (OxmIPv6ExtHdr oxmIPv6ExtHdr);
            ]
        let marshal = Oxm.marshal
        let to_string = Oxm.to_string
        let size_of = Oxm.sizeof
        let parse bits = 
            let p,_ = Oxm.parse bits in
            p
    end

    module OxmHeader = struct
        type t = OpenFlow0x04_Core.oxm
        
        module Oxm = OpenFlow0x04.Oxm
        
        let arbitrary = 
            let open Gen in
            let open Oxm in
            arbitrary_masked (ret_gen 0L) (ret_gen 0L) >>= fun oxmMetadata ->
            arbitrary_masked (ret_gen 0L) (ret_gen 0L) >>= fun oxmEthDst ->
            arbitrary_masked (ret_gen 0L) (ret_gen 0L) >>= fun oxmEthSrc ->
            arbitrary_masked (ret_gen 0) (ret_gen 0) >>= fun oxmVlanVId ->
            arbitrary_masked (ret_gen 0l) (ret_gen 0l) >>= fun oxmIP4Src ->
            arbitrary_masked (ret_gen 0l) (ret_gen 0l) >>= fun oxmIP4Dst ->
            arbitrary_masked (ret_gen 0l) (ret_gen 0l) >>= fun oxmARPSpa ->
            arbitrary_masked (ret_gen 0l) (ret_gen 0l) >>= fun oxmARPTpa ->
            arbitrary_masked (ret_gen 0L) (ret_gen 0L) >>= fun oxmARPSha ->
            arbitrary_masked (ret_gen 0L) (ret_gen 0L) >>= fun oxmARPTha ->
            arbitrary_masked (ret_gen 0L) (ret_gen 0L) >>= fun oxmTunnelId ->
            arbitrary_masked (ret_gen (0L,0L)) (ret_gen (0L,0L)) >>= fun oxmIPv6Src ->
            arbitrary_masked (ret_gen (0L,0L)) (ret_gen (0L,0L)) >>= fun oxmIPv6Dst ->
            arbitrary_masked (ret_gen 0l) (ret_gen 0l) >>= fun oxmIPv6FLabel ->
            arbitrary_masked (ret_gen (0L,0L)) (ret_gen (0L,0L)) >>= fun oxmIPv6NDTarget ->
            arbitrary_masked (ret_gen 0l) (ret_gen 0l) >>= fun oxmPBBIsid ->
            arbitrary_masked (ret_gen 0) (ret_gen 0) >>= fun oxmIPv6ExtHdr ->
            
            oneof [
                ret_gen (OxmInPort 0l);
                ret_gen (OxmInPhyPort 0l);
                ret_gen (OxmMetadata oxmMetadata);
                ret_gen (OxmEthType 0);
                ret_gen (OxmEthDst oxmEthDst);
                ret_gen (OxmEthSrc oxmEthSrc);
                ret_gen (OxmVlanVId oxmVlanVId);
                ret_gen (OxmVlanPcp 0);
                ret_gen (OxmIPProto 0);
                ret_gen (OxmIPDscp 0);
                ret_gen (OxmIPEcn 0);
                ret_gen (OxmIP4Src oxmIP4Src);
                ret_gen (OxmIP4Dst oxmIP4Dst);
                ret_gen (OxmTCPSrc 0);
                ret_gen (OxmTCPDst 0);
                ret_gen (OxmARPOp 0);
                ret_gen (OxmARPSpa oxmARPSpa);
                ret_gen (OxmARPTpa oxmARPTpa);
                ret_gen (OxmARPSha oxmARPSha);
                ret_gen (OxmARPTha oxmARPTha);
                ret_gen (OxmICMPType 0);
                ret_gen (OxmICMPCode 0);
                ret_gen (OxmMPLSLabel 0l);
                ret_gen (OxmMPLSTc 0);
                ret_gen (OxmTunnelId oxmTunnelId);
                ret_gen (OxmUDPSrc 0);
                ret_gen (OxmUDPDst 0);
                ret_gen (OxmSCTPSrc 0);
                ret_gen (OxmSCTPDst 0);
                ret_gen (OxmIPv6Src oxmIPv6Src);
                ret_gen (OxmIPv6Dst oxmIPv6Dst);
                ret_gen (OxmIPv6FLabel oxmIPv6FLabel);
                ret_gen (OxmICMPv6Type 0);
                ret_gen (OxmICMPv6Code 0);
                ret_gen (OxmIPv6NDTarget oxmIPv6NDTarget);
                ret_gen (OxmIPv6NDSll 0L);
                ret_gen (OxmIPv6NDTll 0L);
                ret_gen (OxmMPLSBos 0);
                ret_gen (OxmPBBIsid oxmPBBIsid);
                ret_gen (OxmIPv6ExtHdr oxmIPv6ExtHdr);
            ]

        let marshal = Oxm.marshal_header

        let to_string = Oxm.field_name
        let size_of = Oxm.sizeof
        let parse bits = 
            let p,_ = Oxm.parse_header bits in
            p
    end

    let arbitrary =
        let open Gen in
        let open OfpMatch in
        arbitrary_list Oxm.arbitrary >>= fun ofpMatch ->
        ret_gen ofpMatch
    
    let marshal = OfpMatch.marshal
    let parse bits= 
        let ofpMatch,_ = OfpMatch.parse bits in
        ofpMatch
    let to_string = OfpMatch.to_string
    let size_of = OfpMatch.sizeof
end

module MeterBand = struct

  type t = OpenFlow0x04_Core.meterBand

  let arbitrary =
    let open Gen in
    let open OpenFlow0x04_Core in
    arbitrary_uint32 >>= fun rate ->
    arbitrary_uint32 >>= fun burst ->
    oneof [
      ret_gen (Drop (rate, burst));
      arbitrary_uint8 >>= (fun p -> ret_gen (DscpRemark (rate,burst,p)));
      arbitrary_uint32 >>= (fun p -> ret_gen (ExpMeter (rate,burst,p)))
    ]

  let to_string = MeterBand.to_string

  let marshal = MeterBand.marshal
  let parse = MeterBand.parse

  let size_of = MeterBand.sizeof

end

module Action = struct
  type t = OpenFlow0x04_Core.action

  let arbitrary =
    let open Gen in
    let open OpenFlow0x04_Core in
    oneof [
      PseudoPort.arbitrary >>= (fun p -> ret_gen (Output p));
      arbitrary_uint32 >>= (fun p -> ret_gen (Group p));
      ret_gen PopVlan;
      ret_gen PushVlan;
      ret_gen PopMpls;
      ret_gen PushMpls;
      ret_gen CopyTtlOut;
      ret_gen CopyTtlIn;
      ret_gen DecNwTtl;
      ret_gen PushPbb;
      ret_gen PopPbb;
      ret_gen DecMplsTtl;
      arbitrary_uint8 >>= (fun p -> ret_gen (SetNwTtl p));
      arbitrary_uint8 >>= (fun p -> ret_gen (SetMplsTtl p));
      arbitrary_uint32 >>= (fun p -> ret_gen (SetQueue p));
      OfpMatch.Oxm.arbitrary >>= (fun p -> ret_gen (SetField p))
    ]

  let to_string = Action.to_string

  let marshal = Action.marshal
  let parse = Action.parse

  let size_of = Action.sizeof

end

module Instructions = struct
    open Gen
    type t = OpenFlow0x04_Core.instruction list
    
    module Instruction = struct
        type t = OpenFlow0x04_Core.instruction
        
        let arbitrary = 
            let open Gen in
            let open Instruction in
            arbitrary_uint8 >>= fun tableid ->
            arbitrary_uint32 >>= fun meter ->
            arbitrary_uint32 >>= fun exp ->
            arbitrary_masked arbitrary_uint64 arbitrary_64mask >>= fun wrMeta ->
            arbitrary_list Action.arbitrary >>= fun wrAction ->
            arbitrary_list Action.arbitrary >>= fun appAction ->
            oneof [
            ret_gen (GotoTable tableid);
            ret_gen (WriteMetadata wrMeta);
            ret_gen (WriteActions wrAction);
            ret_gen (ApplyActions appAction);
            ret_gen Clear;
            ret_gen (Meter meter);
            ret_gen (Experimenter exp);
            ]

        let marshal = Instruction.marshal
        let parse = Instruction.parse
        let to_string = Instruction.to_string
        let size_of = Instruction.sizeof
    end
    
    let arbitrary =
        let open Gen in
        let open Instructions in
        arbitrary_list Instruction.arbitrary >>= fun ins ->
        ret_gen ins
    
    let marshal = Instructions.marshal
    let parse = Instructions.parse
    let to_string = Instructions.to_string
    let size_of = Instructions.sizeof    
end

module FlowMod = struct
    open Gen
    module FlowModCommand = struct
        type t = OpenFlow0x04_Core.flowModCommand

        let arbitrary =
            let open Gen in
            let open FlowModCommand in
            oneof [
                        ret_gen AddFlow;
                        ret_gen ModFlow;
                        ret_gen ModStrictFlow;
                        ret_gen DeleteFlow;
                        ret_gen DeleteStrictFlow;
                    ]
        let to_string = FlowModCommand.to_string
        let marshal = FlowModCommand.marshal
        let parse = FlowModCommand.parse
    end
    type t = OpenFlow0x04_Core.flowMod

    let arbitrary_flags =
        arbitrary_bool >>= fun fmf_send_flow_rem ->
        arbitrary_bool >>= fun fmf_check_overlap ->
        arbitrary_bool >>= fun fmf_reset_counts ->
        arbitrary_bool >>= fun fmf_no_pkt_counts ->
        arbitrary_bool >>= fun fmf_no_byt_counts ->
        ret_gen {
            fmf_send_flow_rem;
            fmf_check_overlap;
            fmf_reset_counts;
            fmf_no_pkt_counts;
            fmf_no_byt_counts
        }

    let arbitrary_buffer_id = 
        arbitrary_uint32 >>= fun bid ->
        oneof [
            ret_gen None;
            ret_gen (Some bid)
        ]

    let arbitrary = 
        arbitrary_masked arbitrary_uint64 arbitrary_64mask >>= fun mfCookie ->
        arbitrary_uint8 >>= fun mfTable_id ->
        arbitrary_timeout >>= fun mfIdle_timeout ->
        arbitrary_timeout >>= fun mfHard_timeout ->
        arbitrary_uint16 >>= fun mfPriority ->
        arbitrary_flags >>= fun mfFlags ->
        arbitrary_buffer_id >>= fun mfBuffer_id ->
        FlowModCommand.arbitrary >>= fun mfCommand ->
        PseudoPort.arbitrary_nc >>= fun mfPort ->
        oneof [ ret_gen None; ret_gen (Some mfPort)] >>= fun mfOut_port ->
        arbitrary_uint32 >>= fun mfGroup ->
        oneof [ ret_gen None; ret_gen (Some mfGroup)] >>= fun mfOut_group ->
        OfpMatch.arbitrary >>= fun mfOfp_match ->
        Instructions.arbitrary >>= fun mfInstructions ->
        ret_gen {
            mfCookie; mfTable_id;
            mfCommand; mfIdle_timeout;
            mfHard_timeout; mfPriority;
            mfBuffer_id;
            mfOut_port;
            mfOut_group; mfFlags;
            mfOfp_match; mfInstructions}
        
    let marshal = FlowMod.marshal
    let parse = FlowMod.parse
    let to_string = FlowMod.to_string
    let size_of = FlowMod.sizeof
end    

module Bucket = struct
  open Gen
  open OpenFlow0x04_Core

  type t = OpenFlow0x04_Core.bucket

  let arbitrary_option =
     frequency [
    (1, ret_gen None);
    (5, arbitrary_uint32 >>= (fun v -> ret_gen (Some v)))
    ]

  let no_output act = 
    match act with
      | Output _ -> false
      | _ -> true

  let arbitrary =
    arbitrary_uint16 >>= fun bu_weight ->
    arbitrary_option >>= fun bu_watch_port ->
    arbitrary_option >>= fun bu_watch_group ->
    list1 (such_that no_output Action.arbitrary) >>= fun bu_actions ->
    ret_gen {
       bu_weight; 
       bu_watch_port; 
       bu_watch_group; 
       bu_actions
    }
    
  let marshal = Bucket.marshal
  let parse = Bucket.parse
  let to_string = Bucket.to_string
  let size_of = Bucket.sizeof
end

module MultipartReq = struct
  open Gen
  open OpenFlow0x04_Core
  module TableFeatures = struct
    module TableFeatureProp = struct
      
      type t = TableFeatureProp.t
      
      let arbitrary = 
        oneof [
          Instructions.arbitrary >>= (fun n -> ret_gen (TfpInstruction n));
          Instructions.arbitrary >>= (fun n -> ret_gen (TfpInstructionMiss n));
          arbitrary_list Action.arbitrary >>= (fun n -> ret_gen (TfpWriteAction n));
          arbitrary_list Action.arbitrary >>= (fun n -> ret_gen (TfpWriteActionMiss n));
          arbitrary_list Action.arbitrary >>= (fun n -> ret_gen (TfpApplyAction n));
          arbitrary_list Action.arbitrary >>= (fun n -> ret_gen (TfpApplyActionMiss n));
          arbitrary_list OfpMatch.OxmHeader.arbitrary >>= (fun n -> ret_gen (TfpMatch n));
          arbitrary_list OfpMatch.OxmHeader.arbitrary >>= (fun n -> ret_gen (TfpWildcard n));
          arbitrary_list OfpMatch.OxmHeader.arbitrary >>= (fun n -> ret_gen (TfpWriteSetField n));
          arbitrary_list OfpMatch.OxmHeader.arbitrary >>= (fun n -> ret_gen (TfpWriteSetFieldMiss n));
          arbitrary_list OfpMatch.OxmHeader.arbitrary >>= (fun n -> ret_gen (TfpApplySetField n));
          arbitrary_list OfpMatch.OxmHeader.arbitrary >>= (fun n -> ret_gen (TfpApplySetFieldMiss n))
          ]

      let marshal = TableFeatureProp.marshal
      let parse = TableFeatureProp.parse
      let to_string = TableFeatureProp.to_string
      let size_of = TableFeatureProp.sizeof
    end
    
    module TableFeature = struct
      type t = TableFeature.t

      let arbitrary_config =
        ret_gen Deprecated

      let calc_length tfp =
        (* sizeof_ofp_table_feature = 64*)
        ret_gen (64+(TableFeatureProp.size_of tfp))

      let arbitrary = 
        arbitrary_uint8 >>= fun table_id ->
        arbitrary_stringN 32 >>= fun name ->
        arbitrary_uint64 >>= fun metadata_match ->
        arbitrary_uint64 >>= fun metadata_write ->
        arbitrary_config >>= fun config ->
        arbitrary_uint32 >>= fun max_entries ->
        TableFeatureProp.arbitrary >>= fun feature_prop ->
        calc_length feature_prop>>= fun length ->
        ret_gen {
          length;
          table_id;
          name;
          metadata_match;
          metadata_write;
          config;
          max_entries;
          feature_prop
        }
      
      let marshal = TableFeature.marshal
      let parse bits= 
            let p,_ = TableFeature.parse bits in
            p
      let to_string = TableFeature.to_string
      let size_of = TableFeature.sizeof
    end

    type t = TableFeatures.t

    let arbitrary =
        list1 TableFeature.arbitrary >>= fun v ->
        ret_gen v
    let marshal = TableFeatures.marshal
    let parse = TableFeatures.parse
    let to_string = TableFeatures.to_string
    let size_of = TableFeatures.sizeof
  end

  module FlowRequest = struct
    type t = FlowRequest.t
    
    let arbitrary =
        arbitrary_uint8 >>= fun fr_table_id ->
        arbitrary_uint32 >>= fun fr_out_port ->
        arbitrary_uint32 >>= fun fr_out_group ->
        arbitrary_masked arbitrary_uint64 arbitrary_64mask >>= fun fr_cookie ->
        OfpMatch.arbitrary >>= fun fr_match ->
        ret_gen {
        fr_table_id;
        fr_out_port;
        fr_out_group;
        fr_cookie;
        fr_match
        }
    let marshal = FlowRequest.marshal
    let parse = FlowRequest.parse
    let to_string = FlowRequest.to_string
    let size_of = FlowRequest.sizeof
  end

  module QueueRequest = struct
    type t = QueueRequest.t

    let arbitrary = 
        arbitrary_uint32 >>= fun port_number ->
        arbitrary_uint32 >>= fun queue_id ->
        ret_gen {
            port_number;
            queue_id
        }

    let marshal = QueueRequest.marshal
    let parse = QueueRequest.parse
    let to_string = QueueRequest.to_string
    let size_of = QueueRequest.sizeof
  end
  
  type t = MultipartReq.t
  
  let arbitrary_option =
     frequency [
    (1, ret_gen None);
    (3, TableFeatures.arbitrary >>= (fun v -> ret_gen (Some v)))
    ]
  
  let arbitrary_type = 
    oneof [
        ret_gen SwitchDescReq;
        ret_gen PortsDescReq;
        FlowRequest.arbitrary >>= (fun n -> ret_gen (FlowStatsReq n));
        FlowRequest.arbitrary >>= (fun n -> ret_gen (AggregFlowStatsReq n));
        ret_gen TableStatsReq;
        arbitrary_uint32 >>= (fun n -> ret_gen (PortStatsReq n));
        QueueRequest.arbitrary >>= (fun n -> ret_gen (QueueStatsReq n));
        arbitrary_uint32 >>= (fun n -> ret_gen (GroupStatsReq n));
        ret_gen GroupDescReq;
        ret_gen GroupFeatReq;
        arbitrary_uint32 >>= (fun n -> ret_gen (MeterStatsReq n));
        arbitrary_uint32 >>= (fun n -> ret_gen (MeterConfReq n));
        ret_gen MeterFeatReq;
        arbitrary_option >>= (fun n -> ret_gen (TableFeatReq n));
    ]
  let arbitrary =
    arbitrary_bool >>= fun mpr_flags ->
    arbitrary_type >>= fun mpr_type ->
    ret_gen {
        mpr_type;
        mpr_flags
    }
  
  let marshal = MultipartReq.marshal
  let parse = MultipartReq.parse
  let to_string = MultipartReq.to_string
  let size_of = MultipartReq.sizeof
end

module MultipartReply = struct
  open Gen
  open OpenFlow0x04_Core
    
  module FlowStats = struct
    type t = FlowStats.t

    let arbitrary_flags =
        arbitrary_bool >>= fun fmf_send_flow_rem ->
        arbitrary_bool >>= fun fmf_check_overlap ->
        arbitrary_bool >>= fun fmf_reset_counts ->
        arbitrary_bool >>= fun fmf_no_pkt_counts ->
        arbitrary_bool >>= fun fmf_no_byt_counts ->
        ret_gen {
        fmf_send_flow_rem;
        fmf_check_overlap;
        fmf_reset_counts;
        fmf_no_pkt_counts;
        fmf_no_byt_counts
        }

    let arbitrary =
        Instructions.arbitrary >>= fun instructions ->
        arbitrary_uint8 >>= fun table_id ->
        list1 OfpMatch.Oxm.arbitrary >>= fun ofp_match ->
        arbitrary_uint64 >>= fun byte_count ->
        arbitrary_uint64 >>= fun packet_count ->
        arbitrary_uint64 >>= fun cookie ->
        arbitrary_uint32 >>= fun duration_sec ->
        arbitrary_uint32 >>= fun duration_nsec ->
        arbitrary_uint16 >>= fun priority ->
        arbitrary_timeout >>= fun idle_timeout ->
        arbitrary_timeout >>= fun hard_timeout ->
        arbitrary_flags >>= fun flags ->
        ret_gen { table_id
                ; duration_sec
                ; duration_nsec
                ; priority
                ; idle_timeout
                ; hard_timeout
                ; flags
                ; cookie
                ; packet_count
                ; byte_count
                ; ofp_match
                ; instructions}

    let marshal = FlowStats.marshal
    let parse = FlowStats.parse
    let to_string = FlowStats.to_string
    let size_of = FlowStats.sizeof
  end
  
  module AggregateStats = struct
    type t = AggregateStats.t
    
    let arbitrary =
        arbitrary_uint64 >>= fun packet_count ->
        arbitrary_uint64 >>= fun byte_count ->
        arbitrary_uint32 >>= fun flow_count ->
        ret_gen {
            packet_count;
            byte_count;
            flow_count
        }
    
    let marshal = AggregateStats.marshal
    let parse = AggregateStats.parse
    let to_string = AggregateStats.to_string
    let size_of = AggregateStats.sizeof
  end
  
  module TableStats = struct
    type t = TableStats.t
    
    let arbitrary =
        arbitrary_uint8 >>= fun table_id ->
        arbitrary_uint32 >>= fun active_count ->
        arbitrary_uint64 >>= fun lookup_count ->
        arbitrary_uint64 >>= fun matched_count ->
        ret_gen {
            table_id;
            active_count;
            lookup_count;
            matched_count
        }

    let marshal = TableStats.marshal
    let parse = TableStats.parse
    let to_string = TableStats.to_string
    let size_of = TableStats.sizeof
  end

  module PortStats = struct

    type t = PortStats.t
    
    let arbitrary =
        arbitrary_uint32 >>= fun psPort_no ->
        arbitrary_uint64 >>= fun rx_packets ->
        arbitrary_uint64 >>= fun tx_packets ->
        arbitrary_uint64 >>= fun rx_bytes ->
        arbitrary_uint64 >>= fun tx_bytes ->
        arbitrary_uint64 >>= fun rx_dropped ->
        arbitrary_uint64 >>= fun tx_dropped ->
        arbitrary_uint64 >>= fun rx_errors ->
        arbitrary_uint64 >>= fun tx_errors ->
        arbitrary_uint64 >>= fun rx_frame_err ->
        arbitrary_uint64 >>= fun rx_over_err ->
        arbitrary_uint64 >>= fun rx_crc_err ->
        arbitrary_uint64 >>= fun collisions ->
        arbitrary_uint32 >>= fun duration_sec ->
        arbitrary_uint32 >>= fun duration_nsec ->
        ret_gen {
            psPort_no;
            rx_packets;
            tx_packets;
            rx_bytes;
            tx_bytes;
            rx_dropped;
            tx_dropped;
            rx_errors;
            tx_errors;
            rx_frame_err;
            rx_over_err;
            rx_crc_err;
            collisions;
            duration_sec;
            duration_nsec
        }

    let marshal = PortStats.marshal
    let parse = PortStats.parse
    let to_string = PortStats.to_string
    let size_of = PortStats.sizeof
  end

  module SwitchDescriptionReply = struct
    type t = SwitchDescriptionReply.t
    
    let arbitrary = 
        arbitrary_stringl 256 >>= fun mfr_desc ->
        arbitrary_stringl 256 >>= fun hw_desc ->
        arbitrary_stringl 256 >>= fun sw_desc ->
        arbitrary_stringl 32 >>= fun serial_num ->
        ret_gen {
            mfr_desc;
            hw_desc;
            sw_desc;
            serial_num
        }
    
    let marshal = SwitchDescriptionReply.marshal
    let parse = SwitchDescriptionReply.parse
    let to_string = SwitchDescriptionReply.to_string
    let size_of = SwitchDescriptionReply.sizeof
  end

  module QueueStats = struct

    type t = QueueStats.t

    let arbitrary =
        arbitrary_uint32 >>= fun qsPort_no ->
        arbitrary_uint32 >>= fun queue_id ->
        arbitrary_uint64 >>= fun tx_bytes ->
        arbitrary_uint64 >>= fun tx_packets ->
        arbitrary_uint64 >>= fun tx_errors ->
        arbitrary_uint32 >>= fun duration_sec ->
        arbitrary_uint32 >>= fun duration_nsec ->
        ret_gen { 
            qsPort_no;
            queue_id;
            tx_bytes;
            tx_packets;
            tx_errors;
            duration_sec;
            duration_nsec
        }

    let marshal = QueueStats.marshal
    let parse = QueueStats.parse
    let to_string = QueueStats.to_string
    let size_of = QueueStats.sizeof


  end

  module GroupStats = struct

    module BucketStats = struct

        type t = GroupStats.BucketStats.t

        let arbitrary =
            arbitrary_uint64 >>= fun packet_count ->
            arbitrary_uint64 >>= fun byte_count ->
            ret_gen {packet_count; byte_count}

        let marshal = GroupStats.BucketStats.marshal
        let parse = GroupStats.BucketStats.parse
        let to_string = GroupStats.BucketStats.to_string
        let size_of = GroupStats.BucketStats.sizeof
    end
  
    type t = GroupStats.t

    let calc_length bs =
        (* sizeof_ofp_group_stats = 40*)
        ret_gen (40+(sum (List.map BucketStats.size_of bs)))

    let arbitrary =
        arbitrary_uint32 >>= fun group_id ->
        arbitrary_uint32 >>= fun ref_count ->
        arbitrary_uint64 >>= fun packet_count ->
        arbitrary_uint64 >>= fun byte_count ->
        arbitrary_uint32 >>= fun duration_sec ->
        arbitrary_uint32 >>= fun duration_nsec ->
        list1 BucketStats.arbitrary >>= fun bucket_stats ->
        calc_length bucket_stats >>= fun length ->
        ret_gen {
            length;
            group_id;
            ref_count;
            packet_count;
            byte_count;
            duration_sec;
            duration_nsec;
            bucket_stats}

    let marshal = GroupStats.marshal
    let parse = GroupStats.parse
    let to_string = GroupStats.to_string
    let size_of = GroupStats.sizeof
  end

  module GroupDesc = struct
  
    type t = GroupDesc.t

    let arbitrary_groupTyp =
      oneof [
        ret_gen All;
        ret_gen Select;
        ret_gen Indirect;
        ret_gen FF]

    let calc_length bucket =
      (* ofp_group_desc = 8*)
      ret_gen (8+ sum (List.map Bucket.size_of bucket))
      
    let arbitrary =
      arbitrary_uint32 >>= fun group_id ->
      arbitrary_groupTyp >>= fun typ ->
      list1 Bucket.arbitrary >>= fun bucket ->
      calc_length bucket>>= fun length ->
      ret_gen {
        length;
        typ;
        group_id;
        bucket
      }

    let marshal = GroupDesc.marshal
    let parse = GroupDesc.parse
    let to_string = GroupDesc.to_string
    let size_of = GroupDesc.sizeof
  end
  module GroupFeatures = struct
  
    type t = GroupFeatures.t
    
    let arbitrary_groupTypeMap =
      arbitrary_bool >>= fun all ->
      arbitrary_bool >>= fun select ->
      arbitrary_bool >>= fun indirect ->
      arbitrary_bool >>= fun ff ->
      ret_gen {
        all;
        select;
        indirect;
        ff
    }

    let arbitrary_groupCapabilities =
      arbitrary_bool >>= fun select_weight ->
      arbitrary_bool >>= fun select_liveness ->
      arbitrary_bool >>= fun chaining ->
      arbitrary_bool >>= fun chaining_checks ->
      ret_gen {
        select_weight;
        select_liveness;
        chaining;
        chaining_checks
      }

    let arbitrary_actionTypeMap =
      arbitrary_bool >>= fun output ->
      arbitrary_bool >>= fun copy_ttl_out ->
      arbitrary_bool >>= fun copy_ttl_in ->
      arbitrary_bool >>= fun set_mpls_ttl ->
      arbitrary_bool >>= fun dec_mpls_ttl ->
      arbitrary_bool >>= fun push_vlan ->
      arbitrary_bool >>= fun pop_vlan ->
      arbitrary_bool >>= fun push_mpls ->
      arbitrary_bool >>= fun pop_mpls ->
      arbitrary_bool >>= fun set_queue ->
      arbitrary_bool >>= fun group ->
      arbitrary_bool >>= fun set_nw_ttl ->
      arbitrary_bool >>= fun dec_nw_ttl ->
      arbitrary_bool >>= fun set_field ->
      arbitrary_bool >>= fun push_pbb ->
      arbitrary_bool >>= fun pop_pbb ->
      ret_gen {
        output;
        copy_ttl_out;
        copy_ttl_in;
        set_mpls_ttl;
        dec_mpls_ttl;
        push_vlan;
        pop_vlan;
        push_mpls;
        pop_mpls;
        set_queue;
        group;
        set_nw_ttl;
        dec_nw_ttl;
        set_field;
        push_pbb;
        pop_pbb
      }
      

    let arbitrary = 
      arbitrary_groupTypeMap >>= fun typ ->
      arbitrary_groupCapabilities >>= fun capabilities ->
      arbitrary_uint32 >>= fun max_groups_all ->
      arbitrary_uint32 >>= fun max_groups_select ->
      arbitrary_uint32 >>= fun max_groups_indirect ->
      arbitrary_uint32 >>= fun max_groups_ff ->
      arbitrary_actionTypeMap >>= fun actions_all ->
      arbitrary_actionTypeMap >>= fun actions_select ->
      arbitrary_actionTypeMap >>= fun actions_indirect ->
      arbitrary_actionTypeMap >>= fun actions_ff ->
      ret_gen {
        typ;
        capabilities;
        max_groups_all;
        max_groups_select;
        max_groups_indirect;
        max_groups_ff;
        actions_all;
        actions_select;
        actions_indirect;
        actions_ff
      }

    let marshal = GroupFeatures.marshal
    let parse = GroupFeatures.parse
    let to_string = GroupFeatures.to_string
    let size_of = GroupFeatures.sizeof
  end
  
  module MeterStats = struct
  
    type t = MeterStats.t

    let calc_length band =
      (* sizeof_ofp_meter_stats = 40*)
      ret_gen (40+(List.length band)*16)

    let arbitrary_meterBandStats =
      arbitrary_uint64 >>= fun packet_band_count ->
      arbitrary_uint64 >>= fun byte_band_count ->
      ret_gen { packet_band_count; byte_band_count }

    let arbitrary =
      arbitrary_uint32 >>= fun meter_id ->
      arbitrary_uint32 >>= fun flow_count ->
      arbitrary_uint64 >>= fun packet_in_count ->
      arbitrary_uint64 >>= fun byte_in_count ->
      arbitrary_uint32 >>= fun duration_sec ->
      arbitrary_uint32 >>= fun duration_nsec ->
      list1 arbitrary_meterBandStats >>= fun band ->
      calc_length band >>= fun len ->
      ret_gen {
        meter_id;
        len;
        flow_count;
        packet_in_count;
        byte_in_count;
        duration_sec;
        duration_nsec;
        band
      }

    let marshal = MeterStats.marshal
    let parse = MeterStats.parse
    let to_string = MeterStats.to_string
    let size_of = MeterStats.sizeof
  end

  module MeterConfig = struct
    type t = MeterConfig.t

    let arbitrary_meterFlagsMap =
      arbitrary_bool >>= fun kbps ->
      arbitrary_bool >>= fun pktps ->
      arbitrary_bool >>= fun burst ->
      arbitrary_bool >>= fun stats ->
      ret_gen {
        kbps;
        pktps;
        burst;
        stats
      }

    let calc_length bands =
      (* sizeof_ofp_meter_config = 8*)
      ret_gen (8 + sum (List.map MeterBand.size_of bands))

    let arbitrary = 
      arbitrary_meterFlagsMap >>= fun flags ->
      arbitrary_uint32 >>= fun meter_id ->
      list1 MeterBand.arbitrary >>= fun bands ->
      calc_length bands >>= fun length ->
      ret_gen {
        length;
        flags;
        meter_id;
        bands
      }

    let marshal = MeterConfig.marshal
    let parse = MeterConfig.parse
    let to_string = MeterConfig.to_string
    let size_of = MeterConfig.sizeof
  end

  module MeterFeaturesStats = struct
    type t = MeterFeaturesStats.t
    
    let arbitrary_meterBandMaps =
      arbitrary_bool >>= fun drop ->
      arbitrary_bool >>= fun dscpRemark ->
      ret_gen {
        drop;
        dscpRemark }

    let arbitrary_meterFlagsMap =
      arbitrary_bool >>= fun kbps ->
      arbitrary_bool >>= fun pktps ->
      arbitrary_bool >>= fun burst ->
      arbitrary_bool >>= fun stats ->
      ret_gen {
        kbps;
        pktps;
        burst;
        stats
      }

    let arbitrary = 
      arbitrary_uint32 >>= fun max_meter ->
      arbitrary_meterBandMaps >>= fun band_typ ->
      arbitrary_meterFlagsMap >>= fun capabilities ->
      arbitrary_uint8 >>= fun max_band ->
      arbitrary_uint8 >>= fun max_color ->
      ret_gen {
        max_meter;
        band_typ;
        capabilities;
        max_band;
        max_color
      }

    let marshal = MeterFeaturesStats.marshal
    let parse = MeterFeaturesStats.parse
    let to_string = MeterFeaturesStats.to_string
    let size_of = MeterFeaturesStats.sizeof
  end

  type t = MultipartReply.t

  let arbitrary =
      arbitrary_bool >>= fun flags ->
      oneof [
          list1 PortDesc.arbitrary >>= (fun n -> ret_gen {mpreply_typ = (PortsDescReply n); mpreply_flags = flags});
          SwitchDescriptionReply.arbitrary >>= (fun n -> ret_gen {mpreply_typ = (SwitchDescReply n); mpreply_flags = flags});
          list1 FlowStats.arbitrary >>= (fun n -> ret_gen {mpreply_typ = (FlowStatsReply n); mpreply_flags = flags});
          AggregateStats.arbitrary >>= (fun n -> ret_gen {mpreply_typ = (AggregateReply n); mpreply_flags = flags});
          list1 TableStats.arbitrary >>= (fun n -> ret_gen {mpreply_typ = (TableReply n); mpreply_flags = flags});
          list1 PortStats.arbitrary >>= (fun n -> ret_gen {mpreply_typ = (PortStatsReply n); mpreply_flags = flags});
          list1 QueueStats.arbitrary >>= (fun n -> ret_gen {mpreply_typ = (QueueStatsReply n);  mpreply_flags = flags});
          list1 GroupStats.arbitrary >>= (fun n -> ret_gen {mpreply_typ = (GroupStatsReply n);  mpreply_flags = flags});
          GroupFeatures.arbitrary >>= (fun n -> ret_gen {mpreply_typ = (GroupFeaturesReply n);  mpreply_flags = flags});
          list1 GroupDesc.arbitrary >>= (fun n -> ret_gen {mpreply_typ = (GroupDescReply n);  mpreply_flags = flags});
          list1 MeterStats.arbitrary >>= (fun n -> ret_gen {mpreply_typ = (MeterReply n);  mpreply_flags = flags});
          list1 MeterConfig.arbitrary >>= (fun n -> ret_gen {mpreply_typ = (MeterConfig n);  mpreply_flags = flags});
          MeterFeaturesStats.arbitrary >>= (fun n -> ret_gen {mpreply_typ = (MeterFeaturesReply n);  mpreply_flags = flags});
          ]

  let marshal = MultipartReply.marshal
  let parse = MultipartReply.parse
  let to_string = MultipartReply.to_string
  let size_of = MultipartReply.sizeof
end

module PacketOut = struct
  open Gen
  open OpenFlow0x04_Core

  type t = PacketOut.t

  let arbitrary_len =
    (choose_int (24, 1500)) >>= fun a ->
    ret_gen a

  let arbitrary_byte n =
  (* construct an arbitrary byte of length n*)
    arbitrary_stringN n  >>= fun a ->
    let byte = Cstruct.create n in
    Cstruct.blit_from_string a 0 byte 0 n;
    ret_gen (byte)

  let arbitrary_pay byte = 
    frequency [
      (1, ret_gen (NotBuffered byte));
      (3, arbitrary_uint32 >>= fun bid ->
          arbitrary_byte 0 >>= fun byte -> (* buffered packet out don't have payload *)
          ret_gen (Buffered (bid,byte)))
    ]

  let arbitrary_port_id = 
    frequency [
      (1, ret_gen None);
      (9, arbitrary_uint32 >>= fun port_id ->
          ret_gen (Some port_id))
    ]

  let arbitrary = 
    arbitrary_list Action.arbitrary >>= fun po_actions ->
    arbitrary_len >>= fun len ->
    arbitrary_byte len >>= fun byte ->
    arbitrary_pay byte >>= fun po_payload ->
    arbitrary_port_id >>= fun po_port_id ->
    ret_gen {
      po_payload;
      po_port_id;
      po_actions
    }

  let parse = PacketOut.parse
  let marshal = PacketOut.marshal
  let to_string = PacketOut.to_string
  let size_of = PacketOut.sizeof
end

module PacketIn = struct
  open Gen
  open OpenFlow0x04_Core

  type t = OpenFlow0x04_Core.packetIn

  let arbitrary_len =
      (choose_int (24, 1500)) >>= fun a ->
       ret_gen a

  let arbitrary_byte n =
  (* construct an arbitrary byte of length n*)
      arbitrary_stringN n  >>= fun a ->
      let byte = Cstruct.create n in
      Cstruct.blit_from_string a 0 byte 0 n;
      ret_gen (byte)

  let arbitrary_reason =
      oneof [
          ret_gen (OpenFlow0x04_Core.NoMatch);
          ret_gen (OpenFlow0x04_Core.ExplicitSend);
          ret_gen (OpenFlow0x04_Core.InvalidTTL)
      ]

  let arbitrary_pay byte = 
      frequency [
          (1, ret_gen (NotBuffered byte));
          (3, arbitrary_uint32 >>= fun bid ->
              ret_gen (Buffered (bid,byte)))
      ]

  let arbitrary =
      arbitrary_len  >>= fun pi_total_len ->
      arbitrary_reason >>= fun pi_reason ->
      arbitrary_uint8 >>= fun pi_table_id ->
      arbitrary_uint64 >>= fun pi_cookie ->
      OfpMatch.arbitrary >>= fun pi_ofp_match ->
      arbitrary_byte pi_total_len >>= fun byte ->
      arbitrary_pay byte >>= fun pi_payload ->
      ret_gen {
          pi_total_len;
          pi_reason;
          pi_table_id;
          pi_cookie;
          pi_ofp_match;
          pi_payload
      }
  

  let marshal = PacketIn.marshal
  let parse = PacketIn.parse
  let to_string = PacketIn.to_string
  let size_of = PacketIn.sizeof

end

<<<<<<< HEAD
module SwitchConfig = struct
=======
module Error = struct
>>>>>>> 80de655c

  open Gen
  open OpenFlow0x04_Core

<<<<<<< HEAD
  type t = SwitchConfig.t

  let arbitrary_flags = 
    oneof [
      ret_gen NormalFrag;
      ret_gen DropFrag;
      ret_gen ReasmFrag;
      ret_gen MaskFrag
    ]

  let arbitrary = 
    arbitrary_flags >>= fun flags ->
    arbitrary_uint16 >>= fun miss_send_len ->
    ret_gen { flags; miss_send_len}

  let marshal = SwitchConfig.marshal
  let parse = SwitchConfig.parse
  let to_string = SwitchConfig.to_string
  let size_of = SwitchConfig.sizeof
=======
  type t = Error.t

  let arbitrary_helloFailed =
    oneof [
      ret_gen HelloIncompatible;
      ret_gen HelloPermError
    ]

  let arbitrary_badRequest =
    oneof [
      ret_gen ReqBadVersion;
      ret_gen ReqBadType;
      ret_gen ReqBadMultipart;
      ret_gen ReqBadExp;
      ret_gen ReqBadExpType;
      ret_gen ReqPermError;
      ret_gen ReqBadLen;
      ret_gen ReqBufferEmpty;
      ret_gen ReqBufferUnknown;
      ret_gen ReqBadTableId;
      ret_gen ReqIsSlave;
      ret_gen ReqBadPort;
      ret_gen ReqBadPacket;
      ret_gen ReqMultipartBufOverflow
    ]

  let arbitrary_badAction = 
    oneof [
      ret_gen ActBadType;
      ret_gen ActBadLen;
      ret_gen ActBadExp;
      ret_gen ActBadExpType;
      ret_gen ActBadOutPort;
      ret_gen ActBadArg;
      ret_gen ActPermError;
      ret_gen ActTooMany;
      ret_gen ActBadQueue;
      ret_gen ActBadOutGroup;
      ret_gen ActMatchInconsistent;
      ret_gen ActUnsupportedOrder;
      ret_gen ActBadTag;
      ret_gen ActBadSetTyp;
      ret_gen ActBadSetLen;
      ret_gen ActBadSetArg
    ]

  let arbitrary_badInstruction =
    oneof [
      ret_gen InstUnknownInst;
      ret_gen InstBadTableId;
      ret_gen InstUnsupInst;
      ret_gen InstUnsupMeta;
      ret_gen InstUnsupMetaMask;
      ret_gen InstBadExp;
      ret_gen InstBadExpTyp;
      ret_gen InstBadLen;
      ret_gen InstPermError
    ]

  let arbitrary_badMatch = 
    oneof [
      ret_gen MatBadTyp;
      ret_gen MatBadLen;
      ret_gen MatBadTag;
      ret_gen MatBadDlAddrMask;
      ret_gen MatBadNwAddrMask;
      ret_gen MatBadWildcards;
      ret_gen MatBadField;
      ret_gen MatBadValue;
      ret_gen MatBadMask;
      ret_gen MatBadPrereq;
      ret_gen MatDupField;
      ret_gen MatPermError
    ]

  let arbitrary_flowModFailed =
    oneof [
      ret_gen FlUnknown;
      ret_gen FlTableFull;
      ret_gen FlBadTableId;
      ret_gen FlOverlap;
      ret_gen FlPermError;
      ret_gen FlBadTimeout;
      ret_gen FlBadCommand;
      ret_gen FlBadFlags
    ]

  let arbitrary_groupModFailed = 
    oneof [
      ret_gen GrGroupExists;
      ret_gen GrInvalidGroup;
      ret_gen GrWeightUnsupported;
      ret_gen GrOutOfGroups;
      ret_gen GrOutOfBuckets;
      ret_gen GrChainingUnsupported;
      ret_gen GrWatcHUnsupported;
      ret_gen GrLoop;
      ret_gen GrUnknownGroup;
      ret_gen GrChainedGroup;
      ret_gen GrBadTyp;
      ret_gen GrBadCommand;
      ret_gen GrBadBucket;
      ret_gen GrBadWatch;
      ret_gen GrPermError
    ]

  let arbitrary_portModFailed = 
    oneof [
      ret_gen PoBadPort;
      ret_gen PoBadHwAddr;
      ret_gen PoBadConfig;
      ret_gen PoBadAdvertise;
      ret_gen PoPermError
    ]

  let arbitrary_tableModFailed = 
    oneof [
      ret_gen TaBadTable;
      ret_gen TaBadConfig;
      ret_gen TaPermError
    ]

  let arbitrary_queueOpFailed =
    oneof [
      ret_gen QuBadPort;
      ret_gen QuBadQUeue;
      ret_gen QuPermError
    ]

  let arbitrary_switchConfigFailed =
    oneof [
      ret_gen ScBadFlags;
      ret_gen ScBadLen;
      ret_gen ScPermError
    ]

  let arbitrary_roleReqFailed =
    oneof [
      ret_gen RoStale;
      ret_gen RoUnsup;
      ret_gen RoBadRole;
    ]

  let arbitrary_meterModFailed =
    oneof [
      ret_gen MeUnknown;
      ret_gen MeMeterExists;
      ret_gen MeInvalidMeter;
      ret_gen MeUnknownMeter;
      ret_gen MeBadCommand;
      ret_gen MeBadFlags;
      ret_gen MeBadRate;
      ret_gen MeBadBurst;
      ret_gen MeBadBand;
      ret_gen MeBadBandValue;
      ret_gen MeOutOfMeters;
      ret_gen MeOutOfBands
    ]

  let arbitrary_tableFeatFailed = 
    oneof [
      ret_gen TfBadTable;
      ret_gen TfBadMeta;
      ret_gen TfBadType;
      ret_gen TfBadLen;
      ret_gen TfBadArg;
      ret_gen TfPermError
    ]

  let arbitrary_exp = 
    arbitrary_uint16 >>= fun exp_typ ->
    arbitrary_uint32 >>= fun exp_id -> 
    ret_gen {exp_typ; exp_id}

  let arbitrary_err = 
    oneof [
      arbitrary_helloFailed >>= (fun n -> ret_gen (HelloFailed n));
      arbitrary_badRequest >>= (fun n -> ret_gen (BadRequest n));
      arbitrary_badAction >>= (fun n -> ret_gen (BadAction n));
      arbitrary_badInstruction >>= (fun n -> ret_gen (BadInstruction n));
      arbitrary_badMatch >>= (fun n -> ret_gen (BadMatch n));
      arbitrary_flowModFailed >>= (fun n -> ret_gen (FlowModFailed n));
      arbitrary_groupModFailed >>= (fun n -> ret_gen (GroupModFailed n));
      arbitrary_portModFailed >>= (fun n -> ret_gen (PortModFailed n));
      arbitrary_tableModFailed >>= (fun n -> ret_gen (TableModFailed n));
      arbitrary_queueOpFailed >>= (fun n -> ret_gen (QueueOpFailed n));
      arbitrary_switchConfigFailed >>= (fun n -> ret_gen (SwitchConfigFailed n));
      arbitrary_roleReqFailed >>= (fun n -> ret_gen (RoleReqFailed n));
      arbitrary_meterModFailed >>= (fun n -> ret_gen (MeterModFailed n));
      arbitrary_tableFeatFailed >>= (fun n -> ret_gen (TableFeatFailed n));
      arbitrary_exp >>= (fun n -> ret_gen (ExperimenterFailed n));
    ]

  let arbitrary_len =
      (choose_int (64, 150)) >>= fun a ->
       ret_gen a

  let arbitrary_byte n =
  (* construct an arbitrary byte of length n*)
      arbitrary_stringN n  >>= fun a ->
      let byte = Cstruct.create n in
      Cstruct.blit_from_string a 0 byte 0 n;
      ret_gen (byte)
      
  let arbitrary = 
    arbitrary_len >>= fun len ->
    arbitrary_byte len >>= fun data ->
    arbitrary_err >>= fun err ->
    ret_gen {
      Error.err = err;
      Error.data = data}

  let marshal = Error.marshal
  let parse = Error.parse
  let to_string = Error.to_string
  let size_of = Error.sizeof

>>>>>>> 80de655c
end<|MERGE_RESOLUTION|>--- conflicted
+++ resolved
@@ -1494,16 +1494,11 @@
 
 end
 
-<<<<<<< HEAD
 module SwitchConfig = struct
-=======
-module Error = struct
->>>>>>> 80de655c
 
   open Gen
   open OpenFlow0x04_Core
 
-<<<<<<< HEAD
   type t = SwitchConfig.t
 
   let arbitrary_flags = 
@@ -1523,7 +1518,14 @@
   let parse = SwitchConfig.parse
   let to_string = SwitchConfig.to_string
   let size_of = SwitchConfig.sizeof
-=======
+
+end
+
+module Error = struct
+
+  open Gen
+  open OpenFlow0x04_Core
+
   type t = Error.t
 
   let arbitrary_helloFailed =
@@ -1741,5 +1743,4 @@
   let to_string = Error.to_string
   let size_of = Error.sizeof
 
->>>>>>> 80de655c
 end