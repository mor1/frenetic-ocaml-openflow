open OpenFlow0x04
open OpenFlow0x04_Core
open Arbitrary_Base

open QuickCheck
module Gen = QuickCheck_gen

let sum (lst : int list) = List.fold_left (fun x y -> x + y) 0 lst

let arbitrary_32mask =
  let open Gen in
  (choose_int (1, 32)) >>= fun a ->
    ret_gen (Int32.of_int a)

let arbitrary_128mask =
  let open Gen in
  (choose_int (1,64)) >>= fun a ->
  (choose_int (0,64)) >>= fun b ->
    ret_gen (Int64.of_int b,Int64.of_int a)

let arbitrary_64mask = 
  let open Gen in
  (choose_int (1,64)) >>= fun a ->
    ret_gen (Int64.of_int a)

let arbitrary_48mask =
  let open Gen in
  (choose_int (1,48)) >>= fun a ->
    ret_gen (Int64.of_int a)

let arbitrary_12mask =
  let open Gen in
  (choose_int (1,12)) >>= fun a ->
    ret_gen a

let arbitrary_16mask =
  let open Gen in
  (choose_int (1,16)) >>= fun a ->
    ret_gen a
    
let arbitrary_masked arb arb_mask =
  let open OpenFlow0x04_Core in
  let open Gen in
  frequency [
    (1, arb >>= fun v -> ret_gen {OpenFlow0x04_Core.m_value = v; m_mask = None});
    (3, arb >>= fun v ->
        arb_mask >>= fun m -> ret_gen {OpenFlow0x04_Core.m_value = v; m_mask = Some m}) ]

let arbitrary_timeout =
    let open OpenFlow0x04_Core in
    let open Gen in
    oneof [
        ret_gen Permanent;
        arbitrary_uint16 >>= (fun n -> ret_gen (ExpiresAfter n))
    ]

let fill_with_0 n= 
    String.make n '\000'

let arbitrary_stringl n=
    let open Gen in
    (choose_int (0,n)) >>= fun a ->
    arbitrary_stringN a >>= fun str ->
    ret_gen  (str ^ (fill_with_0 (n-a)))

module type OpenFlow0x04_Arbitrary = sig

    type t
    type s

    val arbitrary : t arbitrary

    val to_string : t -> string

    val parse : s -> t
    val marshal : t -> s

end

module type OpenFlow0x04_ArbitraryCstruct = sig
  type t

  val arbitrary : t arbitrary

  val to_string : t -> string

  val parse : Cstruct.t -> t
  val marshal : Cstruct.t -> t -> int

  val size_of : t -> int

end

module OpenFlow0x04_Unsize(ArbC : OpenFlow0x04_ArbitraryCstruct) = struct
  type t = ArbC.t
  type s = Cstruct.t

  let arbitrary = ArbC.arbitrary

  let to_string = ArbC.to_string

  let parse = ArbC.parse

  let marshal m =
    let bytes = Cstruct.of_bigarray Bigarray.(Array1.create char c_layout (ArbC.size_of m))
      in ignore (ArbC.marshal bytes m); bytes
end

module PortDesc = struct
  module PortFeatures = struct
    
    type t = OpenFlow0x04_Core.portFeatures
    type s = Int32.t
    
    let arbitrary = 
        let open Gen in
        let open PortFeatures in
        arbitrary_bool >>= fun rate_10mb_hd ->
        arbitrary_bool >>= fun rate_10mb_fd ->
        arbitrary_bool >>= fun rate_100mb_hd ->
        arbitrary_bool >>= fun rate_100mb_fd ->
        arbitrary_bool >>= fun rate_1gb_hd ->
        arbitrary_bool >>= fun rate_1gb_fd ->
        arbitrary_bool >>= fun rate_10gb_fd ->
        arbitrary_bool >>= fun rate_40gb_fd ->
        arbitrary_bool >>= fun rate_100gb_fd ->
        arbitrary_bool >>= fun rate_1tb_fd ->
        arbitrary_bool >>= fun other ->
        arbitrary_bool >>= fun copper ->
        arbitrary_bool >>= fun fiber ->
        arbitrary_bool >>= fun autoneg ->
        arbitrary_bool >>= fun pause ->
        arbitrary_bool >>= fun pause_asym ->
        ret_gen {
            rate_10mb_hd; rate_10mb_fd; 
            rate_100mb_hd; rate_100mb_fd;
            rate_1gb_hd; rate_1gb_fd;
            rate_10gb_fd; rate_40gb_fd;
            rate_100gb_fd; rate_1tb_fd;
            other; copper; fiber;
            autoneg; pause; pause_asym
        }

    let to_string = PortFeatures.to_string
    let marshal = PortFeatures.marshal
    let parse = PortFeatures.parse
  end

  module PortState = struct
    type t = OpenFlow0x04_Core.portState
    type s = Int32.t
    let arbitrary =
        let open Gen in
        let open PortState in
        arbitrary_bool >>= fun link_down ->
        arbitrary_bool >>= fun blocked ->
        arbitrary_bool >>= fun live ->
        ret_gen {
            link_down;
            blocked;
            live
        }
    let to_string = PortState.to_string
    let marshal = PortState.marshal
    let parse = PortState.parse
  end

  module PortConfig = struct
    type t = OpenFlow0x04_Core.portConfig
    type s = Int32.t
    let arbitrary =
        let open Gen in
        let open PortConfig in
        arbitrary_bool >>= fun port_down ->
        arbitrary_bool >>= fun no_recv ->
        arbitrary_bool >>= fun no_fwd ->
        arbitrary_bool >>= fun no_packet_in ->
        ret_gen {
            port_down;
            no_recv;
            no_fwd;
            no_packet_in
        }
    let to_string = PortConfig.to_string
    let marshal = PortConfig.marshal
    let parse = PortConfig.parse
  end
  
  type t = OpenFlow0x04_Core.portDesc
  
  let arbitrary =
    let open Gen in
    let open PortDesc in
    arbitrary_uint32 >>= fun port_no ->
    arbitrary_uint48 >>= fun hw_addr ->
    arbitrary_stringN 16 >>= fun name ->
    PortConfig.arbitrary >>= fun config ->
    PortState.arbitrary >>= fun state ->
    PortFeatures.arbitrary >>= fun curr ->
    PortFeatures.arbitrary >>= fun advertised ->
    PortFeatures.arbitrary >>= fun supported ->
    PortFeatures.arbitrary >>= fun peer ->
    arbitrary_uint32 >>= fun curr_speed ->
    arbitrary_uint32 >>= fun max_speed ->
    ret_gen {
        port_no;
        hw_addr;
        name;
        config;
        state;
        curr;
        advertised;
        supported; 
        peer;
        curr_speed;
        max_speed
    }
  
  let to_string = PortDesc.to_string
  let parse = PortDesc.parse
  let marshal = PortDesc.marshal
  let size_of = PortDesc.sizeof

end

module PortStatus = struct

    open Gen

    type t = OpenFlow0x04_Core.portStatus
    
    let arbitrary_reason =
        oneof [
            ret_gen PortAdd;
            ret_gen PortDelete;
            ret_gen PortModify
        ]


    let arbitrary : t arbitrary =
        let open PortStatus in
        arbitrary_reason >>= fun reason ->
        PortDesc.arbitrary >>= fun desc -> 
            ret_gen {
                reason = reason;
                desc = desc}

    let to_string = PortStatus.to_string
    let parse = PortStatus.parse
    let marshal = PortStatus.marshal
    let size_of = PortStatus.sizeof

end

module PseudoPort = struct
  type s = int * (int option)
  type t = PseudoPort.t

  let arbitrary =
    let open Gen in
    let open OpenFlow0x04_Core in
      oneof [
        arbitrary_uint32 >>= (fun p -> ret_gen (PhysicalPort p));
        ret_gen InPort;
        ret_gen Table;
        ret_gen Normal;
        ret_gen Flood;
        ret_gen AllPorts;
        arbitrary_uint >>= (fun l -> ret_gen (Controller l));
        ret_gen Local;
        ret_gen Any
      ]

  (* Use in cases where a `Controller` port is invalid input *)
  let arbitrary_nc =
    let open Gen in
    let open OpenFlow0x04_Core in
      oneof [
        arbitrary_uint32 >>= (fun p -> ret_gen (PhysicalPort p));
        ret_gen InPort;
        ret_gen Table;
        ret_gen Normal;
        ret_gen Flood;
        ret_gen AllPorts;
        ret_gen Local;
        ret_gen Any
      ]

  let to_string = PseudoPort.to_string

  let parse (p, l) =
    let l' = match l with
             | None   -> 0
             | Some i -> i
      in PseudoPort.make p l'

  let marshal p =
    let open OpenFlow0x04_Core in
    let l = match p with
            | Controller i -> Some i
            | _            -> None
      in (PseudoPort.marshal p, l)
  let size_of = PseudoPort.size_of
end

module OfpMatch = struct
    open Gen
    type t = OpenFlow0x04_Core.oxmMatch

    module Oxm = struct
        type t = Oxm.t
        
        let arbitrary = 
            let open Gen in
            let open Oxm in
            let arbitrary_dscp = 
              (choose_int (0,64)) >>= fun a ->
              ret_gen a in
            let arbitrary_ecn = 
            (choose_int (0,3)) >>= fun a ->
              ret_gen a in
            let arbitrary_bos =
            (choose_int (0,1)) >>= fun a ->
              ret_gen a in
            let arbitrary_24mask =
              let open Gen in
              (choose_int (1,24)) >>= fun a ->
                ret_gen (Int32.of_int a) in
            let arbitrary_uint24 =
              arbitrary_uint16 >>= fun a ->
              arbitrary_uint8 >>= fun b ->
                let open Int32 in
                let hi = shift_left (of_int a) 8 in
                let lo = of_int b in
                ret_gen (logor hi lo) in
            arbitrary_uint32 >>= fun portId ->
            arbitrary_uint32 >>= fun portPhyId ->
            arbitrary_masked arbitrary_uint64 arbitrary_64mask >>= fun oxmMetadata ->
            arbitrary_uint16 >>= fun oxmEthType ->
            arbitrary_masked arbitrary_uint48 arbitrary_48mask >>= fun oxmEthDst ->
            arbitrary_masked arbitrary_uint48 arbitrary_48mask >>= fun oxmEthSrc ->
            arbitrary_masked arbitrary_uint12 arbitrary_12mask >>= fun oxmVlanVId ->
            arbitrary_uint8 >>= fun oxmVlanPcp ->
            arbitrary_uint8 >>= fun oxmIPProto ->
            arbitrary_dscp >>= fun oxmIPDscp ->
            arbitrary_ecn >>= fun oxmIPEcn ->
            arbitrary_masked arbitrary_uint32 arbitrary_32mask >>= fun oxmIP4Src ->
            arbitrary_masked arbitrary_uint32 arbitrary_32mask >>= fun oxmIP4Dst ->
            arbitrary_uint16 >>= fun oxmTCPSrc ->
            arbitrary_uint16 >>= fun oxmTCPDst ->
            arbitrary_uint16 >>= fun oxmARPOp ->
            arbitrary_masked arbitrary_uint32 arbitrary_32mask >>= fun oxmARPSpa ->
            arbitrary_masked arbitrary_uint32 arbitrary_32mask >>= fun oxmARPTpa ->
            arbitrary_masked arbitrary_uint48 arbitrary_48mask >>= fun oxmARPSha ->
            arbitrary_masked arbitrary_uint48 arbitrary_48mask >>= fun oxmARPTha ->
            arbitrary_uint8 >>= fun oxmICMPType ->
            arbitrary_uint8 >>= fun oxmICMPCode ->
            arbitrary_uint32 >>= fun oxmMPLSLabel ->
            arbitrary_uint8 >>= fun oxmMPLSTc ->
            arbitrary_masked arbitrary_uint64 arbitrary_64mask >>= fun oxmTunnelId ->
            arbitrary_masked arbitrary_uint128 arbitrary_128mask >>= fun oxmIPv6Src ->
            arbitrary_masked arbitrary_uint128 arbitrary_128mask >>= fun oxmIPv6Dst ->
            arbitrary_masked arbitrary_uint32 arbitrary_32mask  >>= fun oxmIPv6FLabel ->
            arbitrary_masked arbitrary_uint128 arbitrary_128mask >>= fun oxmIPv6NDTarget ->
            arbitrary_masked arbitrary_uint24 arbitrary_24mask >>= fun oxmPBBIsid ->
            arbitrary_masked arbitrary_uint16 arbitrary_16mask  >>= fun oxmIPv6ExtHdr ->
            arbitrary_bos >>= fun oxmMPLSBos ->
            arbitrary_uint16 >>= fun oxmUDPSrc ->
            arbitrary_uint16 >>= fun oxmUDPDst ->
            arbitrary_uint16 >>= fun oxmSCTPSrc ->
            arbitrary_uint16 >>= fun oxmSCTPDst ->
            arbitrary_uint8 >>= fun oxmICMPv6Type ->
            arbitrary_uint8 >>= fun oxmICMPv6Code ->
            arbitrary_uint48 >>= fun oxmIPv6NDSll ->
            arbitrary_uint48 >>= fun oxmIPv6NDTll ->
            oneof [
                ret_gen (OxmInPort portId);
                ret_gen (OxmInPhyPort portPhyId);
                ret_gen (OxmMetadata oxmMetadata);
                ret_gen (OxmEthType oxmEthType);
                ret_gen (OxmEthDst oxmEthDst);
                ret_gen (OxmEthSrc oxmEthSrc);
                ret_gen (OxmVlanVId oxmVlanVId);
                ret_gen (OxmVlanPcp oxmVlanPcp);
                ret_gen (OxmIPProto oxmIPProto);
                ret_gen (OxmIPDscp oxmIPDscp);
                ret_gen (OxmIPEcn oxmIPEcn);
                ret_gen (OxmIP4Src oxmIP4Src);
                ret_gen (OxmIP4Dst oxmIP4Dst);
                ret_gen (OxmTCPSrc oxmTCPSrc);
                ret_gen (OxmTCPDst oxmTCPDst);
                ret_gen (OxmARPOp oxmARPOp);
                ret_gen (OxmARPSpa oxmARPSpa);
                ret_gen (OxmARPTpa oxmARPTpa);
                ret_gen (OxmARPSha oxmARPSha);
                ret_gen (OxmARPTha oxmARPTha);
                ret_gen (OxmICMPType oxmICMPType);
                ret_gen (OxmICMPCode oxmICMPCode);
                ret_gen (OxmMPLSLabel oxmMPLSLabel);
                ret_gen (OxmMPLSTc oxmMPLSTc);
                ret_gen (OxmTunnelId oxmTunnelId);
                ret_gen (OxmUDPSrc oxmUDPSrc);
                ret_gen (OxmUDPDst oxmUDPDst);
                ret_gen (OxmSCTPSrc oxmSCTPSrc);
                ret_gen (OxmSCTPDst oxmSCTPDst);
                ret_gen (OxmIPv6Src oxmIPv6Src);
                ret_gen (OxmIPv6Dst oxmIPv6Dst);
                ret_gen (OxmIPv6FLabel oxmIPv6FLabel);
                ret_gen (OxmICMPv6Type oxmICMPv6Type);
                ret_gen (OxmICMPv6Code oxmICMPv6Code);
                ret_gen (OxmIPv6NDTarget oxmIPv6NDTarget);
                ret_gen (OxmIPv6NDSll oxmIPv6NDSll);
                ret_gen (OxmIPv6NDTll oxmIPv6NDTll);
                ret_gen (OxmMPLSBos oxmMPLSBos);
                ret_gen (OxmPBBIsid oxmPBBIsid);
                ret_gen (OxmIPv6ExtHdr oxmIPv6ExtHdr);
            ]
        let marshal = Oxm.marshal
        let to_string = Oxm.to_string
        let size_of = Oxm.sizeof
        let parse bits = 
            let p,_ = Oxm.parse bits in
            p
    end

    module OxmHeader = struct
        type t = OpenFlow0x04_Core.oxm
        
        module Oxm = OpenFlow0x04.Oxm
        
        let arbitrary = 
            let open Gen in
            let open Oxm in
            arbitrary_masked (ret_gen 0L) (ret_gen 0L) >>= fun oxmMetadata ->
            arbitrary_masked (ret_gen 0L) (ret_gen 0L) >>= fun oxmEthDst ->
            arbitrary_masked (ret_gen 0L) (ret_gen 0L) >>= fun oxmEthSrc ->
            arbitrary_masked (ret_gen 0) (ret_gen 0) >>= fun oxmVlanVId ->
            arbitrary_masked (ret_gen 0l) (ret_gen 0l) >>= fun oxmIP4Src ->
            arbitrary_masked (ret_gen 0l) (ret_gen 0l) >>= fun oxmIP4Dst ->
            arbitrary_masked (ret_gen 0l) (ret_gen 0l) >>= fun oxmARPSpa ->
            arbitrary_masked (ret_gen 0l) (ret_gen 0l) >>= fun oxmARPTpa ->
            arbitrary_masked (ret_gen 0L) (ret_gen 0L) >>= fun oxmARPSha ->
            arbitrary_masked (ret_gen 0L) (ret_gen 0L) >>= fun oxmARPTha ->
            arbitrary_masked (ret_gen 0L) (ret_gen 0L) >>= fun oxmTunnelId ->
            arbitrary_masked (ret_gen (0L,0L)) (ret_gen (0L,0L)) >>= fun oxmIPv6Src ->
            arbitrary_masked (ret_gen (0L,0L)) (ret_gen (0L,0L)) >>= fun oxmIPv6Dst ->
            arbitrary_masked (ret_gen 0l) (ret_gen 0l) >>= fun oxmIPv6FLabel ->
            arbitrary_masked (ret_gen (0L,0L)) (ret_gen (0L,0L)) >>= fun oxmIPv6NDTarget ->
            arbitrary_masked (ret_gen 0l) (ret_gen 0l) >>= fun oxmPBBIsid ->
            arbitrary_masked (ret_gen 0) (ret_gen 0) >>= fun oxmIPv6ExtHdr ->
            
            oneof [
                ret_gen (OxmInPort 0l);
                ret_gen (OxmInPhyPort 0l);
                ret_gen (OxmMetadata oxmMetadata);
                ret_gen (OxmEthType 0);
                ret_gen (OxmEthDst oxmEthDst);
                ret_gen (OxmEthSrc oxmEthSrc);
                ret_gen (OxmVlanVId oxmVlanVId);
                ret_gen (OxmVlanPcp 0);
                ret_gen (OxmIPProto 0);
                ret_gen (OxmIPDscp 0);
                ret_gen (OxmIPEcn 0);
                ret_gen (OxmIP4Src oxmIP4Src);
                ret_gen (OxmIP4Dst oxmIP4Dst);
                ret_gen (OxmTCPSrc 0);
                ret_gen (OxmTCPDst 0);
                ret_gen (OxmARPOp 0);
                ret_gen (OxmARPSpa oxmARPSpa);
                ret_gen (OxmARPTpa oxmARPTpa);
                ret_gen (OxmARPSha oxmARPSha);
                ret_gen (OxmARPTha oxmARPTha);
                ret_gen (OxmICMPType 0);
                ret_gen (OxmICMPCode 0);
                ret_gen (OxmMPLSLabel 0l);
                ret_gen (OxmMPLSTc 0);
                ret_gen (OxmTunnelId oxmTunnelId);
                ret_gen (OxmUDPSrc 0);
                ret_gen (OxmUDPDst 0);
                ret_gen (OxmSCTPSrc 0);
                ret_gen (OxmSCTPDst 0);
                ret_gen (OxmIPv6Src oxmIPv6Src);
                ret_gen (OxmIPv6Dst oxmIPv6Dst);
                ret_gen (OxmIPv6FLabel oxmIPv6FLabel);
                ret_gen (OxmICMPv6Type 0);
                ret_gen (OxmICMPv6Code 0);
                ret_gen (OxmIPv6NDTarget oxmIPv6NDTarget);
                ret_gen (OxmIPv6NDSll 0L);
                ret_gen (OxmIPv6NDTll 0L);
                ret_gen (OxmMPLSBos 0);
                ret_gen (OxmPBBIsid oxmPBBIsid);
                ret_gen (OxmIPv6ExtHdr oxmIPv6ExtHdr);
            ]

        let marshal = Oxm.marshal_header

        let to_string = Oxm.field_name
        let size_of = Oxm.sizeof
        let parse bits = 
            let p,_ = Oxm.parse_header bits in
            p
    end

    let arbitrary =
        let open Gen in
        let open OfpMatch in
        arbitrary_list Oxm.arbitrary >>= fun ofpMatch ->
        ret_gen ofpMatch
    
    let marshal = OfpMatch.marshal
    let parse bits= 
        let ofpMatch,_ = OfpMatch.parse bits in
        ofpMatch
    let to_string = OfpMatch.to_string
    let size_of = OfpMatch.sizeof
end

module MeterBand = struct

  type t = OpenFlow0x04_Core.meterBand

  let arbitrary =
    let open Gen in
    let open OpenFlow0x04_Core in
    arbitrary_uint32 >>= fun rate ->
    arbitrary_uint32 >>= fun burst ->
    oneof [
      ret_gen (Drop (rate, burst));
      arbitrary_uint8 >>= (fun p -> ret_gen (DscpRemark (rate,burst,p)));
      arbitrary_uint32 >>= (fun p -> ret_gen (ExpMeter (rate,burst,p)))
    ]

  let to_string = MeterBand.to_string

  let marshal = MeterBand.marshal
  let parse = MeterBand.parse

  let size_of = MeterBand.sizeof

end

module Action = struct
  type t = OpenFlow0x04_Core.action

  let arbitrary =
    let open Gen in
    let open OpenFlow0x04_Core in
    oneof [
      PseudoPort.arbitrary >>= (fun p -> ret_gen (Output p));
      arbitrary_uint32 >>= (fun p -> ret_gen (Group p));
      ret_gen PopVlan;
      ret_gen PushVlan;
      ret_gen PopMpls;
      ret_gen PushMpls;
      ret_gen CopyTtlOut;
      ret_gen CopyTtlIn;
      ret_gen DecNwTtl;
      ret_gen PushPbb;
      ret_gen PopPbb;
      ret_gen DecMplsTtl;
      arbitrary_uint8 >>= (fun p -> ret_gen (SetNwTtl p));
      arbitrary_uint8 >>= (fun p -> ret_gen (SetMplsTtl p));
      arbitrary_uint32 >>= (fun p -> ret_gen (SetQueue p));
      OfpMatch.Oxm.arbitrary >>= (fun p -> ret_gen (SetField p))
    ]

  let to_string = Action.to_string

  let marshal = Action.marshal
  let parse = Action.parse

  let size_of = Action.sizeof

end

module Instructions = struct
    open Gen
    type t = OpenFlow0x04_Core.instruction list
    
    module Instruction = struct
        type t = OpenFlow0x04_Core.instruction
        
        let arbitrary = 
            let open Gen in
            let open Instruction in
            arbitrary_uint8 >>= fun tableid ->
            arbitrary_uint32 >>= fun meter ->
            arbitrary_uint32 >>= fun exp ->
            arbitrary_masked arbitrary_uint64 arbitrary_64mask >>= fun wrMeta ->
            arbitrary_list Action.arbitrary >>= fun wrAction ->
            arbitrary_list Action.arbitrary >>= fun appAction ->
            oneof [
            ret_gen (GotoTable tableid);
            ret_gen (WriteMetadata wrMeta);
            ret_gen (WriteActions wrAction);
            ret_gen (ApplyActions appAction);
            ret_gen Clear;
            ret_gen (Meter meter);
            ret_gen (Experimenter exp);
            ]

        let marshal = Instruction.marshal
        let parse = Instruction.parse
        let to_string = Instruction.to_string
        let size_of = Instruction.sizeof
    end
    
    let arbitrary =
        let open Gen in
        let open Instructions in
        arbitrary_list Instruction.arbitrary >>= fun ins ->
        ret_gen ins
    
    let marshal = Instructions.marshal
    let parse = Instructions.parse
    let to_string = Instructions.to_string
    let size_of = Instructions.sizeof    
end

module FlowMod = struct
    open Gen
    module FlowModCommand = struct
        type t = OpenFlow0x04_Core.flowModCommand

        let arbitrary =
            let open Gen in
            let open FlowModCommand in
            oneof [
                        ret_gen AddFlow;
                        ret_gen ModFlow;
                        ret_gen ModStrictFlow;
                        ret_gen DeleteFlow;
                        ret_gen DeleteStrictFlow;
                    ]
        let to_string = FlowModCommand.to_string
        let marshal = FlowModCommand.marshal
        let parse = FlowModCommand.parse
    end
    type t = OpenFlow0x04_Core.flowMod

    let arbitrary_flags =
        arbitrary_bool >>= fun fmf_send_flow_rem ->
        arbitrary_bool >>= fun fmf_check_overlap ->
        arbitrary_bool >>= fun fmf_reset_counts ->
        arbitrary_bool >>= fun fmf_no_pkt_counts ->
        arbitrary_bool >>= fun fmf_no_byt_counts ->
        ret_gen {
            fmf_send_flow_rem;
            fmf_check_overlap;
            fmf_reset_counts;
            fmf_no_pkt_counts;
            fmf_no_byt_counts
        }

    let arbitrary_buffer_id = 
        arbitrary_uint32 >>= fun bid ->
        oneof [
            ret_gen None;
            ret_gen (Some bid)
        ]

    let arbitrary = 
        arbitrary_masked arbitrary_uint64 arbitrary_64mask >>= fun mfCookie ->
        arbitrary_uint8 >>= fun mfTable_id ->
        arbitrary_timeout >>= fun mfIdle_timeout ->
        arbitrary_timeout >>= fun mfHard_timeout ->
        arbitrary_uint16 >>= fun mfPriority ->
        arbitrary_flags >>= fun mfFlags ->
        arbitrary_buffer_id >>= fun mfBuffer_id ->
        FlowModCommand.arbitrary >>= fun mfCommand ->
        PseudoPort.arbitrary_nc >>= fun mfPort ->
        oneof [ ret_gen None; ret_gen (Some mfPort)] >>= fun mfOut_port ->
        arbitrary_uint32 >>= fun mfGroup ->
        oneof [ ret_gen None; ret_gen (Some mfGroup)] >>= fun mfOut_group ->
        OfpMatch.arbitrary >>= fun mfOfp_match ->
        Instructions.arbitrary >>= fun mfInstructions ->
        ret_gen {
            mfCookie; mfTable_id;
            mfCommand; mfIdle_timeout;
            mfHard_timeout; mfPriority;
            mfBuffer_id;
            mfOut_port;
            mfOut_group; mfFlags;
            mfOfp_match; mfInstructions}
        
    let marshal = FlowMod.marshal
    let parse = FlowMod.parse
    let to_string = FlowMod.to_string
    let size_of = FlowMod.sizeof
end    

module Bucket = struct
  open Gen
  open OpenFlow0x04_Core

  type t = OpenFlow0x04_Core.bucket

  let arbitrary_option =
     frequency [
    (1, ret_gen None);
    (5, arbitrary_uint32 >>= (fun v -> ret_gen (Some v)))
    ]

  let no_output act = 
    match act with
      | Output _ -> false
      | _ -> true

  let arbitrary =
    arbitrary_uint16 >>= fun bu_weight ->
    arbitrary_option >>= fun bu_watch_port ->
    arbitrary_option >>= fun bu_watch_group ->
    list1 (such_that no_output Action.arbitrary) >>= fun bu_actions ->
    ret_gen {
       bu_weight; 
       bu_watch_port; 
       bu_watch_group; 
       bu_actions
    }
    
  let marshal = Bucket.marshal
  let parse = Bucket.parse
  let to_string = Bucket.to_string
  let size_of = Bucket.sizeof
end

module MultipartReq = struct
  open Gen
  open OpenFlow0x04_Core
  module TableFeatures = struct
    module TableFeatureProp = struct
      
      type t = TableFeatureProp.t
      
      let arbitrary = 
        oneof [
          Instructions.arbitrary >>= (fun n -> ret_gen (TfpInstruction n));
          Instructions.arbitrary >>= (fun n -> ret_gen (TfpInstructionMiss n));
          arbitrary_list Action.arbitrary >>= (fun n -> ret_gen (TfpWriteAction n));
          arbitrary_list Action.arbitrary >>= (fun n -> ret_gen (TfpWriteActionMiss n));
          arbitrary_list Action.arbitrary >>= (fun n -> ret_gen (TfpApplyAction n));
          arbitrary_list Action.arbitrary >>= (fun n -> ret_gen (TfpApplyActionMiss n));
          arbitrary_list OfpMatch.OxmHeader.arbitrary >>= (fun n -> ret_gen (TfpMatch n));
          arbitrary_list OfpMatch.OxmHeader.arbitrary >>= (fun n -> ret_gen (TfpWildcard n));
          arbitrary_list OfpMatch.OxmHeader.arbitrary >>= (fun n -> ret_gen (TfpWriteSetField n));
          arbitrary_list OfpMatch.OxmHeader.arbitrary >>= (fun n -> ret_gen (TfpWriteSetFieldMiss n));
          arbitrary_list OfpMatch.OxmHeader.arbitrary >>= (fun n -> ret_gen (TfpApplySetField n));
          arbitrary_list OfpMatch.OxmHeader.arbitrary >>= (fun n -> ret_gen (TfpApplySetFieldMiss n))
          ]

      let marshal = TableFeatureProp.marshal
      let parse = TableFeatureProp.parse
      let to_string = TableFeatureProp.to_string
      let size_of = TableFeatureProp.sizeof
    end
    
    module TableFeature = struct
      type t = TableFeature.t

      let arbitrary_config =
        ret_gen Deprecated

      let calc_length tfp =
        (* sizeof_ofp_table_feature = 64*)
        ret_gen (64+(TableFeatureProp.size_of tfp))

      let arbitrary = 
        arbitrary_uint8 >>= fun table_id ->
        arbitrary_stringN 32 >>= fun name ->
        arbitrary_uint64 >>= fun metadata_match ->
        arbitrary_uint64 >>= fun metadata_write ->
        arbitrary_config >>= fun config ->
        arbitrary_uint32 >>= fun max_entries ->
        TableFeatureProp.arbitrary >>= fun feature_prop ->
        calc_length feature_prop>>= fun length ->
        ret_gen {
          length;
          table_id;
          name;
          metadata_match;
          metadata_write;
          config;
          max_entries;
          feature_prop
        }
      
      let marshal = TableFeature.marshal
      let parse bits= 
            let p,_ = TableFeature.parse bits in
            p
      let to_string = TableFeature.to_string
      let size_of = TableFeature.sizeof
    end

    type t = TableFeatures.t

    let arbitrary =
        list1 TableFeature.arbitrary >>= fun v ->
        ret_gen v
    let marshal = TableFeatures.marshal
    let parse = TableFeatures.parse
    let to_string = TableFeatures.to_string
    let size_of = TableFeatures.sizeof
  end

  module FlowRequest = struct
    type t = FlowRequest.t
    
    let arbitrary =
        arbitrary_uint8 >>= fun fr_table_id ->
        arbitrary_uint32 >>= fun fr_out_port ->
        arbitrary_uint32 >>= fun fr_out_group ->
        arbitrary_masked arbitrary_uint64 arbitrary_64mask >>= fun fr_cookie ->
        OfpMatch.arbitrary >>= fun fr_match ->
        ret_gen {
        fr_table_id;
        fr_out_port;
        fr_out_group;
        fr_cookie;
        fr_match
        }
    let marshal = FlowRequest.marshal
    let parse = FlowRequest.parse
    let to_string = FlowRequest.to_string
    let size_of = FlowRequest.sizeof
  end

  module QueueRequest = struct
    type t = QueueRequest.t

    let arbitrary = 
        arbitrary_uint32 >>= fun port_number ->
        arbitrary_uint32 >>= fun queue_id ->
        ret_gen {
            port_number;
            queue_id
        }

    let marshal = QueueRequest.marshal
    let parse = QueueRequest.parse
    let to_string = QueueRequest.to_string
    let size_of = QueueRequest.sizeof
  end
  
  type t = MultipartReq.t
  
  let arbitrary_option =
     frequency [
    (1, ret_gen None);
    (3, TableFeatures.arbitrary >>= (fun v -> ret_gen (Some v)))
    ]
  
  let arbitrary_type = 
    oneof [
        ret_gen SwitchDescReq;
        ret_gen PortsDescReq;
        FlowRequest.arbitrary >>= (fun n -> ret_gen (FlowStatsReq n));
        FlowRequest.arbitrary >>= (fun n -> ret_gen (AggregFlowStatsReq n));
        ret_gen TableStatsReq;
        arbitrary_uint32 >>= (fun n -> ret_gen (PortStatsReq n));
        QueueRequest.arbitrary >>= (fun n -> ret_gen (QueueStatsReq n));
        arbitrary_uint32 >>= (fun n -> ret_gen (GroupStatsReq n));
        ret_gen GroupDescReq;
        ret_gen GroupFeatReq;
        arbitrary_uint32 >>= (fun n -> ret_gen (MeterStatsReq n));
        arbitrary_uint32 >>= (fun n -> ret_gen (MeterConfReq n));
        ret_gen MeterFeatReq;
        arbitrary_option >>= (fun n -> ret_gen (TableFeatReq n));
    ]
  let arbitrary =
    arbitrary_bool >>= fun mpr_flags ->
    arbitrary_type >>= fun mpr_type ->
    ret_gen {
        mpr_type;
        mpr_flags
    }
  
  let marshal = MultipartReq.marshal
  let parse = MultipartReq.parse
  let to_string = MultipartReq.to_string
  let size_of = MultipartReq.sizeof
end

module MultipartReply = struct
  open Gen
  open OpenFlow0x04_Core
    
  module FlowStats = struct
    type t = FlowStats.t

    let arbitrary_flags =
        arbitrary_bool >>= fun fmf_send_flow_rem ->
        arbitrary_bool >>= fun fmf_check_overlap ->
        arbitrary_bool >>= fun fmf_reset_counts ->
        arbitrary_bool >>= fun fmf_no_pkt_counts ->
        arbitrary_bool >>= fun fmf_no_byt_counts ->
        ret_gen {
        fmf_send_flow_rem;
        fmf_check_overlap;
        fmf_reset_counts;
        fmf_no_pkt_counts;
        fmf_no_byt_counts
        }

    let arbitrary =
        Instructions.arbitrary >>= fun instructions ->
        arbitrary_uint8 >>= fun table_id ->
        list1 OfpMatch.Oxm.arbitrary >>= fun ofp_match ->
        arbitrary_uint64 >>= fun byte_count ->
        arbitrary_uint64 >>= fun packet_count ->
        arbitrary_uint64 >>= fun cookie ->
        arbitrary_uint32 >>= fun duration_sec ->
        arbitrary_uint32 >>= fun duration_nsec ->
        arbitrary_uint16 >>= fun priority ->
        arbitrary_timeout >>= fun idle_timeout ->
        arbitrary_timeout >>= fun hard_timeout ->
        arbitrary_flags >>= fun flags ->
        ret_gen { table_id
                ; duration_sec
                ; duration_nsec
                ; priority
                ; idle_timeout
                ; hard_timeout
                ; flags
                ; cookie
                ; packet_count
                ; byte_count
                ; ofp_match
                ; instructions}

    let marshal = FlowStats.marshal
    let parse = FlowStats.parse
    let to_string = FlowStats.to_string
    let size_of = FlowStats.sizeof
  end
  
  module AggregateStats = struct
    type t = AggregateStats.t
    
    let arbitrary =
        arbitrary_uint64 >>= fun packet_count ->
        arbitrary_uint64 >>= fun byte_count ->
        arbitrary_uint32 >>= fun flow_count ->
        ret_gen {
            packet_count;
            byte_count;
            flow_count
        }
    
    let marshal = AggregateStats.marshal
    let parse = AggregateStats.parse
    let to_string = AggregateStats.to_string
    let size_of = AggregateStats.sizeof
  end
  
  module TableStats = struct
    type t = TableStats.t
    
    let arbitrary =
        arbitrary_uint8 >>= fun table_id ->
        arbitrary_uint32 >>= fun active_count ->
        arbitrary_uint64 >>= fun lookup_count ->
        arbitrary_uint64 >>= fun matched_count ->
        ret_gen {
            table_id;
            active_count;
            lookup_count;
            matched_count
        }

    let marshal = TableStats.marshal
    let parse = TableStats.parse
    let to_string = TableStats.to_string
    let size_of = TableStats.sizeof
  end

  module PortStats = struct

    type t = PortStats.t
    
    let arbitrary =
        arbitrary_uint32 >>= fun psPort_no ->
        arbitrary_uint64 >>= fun rx_packets ->
        arbitrary_uint64 >>= fun tx_packets ->
        arbitrary_uint64 >>= fun rx_bytes ->
        arbitrary_uint64 >>= fun tx_bytes ->
        arbitrary_uint64 >>= fun rx_dropped ->
        arbitrary_uint64 >>= fun tx_dropped ->
        arbitrary_uint64 >>= fun rx_errors ->
        arbitrary_uint64 >>= fun tx_errors ->
        arbitrary_uint64 >>= fun rx_frame_err ->
        arbitrary_uint64 >>= fun rx_over_err ->
        arbitrary_uint64 >>= fun rx_crc_err ->
        arbitrary_uint64 >>= fun collisions ->
        arbitrary_uint32 >>= fun duration_sec ->
        arbitrary_uint32 >>= fun duration_nsec ->
        ret_gen {
            psPort_no;
            rx_packets;
            tx_packets;
            rx_bytes;
            tx_bytes;
            rx_dropped;
            tx_dropped;
            rx_errors;
            tx_errors;
            rx_frame_err;
            rx_over_err;
            rx_crc_err;
            collisions;
            duration_sec;
            duration_nsec
        }

    let marshal = PortStats.marshal
    let parse = PortStats.parse
    let to_string = PortStats.to_string
    let size_of = PortStats.sizeof
  end

  module SwitchDescriptionReply = struct
    type t = SwitchDescriptionReply.t
    
    let arbitrary = 
        arbitrary_stringl 256 >>= fun mfr_desc ->
        arbitrary_stringl 256 >>= fun hw_desc ->
        arbitrary_stringl 256 >>= fun sw_desc ->
        arbitrary_stringl 32 >>= fun serial_num ->
        ret_gen {
            mfr_desc;
            hw_desc;
            sw_desc;
            serial_num
        }
    
    let marshal = SwitchDescriptionReply.marshal
    let parse = SwitchDescriptionReply.parse
    let to_string = SwitchDescriptionReply.to_string
    let size_of = SwitchDescriptionReply.sizeof
  end

  module QueueStats = struct

    type t = QueueStats.t

    let arbitrary =
        arbitrary_uint32 >>= fun qsPort_no ->
        arbitrary_uint32 >>= fun queue_id ->
        arbitrary_uint64 >>= fun tx_bytes ->
        arbitrary_uint64 >>= fun tx_packets ->
        arbitrary_uint64 >>= fun tx_errors ->
        arbitrary_uint32 >>= fun duration_sec ->
        arbitrary_uint32 >>= fun duration_nsec ->
        ret_gen { 
            qsPort_no;
            queue_id;
            tx_bytes;
            tx_packets;
            tx_errors;
            duration_sec;
            duration_nsec
        }

    let marshal = QueueStats.marshal
    let parse = QueueStats.parse
    let to_string = QueueStats.to_string
    let size_of = QueueStats.sizeof


  end

  module GroupStats = struct

    module BucketStats = struct

        type t = GroupStats.BucketStats.t

        let arbitrary =
            arbitrary_uint64 >>= fun packet_count ->
            arbitrary_uint64 >>= fun byte_count ->
            ret_gen {packet_count; byte_count}

        let marshal = GroupStats.BucketStats.marshal
        let parse = GroupStats.BucketStats.parse
        let to_string = GroupStats.BucketStats.to_string
        let size_of = GroupStats.BucketStats.sizeof
    end
  
    type t = GroupStats.t

    let calc_length bs =
        (* sizeof_ofp_group_stats = 40*)
        ret_gen (40+(sum (List.map BucketStats.size_of bs)))

    let arbitrary =
        arbitrary_uint32 >>= fun group_id ->
        arbitrary_uint32 >>= fun ref_count ->
        arbitrary_uint64 >>= fun packet_count ->
        arbitrary_uint64 >>= fun byte_count ->
        arbitrary_uint32 >>= fun duration_sec ->
        arbitrary_uint32 >>= fun duration_nsec ->
        list1 BucketStats.arbitrary >>= fun bucket_stats ->
        calc_length bucket_stats >>= fun length ->
        ret_gen {
            length;
            group_id;
            ref_count;
            packet_count;
            byte_count;
            duration_sec;
            duration_nsec;
            bucket_stats}

    let marshal = GroupStats.marshal
    let parse = GroupStats.parse
    let to_string = GroupStats.to_string
    let size_of = GroupStats.sizeof
  end

  module GroupDesc = struct
  
    type t = GroupDesc.t

    let arbitrary_groupTyp =
      oneof [
        ret_gen All;
        ret_gen Select;
        ret_gen Indirect;
        ret_gen FF]

    let calc_length bucket =
      (* ofp_group_desc = 8*)
      ret_gen (8+ sum (List.map Bucket.size_of bucket))
      
    let arbitrary =
      arbitrary_uint32 >>= fun group_id ->
      arbitrary_groupTyp >>= fun typ ->
      list1 Bucket.arbitrary >>= fun bucket ->
      calc_length bucket>>= fun length ->
      ret_gen {
        length;
        typ;
        group_id;
        bucket
      }

    let marshal = GroupDesc.marshal
    let parse = GroupDesc.parse
    let to_string = GroupDesc.to_string
    let size_of = GroupDesc.sizeof
  end
  module GroupFeatures = struct
  
    type t = GroupFeatures.t
    
    let arbitrary_groupTypeMap =
      arbitrary_bool >>= fun all ->
      arbitrary_bool >>= fun select ->
      arbitrary_bool >>= fun indirect ->
      arbitrary_bool >>= fun ff ->
      ret_gen {
        all;
        select;
        indirect;
        ff
    }

    let arbitrary_groupCapabilities =
      arbitrary_bool >>= fun select_weight ->
      arbitrary_bool >>= fun select_liveness ->
      arbitrary_bool >>= fun chaining ->
      arbitrary_bool >>= fun chaining_checks ->
      ret_gen {
        select_weight;
        select_liveness;
        chaining;
        chaining_checks
      }

    let arbitrary_actionTypeMap =
      arbitrary_bool >>= fun output ->
      arbitrary_bool >>= fun copy_ttl_out ->
      arbitrary_bool >>= fun copy_ttl_in ->
      arbitrary_bool >>= fun set_mpls_ttl ->
      arbitrary_bool >>= fun dec_mpls_ttl ->
      arbitrary_bool >>= fun push_vlan ->
      arbitrary_bool >>= fun pop_vlan ->
      arbitrary_bool >>= fun push_mpls ->
      arbitrary_bool >>= fun pop_mpls ->
      arbitrary_bool >>= fun set_queue ->
      arbitrary_bool >>= fun group ->
      arbitrary_bool >>= fun set_nw_ttl ->
      arbitrary_bool >>= fun dec_nw_ttl ->
      arbitrary_bool >>= fun set_field ->
      arbitrary_bool >>= fun push_pbb ->
      arbitrary_bool >>= fun pop_pbb ->
      ret_gen {
        output;
        copy_ttl_out;
        copy_ttl_in;
        set_mpls_ttl;
        dec_mpls_ttl;
        push_vlan;
        pop_vlan;
        push_mpls;
        pop_mpls;
        set_queue;
        group;
        set_nw_ttl;
        dec_nw_ttl;
        set_field;
        push_pbb;
        pop_pbb
      }
      

    let arbitrary = 
      arbitrary_groupTypeMap >>= fun typ ->
      arbitrary_groupCapabilities >>= fun capabilities ->
      arbitrary_uint32 >>= fun max_groups_all ->
      arbitrary_uint32 >>= fun max_groups_select ->
      arbitrary_uint32 >>= fun max_groups_indirect ->
      arbitrary_uint32 >>= fun max_groups_ff ->
      arbitrary_actionTypeMap >>= fun actions_all ->
      arbitrary_actionTypeMap >>= fun actions_select ->
      arbitrary_actionTypeMap >>= fun actions_indirect ->
      arbitrary_actionTypeMap >>= fun actions_ff ->
      ret_gen {
        typ;
        capabilities;
        max_groups_all;
        max_groups_select;
        max_groups_indirect;
        max_groups_ff;
        actions_all;
        actions_select;
        actions_indirect;
        actions_ff
      }

    let marshal = GroupFeatures.marshal
    let parse = GroupFeatures.parse
    let to_string = GroupFeatures.to_string
    let size_of = GroupFeatures.sizeof
  end
  
  module MeterStats = struct
  
    type t = MeterStats.t

    let calc_length band =
      (* sizeof_ofp_meter_stats = 40*)
      ret_gen (40+(List.length band)*16)

    let arbitrary_meterBandStats =
      arbitrary_uint64 >>= fun packet_band_count ->
      arbitrary_uint64 >>= fun byte_band_count ->
      ret_gen { packet_band_count; byte_band_count }

    let arbitrary =
      arbitrary_uint32 >>= fun meter_id ->
      arbitrary_uint32 >>= fun flow_count ->
      arbitrary_uint64 >>= fun packet_in_count ->
      arbitrary_uint64 >>= fun byte_in_count ->
      arbitrary_uint32 >>= fun duration_sec ->
      arbitrary_uint32 >>= fun duration_nsec ->
      list1 arbitrary_meterBandStats >>= fun band ->
      calc_length band >>= fun len ->
      ret_gen {
        meter_id;
        len;
        flow_count;
        packet_in_count;
        byte_in_count;
        duration_sec;
        duration_nsec;
        band
      }

    let marshal = MeterStats.marshal
    let parse = MeterStats.parse
    let to_string = MeterStats.to_string
    let size_of = MeterStats.sizeof
  end

  module MeterConfig = struct
    type t = MeterConfig.t

    let arbitrary_meterFlagsMap =
      arbitrary_bool >>= fun kbps ->
      arbitrary_bool >>= fun pktps ->
      arbitrary_bool >>= fun burst ->
      arbitrary_bool >>= fun stats ->
      ret_gen {
        kbps;
        pktps;
        burst;
        stats
      }

    let calc_length bands =
      (* sizeof_ofp_meter_config = 8*)
      ret_gen (8 + sum (List.map MeterBand.size_of bands))

    let arbitrary = 
      arbitrary_meterFlagsMap >>= fun flags ->
      arbitrary_uint32 >>= fun meter_id ->
      list1 MeterBand.arbitrary >>= fun bands ->
      calc_length bands >>= fun length ->
      ret_gen {
        length;
        flags;
        meter_id;
        bands
      }

    let marshal = MeterConfig.marshal
    let parse = MeterConfig.parse
    let to_string = MeterConfig.to_string
    let size_of = MeterConfig.sizeof
  end

  module MeterFeaturesStats = struct
    type t = MeterFeaturesStats.t
    
    let arbitrary_meterBandMaps =
      arbitrary_bool >>= fun drop ->
      arbitrary_bool >>= fun dscpRemark ->
      ret_gen {
        drop;
        dscpRemark }

    let arbitrary_meterFlagsMap =
      arbitrary_bool >>= fun kbps ->
      arbitrary_bool >>= fun pktps ->
      arbitrary_bool >>= fun burst ->
      arbitrary_bool >>= fun stats ->
      ret_gen {
        kbps;
        pktps;
        burst;
        stats
      }

    let arbitrary = 
      arbitrary_uint32 >>= fun max_meter ->
      arbitrary_meterBandMaps >>= fun band_typ ->
      arbitrary_meterFlagsMap >>= fun capabilities ->
      arbitrary_uint8 >>= fun max_band ->
      arbitrary_uint8 >>= fun max_color ->
      ret_gen {
        max_meter;
        band_typ;
        capabilities;
        max_band;
        max_color
      }

    let marshal = MeterFeaturesStats.marshal
    let parse = MeterFeaturesStats.parse
    let to_string = MeterFeaturesStats.to_string
    let size_of = MeterFeaturesStats.sizeof
  end

  type t = MultipartReply.t

  let arbitrary =
      arbitrary_bool >>= fun flags ->
      oneof [
          list1 PortDesc.arbitrary >>= (fun n -> ret_gen {mpreply_typ = (PortsDescReply n); mpreply_flags = flags});
          SwitchDescriptionReply.arbitrary >>= (fun n -> ret_gen {mpreply_typ = (SwitchDescReply n); mpreply_flags = flags});
          list1 FlowStats.arbitrary >>= (fun n -> ret_gen {mpreply_typ = (FlowStatsReply n); mpreply_flags = flags});
          AggregateStats.arbitrary >>= (fun n -> ret_gen {mpreply_typ = (AggregateReply n); mpreply_flags = flags});
          list1 TableStats.arbitrary >>= (fun n -> ret_gen {mpreply_typ = (TableReply n); mpreply_flags = flags});
          list1 PortStats.arbitrary >>= (fun n -> ret_gen {mpreply_typ = (PortStatsReply n); mpreply_flags = flags});
          list1 QueueStats.arbitrary >>= (fun n -> ret_gen {mpreply_typ = (QueueStatsReply n);  mpreply_flags = flags});
          list1 GroupStats.arbitrary >>= (fun n -> ret_gen {mpreply_typ = (GroupStatsReply n);  mpreply_flags = flags});
          GroupFeatures.arbitrary >>= (fun n -> ret_gen {mpreply_typ = (GroupFeaturesReply n);  mpreply_flags = flags});
          list1 GroupDesc.arbitrary >>= (fun n -> ret_gen {mpreply_typ = (GroupDescReply n);  mpreply_flags = flags});
          list1 MeterStats.arbitrary >>= (fun n -> ret_gen {mpreply_typ = (MeterReply n);  mpreply_flags = flags});
          list1 MeterConfig.arbitrary >>= (fun n -> ret_gen {mpreply_typ = (MeterConfig n);  mpreply_flags = flags});
          MeterFeaturesStats.arbitrary >>= (fun n -> ret_gen {mpreply_typ = (MeterFeaturesReply n);  mpreply_flags = flags});
          ]

  let marshal = MultipartReply.marshal
  let parse = MultipartReply.parse
  let to_string = MultipartReply.to_string
  let size_of = MultipartReply.sizeof
end

module PacketOut = struct
  open Gen
  open OpenFlow0x04_Core

  type t = PacketOut.t

  let arbitrary_len =
    (choose_int (24, 1500)) >>= fun a ->
    ret_gen a

  let arbitrary_byte n =
  (* construct an arbitrary byte of length n*)
    arbitrary_stringN n  >>= fun a ->
    let byte = Cstruct.create n in
    Cstruct.blit_from_string a 0 byte 0 n;
    ret_gen (byte)

  let arbitrary_pay byte = 
    frequency [
      (1, ret_gen (NotBuffered byte));
      (3, arbitrary_uint32 >>= fun bid ->
          arbitrary_byte 0 >>= fun byte -> (* buffered packet out don't have payload *)
          ret_gen (Buffered (bid,byte)))
    ]

  let arbitrary_port_id = 
    frequency [
      (1, ret_gen None);
      (9, arbitrary_uint32 >>= fun port_id ->
          ret_gen (Some port_id))
    ]

  let arbitrary = 
    arbitrary_list Action.arbitrary >>= fun po_actions ->
    arbitrary_len >>= fun len ->
    arbitrary_byte len >>= fun byte ->
    arbitrary_pay byte >>= fun po_payload ->
    arbitrary_port_id >>= fun po_port_id ->
    ret_gen {
      po_payload;
      po_port_id;
      po_actions
    }

  let parse = PacketOut.parse
  let marshal = PacketOut.marshal
  let to_string = PacketOut.to_string
  let size_of = PacketOut.sizeof
end

module PacketIn = struct
  open Gen
  open OpenFlow0x04_Core

  type t = OpenFlow0x04_Core.packetIn

  let arbitrary_len =
      (choose_int (24, 1500)) >>= fun a ->
       ret_gen a

  let arbitrary_byte n =
  (* construct an arbitrary byte of length n*)
      arbitrary_stringN n  >>= fun a ->
      let byte = Cstruct.create n in
      Cstruct.blit_from_string a 0 byte 0 n;
      ret_gen (byte)

  let arbitrary_reason =
      oneof [
          ret_gen (OpenFlow0x04_Core.NoMatch);
          ret_gen (OpenFlow0x04_Core.ExplicitSend);
          ret_gen (OpenFlow0x04_Core.InvalidTTL)
      ]

  let arbitrary_pay byte = 
      frequency [
          (1, ret_gen (NotBuffered byte));
          (3, arbitrary_uint32 >>= fun bid ->
              ret_gen (Buffered (bid,byte)))
      ]

  let arbitrary =
      arbitrary_len  >>= fun pi_total_len ->
      arbitrary_reason >>= fun pi_reason ->
      arbitrary_uint8 >>= fun pi_table_id ->
      arbitrary_uint64 >>= fun pi_cookie ->
      OfpMatch.arbitrary >>= fun pi_ofp_match ->
      arbitrary_byte pi_total_len >>= fun byte ->
      arbitrary_pay byte >>= fun pi_payload ->
      ret_gen {
          pi_total_len;
          pi_reason;
          pi_table_id;
          pi_cookie;
          pi_ofp_match;
          pi_payload
      }
  

  let marshal = PacketIn.marshal
  let parse = PacketIn.parse
  let to_string = PacketIn.to_string
  let size_of = PacketIn.sizeof

end

<<<<<<< HEAD
module QueueDesc = struct
  open Gen
  open OpenFlow0x04_Core

  module QueueProp = struct
    open Gen
    open OpenFlow0x04_Core
    type t = OpenFlow0x04_Core.queueProp
    
    let arbitrary_rate = 
      frequency [
        (1, ret_gen Disabled);
        (10, choose_int (0,1000) >>= fun a ->
             ret_gen (Rate a))
      ]

    let arbitrary = 
      arbitrary_rate >>= fun min_rate ->
      arbitrary_rate >>= fun max_rate ->
      arbitrary_uint32 >>= fun exp_id ->
      oneof [
        ret_gen (MinRateProp min_rate);
        ret_gen (MaxRateProp max_rate);
        ret_gen (ExperimenterProp exp_id)
      ]

    let marshal = QueueDesc.QueueProp.marshal
    let parse = QueueDesc.QueueProp.parse
    let to_string = QueueDesc.QueueProp.to_string
    let size_of = QueueDesc.QueueProp.sizeof
  end

  type t = OpenFlow0x04_Core.queueDesc

  let calc_length prop =
    (* sizeof_ofp_packet_queue = 16*)
    ret_gen (16+sum (List.map QueueProp.size_of prop))

  let arbitrary = 
    arbitrary_uint32 >>= fun queue_id ->
    arbitrary_uint32 >>= fun port ->
    arbitrary_list QueueProp.arbitrary >>= fun properties ->
    calc_length properties >>= fun len ->
    ret_gen { queue_id; port; len; properties}
    
  let marshal = QueueDesc.marshal
  let parse = QueueDesc.parse
  let to_string = QueueDesc.to_string
  let size_of = QueueDesc.sizeof
end

module QueueConfReq = struct
  open Gen
  open OpenFlow0x04_Core
  type t = OpenFlow0x04_Core.queueConfReq

  let arbitrary = 
    arbitrary_uint32 >>= fun port ->
    ret_gen {port}

  let marshal = QueueConfReq.marshal
  let parse = QueueConfReq.parse
  let to_string = QueueConfReq.to_string
  let size_of = QueueConfReq.sizeof
end

module QueueConfReply = struct
  open Gen
  open OpenFlow0x04_Core
  type t = OpenFlow0x04_Core.queueConfReply

  let arbitrary = 
    arbitrary_uint32 >>= fun port ->
    arbitrary_list QueueDesc.arbitrary >>= fun queues ->
    ret_gen {port; queues}

  let marshal = QueueConfReply.marshal
  let parse = QueueConfReply.parse
  let to_string = QueueConfReply.to_string
  let size_of = QueueConfReply.sizeof
=======
module Error = struct

  open Gen
  open OpenFlow0x04_Core

  type t = Error.t

  let arbitrary_helloFailed =
    oneof [
      ret_gen HelloIncompatible;
      ret_gen HelloPermError
    ]

  let arbitrary_badRequest =
    oneof [
      ret_gen ReqBadVersion;
      ret_gen ReqBadType;
      ret_gen ReqBadMultipart;
      ret_gen ReqBadExp;
      ret_gen ReqBadExpType;
      ret_gen ReqPermError;
      ret_gen ReqBadLen;
      ret_gen ReqBufferEmpty;
      ret_gen ReqBufferUnknown;
      ret_gen ReqBadTableId;
      ret_gen ReqIsSlave;
      ret_gen ReqBadPort;
      ret_gen ReqBadPacket;
      ret_gen ReqMultipartBufOverflow
    ]

  let arbitrary_badAction = 
    oneof [
      ret_gen ActBadType;
      ret_gen ActBadLen;
      ret_gen ActBadExp;
      ret_gen ActBadExpType;
      ret_gen ActBadOutPort;
      ret_gen ActBadArg;
      ret_gen ActPermError;
      ret_gen ActTooMany;
      ret_gen ActBadQueue;
      ret_gen ActBadOutGroup;
      ret_gen ActMatchInconsistent;
      ret_gen ActUnsupportedOrder;
      ret_gen ActBadTag;
      ret_gen ActBadSetTyp;
      ret_gen ActBadSetLen;
      ret_gen ActBadSetArg
    ]

  let arbitrary_badInstruction =
    oneof [
      ret_gen InstUnknownInst;
      ret_gen InstBadTableId;
      ret_gen InstUnsupInst;
      ret_gen InstUnsupMeta;
      ret_gen InstUnsupMetaMask;
      ret_gen InstBadExp;
      ret_gen InstBadExpTyp;
      ret_gen InstBadLen;
      ret_gen InstPermError
    ]

  let arbitrary_badMatch = 
    oneof [
      ret_gen MatBadTyp;
      ret_gen MatBadLen;
      ret_gen MatBadTag;
      ret_gen MatBadDlAddrMask;
      ret_gen MatBadNwAddrMask;
      ret_gen MatBadWildcards;
      ret_gen MatBadField;
      ret_gen MatBadValue;
      ret_gen MatBadMask;
      ret_gen MatBadPrereq;
      ret_gen MatDupField;
      ret_gen MatPermError
    ]

  let arbitrary_flowModFailed =
    oneof [
      ret_gen FlUnknown;
      ret_gen FlTableFull;
      ret_gen FlBadTableId;
      ret_gen FlOverlap;
      ret_gen FlPermError;
      ret_gen FlBadTimeout;
      ret_gen FlBadCommand;
      ret_gen FlBadFlags
    ]

  let arbitrary_groupModFailed = 
    oneof [
      ret_gen GrGroupExists;
      ret_gen GrInvalidGroup;
      ret_gen GrWeightUnsupported;
      ret_gen GrOutOfGroups;
      ret_gen GrOutOfBuckets;
      ret_gen GrChainingUnsupported;
      ret_gen GrWatcHUnsupported;
      ret_gen GrLoop;
      ret_gen GrUnknownGroup;
      ret_gen GrChainedGroup;
      ret_gen GrBadTyp;
      ret_gen GrBadCommand;
      ret_gen GrBadBucket;
      ret_gen GrBadWatch;
      ret_gen GrPermError
    ]

  let arbitrary_portModFailed = 
    oneof [
      ret_gen PoBadPort;
      ret_gen PoBadHwAddr;
      ret_gen PoBadConfig;
      ret_gen PoBadAdvertise;
      ret_gen PoPermError
    ]

  let arbitrary_tableModFailed = 
    oneof [
      ret_gen TaBadTable;
      ret_gen TaBadConfig;
      ret_gen TaPermError
    ]

  let arbitrary_queueOpFailed =
    oneof [
      ret_gen QuBadPort;
      ret_gen QuBadQUeue;
      ret_gen QuPermError
    ]

  let arbitrary_switchConfigFailed =
    oneof [
      ret_gen ScBadFlags;
      ret_gen ScBadLen;
      ret_gen ScPermError
    ]

  let arbitrary_roleReqFailed =
    oneof [
      ret_gen RoStale;
      ret_gen RoUnsup;
      ret_gen RoBadRole;
    ]

  let arbitrary_meterModFailed =
    oneof [
      ret_gen MeUnknown;
      ret_gen MeMeterExists;
      ret_gen MeInvalidMeter;
      ret_gen MeUnknownMeter;
      ret_gen MeBadCommand;
      ret_gen MeBadFlags;
      ret_gen MeBadRate;
      ret_gen MeBadBurst;
      ret_gen MeBadBand;
      ret_gen MeBadBandValue;
      ret_gen MeOutOfMeters;
      ret_gen MeOutOfBands
    ]

  let arbitrary_tableFeatFailed = 
    oneof [
      ret_gen TfBadTable;
      ret_gen TfBadMeta;
      ret_gen TfBadType;
      ret_gen TfBadLen;
      ret_gen TfBadArg;
      ret_gen TfPermError
    ]

  let arbitrary_exp = 
    arbitrary_uint16 >>= fun exp_typ ->
    arbitrary_uint32 >>= fun exp_id -> 
    ret_gen {exp_typ; exp_id}

  let arbitrary_err = 
    oneof [
      arbitrary_helloFailed >>= (fun n -> ret_gen (HelloFailed n));
      arbitrary_badRequest >>= (fun n -> ret_gen (BadRequest n));
      arbitrary_badAction >>= (fun n -> ret_gen (BadAction n));
      arbitrary_badInstruction >>= (fun n -> ret_gen (BadInstruction n));
      arbitrary_badMatch >>= (fun n -> ret_gen (BadMatch n));
      arbitrary_flowModFailed >>= (fun n -> ret_gen (FlowModFailed n));
      arbitrary_groupModFailed >>= (fun n -> ret_gen (GroupModFailed n));
      arbitrary_portModFailed >>= (fun n -> ret_gen (PortModFailed n));
      arbitrary_tableModFailed >>= (fun n -> ret_gen (TableModFailed n));
      arbitrary_queueOpFailed >>= (fun n -> ret_gen (QueueOpFailed n));
      arbitrary_switchConfigFailed >>= (fun n -> ret_gen (SwitchConfigFailed n));
      arbitrary_roleReqFailed >>= (fun n -> ret_gen (RoleReqFailed n));
      arbitrary_meterModFailed >>= (fun n -> ret_gen (MeterModFailed n));
      arbitrary_tableFeatFailed >>= (fun n -> ret_gen (TableFeatFailed n));
      arbitrary_exp >>= (fun n -> ret_gen (ExperimenterFailed n));
    ]

  let arbitrary_len =
      (choose_int (64, 150)) >>= fun a ->
       ret_gen a

  let arbitrary_byte n =
  (* construct an arbitrary byte of length n*)
      arbitrary_stringN n  >>= fun a ->
      let byte = Cstruct.create n in
      Cstruct.blit_from_string a 0 byte 0 n;
      ret_gen (byte)
      
  let arbitrary = 
    arbitrary_len >>= fun len ->
    arbitrary_byte len >>= fun data ->
    arbitrary_err >>= fun err ->
    ret_gen {
      Error.err = err;
      Error.data = data}

  let marshal = Error.marshal
  let parse = Error.parse
  let to_string = Error.to_string
  let size_of = Error.sizeof
>>>>>>> 80de655c

end<|MERGE_RESOLUTION|>--- conflicted
+++ resolved
@@ -1494,7 +1494,6 @@
 
 end
 
-<<<<<<< HEAD
 module QueueDesc = struct
   open Gen
   open OpenFlow0x04_Core
@@ -1575,7 +1574,10 @@
   let parse = QueueConfReply.parse
   let to_string = QueueConfReply.to_string
   let size_of = QueueConfReply.sizeof
-=======
+
+
+end
+
 module Error = struct
 
   open Gen
@@ -1797,6 +1799,5 @@
   let parse = Error.parse
   let to_string = Error.to_string
   let size_of = Error.sizeof
->>>>>>> 80de655c
 
 end