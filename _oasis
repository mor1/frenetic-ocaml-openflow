OASISFormat: 0.3
OCamlVersion:     >= 4.01.0
Name:        openflow
Version:     0.2.0
Synopsis:    Serialization library for OpenFlow
Authors:     Marco Canini, Nate Foster, Arjun Guha, Mark Reitblatt,
             Cole Schlesinger, and Laurent Vanbever
License:     LGPL
Plugins:     META (0.3)
BuildTools:
  ocamlbuild

Flag quickcheck
    Description: build the openflow.quickcheck library
    Default: false

Flag lwt
    Description: build the openflow.lwt library
    Default: false

<<<<<<< HEAD
Flag end_test
     Description: install executable for end-to-end test
     Default: false
=======
Flag async
    Description: build the openflow.async library
    Default: false
>>>>>>> b377b8a8

Library openflow
  Path: lib
  BuildDepends:
    str,
    cstruct,
    cstruct.syntax,
    packet,
    core,
    sexplib.syntax,
    threads
  InternalModules:
    Bits,
    Misc,
    ModComposition,
    GroupTable0x04,
    SDN_OpenFlow0x01,
    SDN_OpenFlow0x04,
    HighLevelSwitch_common    
  Modules:
    VInt,
    OpenFlow_Header,
    OpenFlow0x01,
    OpenFlow0x01_Core,
    OpenFlow0x01_Stats,
    OpenFlow0x04,
    OpenFlow0x04_Core,
    SDN_Types    

Library async
  Findlibparent: openflow
  Findlibname: async
  Path: async
  Build$: flag(async)
  BuildDepends:
    async,
    openflow,
    cstruct.async,
    threads,
    textutils,
    sexplib.syntax
  InternalModules:
    Async_OpenFlow_Log,
    Async_OpenFlow_Message,
    Async_OpenFlow_Platform,
    Async_OpenFlow_ClientServer,
    Async_OpenFlow0x01,
    Async_OpenFlow0x04,
    Async_OpenFlowChunk,
    Async_Highlevel
  Modules:
    Async_OpenFlow


Library lwt
  Findlibparent: openflow
  Findlibname: lwt
  Path: lwt
  Build$: flag(lwt)
  BuildDepends:
    lwt,
    lwt.unix,
    lwt.syntax,
    openflow
  InternalModules:
    HighLevelSwitch,
    HighLevelSwitch0x01,
    HighLevelSwitch0x04
  Modules:
    OpenFlow0x01_Platform,
    OpenFlow0x04_Platform,
    OpenFlow0x01_Switch,
    OpenFlow0x04_Switch,
    OpenFlow0x01_TxSwitch,
    OpenFlow0x04_TxSwitch,    
    OpenFlow0x04_Misc,
    Socket,
    SDN

Library quickcheck
    Findlibparent: openflow
    Findlibname: quickcheck
    Path: quickcheck
    Build$: flag(tests) || flag(quickcheck)
    BuildDepends:
        quickcheck,
        openflow
    Modules:
        OpenFlow_Arbitrary,
        OpenFlow0x01_Arbitrary

<<<<<<< HEAD
Document doc
  Title: OpenFlow documentation
  Type: OCamlbuild (0.3)
  XOCamlBuildPath: lib
  XOCamlBuildModules:
    OpenFlow0x01,
    OpenFlow0x01_Core,
    OpenFlow0x01_Stats,
    OpenFlow0x01_Switch,
    OpenFlow0x01_TxSwitch,
    OpenFlow0x01_Platform,
    OpenFlow0x04,
    OpenFlow0x04_Core,
    OpenFlow0x04_Platform,
    OpenFlow0x04_Misc

Executable testtool
  Path: test
  Install: false
  Build$: flag(quickcheck) && flag(tests)
=======
Executable testtool
  Path: test
  Install: False
  Build$: flag(tests)
>>>>>>> b377b8a8
  MainIs: Test.ml
  BuildDepends:
    packet,
    openflow,
    oUnit,
    pa_ounit,
    pa_ounit.syntax,
    openflow,
    openflow.quickcheck,
    quickcheck

<<<<<<< HEAD
Executable test0
  Path: test
  Install$: false
  Build$: flag(tests) && flag(lwt)
  MainIs: Test0.ml
  BuildDepends: packet,openflow,openflow.lwt,oUnit,pa_ounit,pa_ounit.syntax

Executable ping_test
  Path: test
  Install$: false
  Build$: flag(end_test) && flag(lwt)
  MainIs: PingTest.ml
  BuildDepends: packet,openflow,openflow.lwt,oUnit,pa_ounit,pa_ounit.syntax

=======
>>>>>>> b377b8a8
Test all_tests
  Command: $testtool inline-test-runner openflow
  Run$:  flag(quickcheck) && flag(tests)
  TestTools: testtool

Executable Hypervisor
  Path: examples
  MainIs: Hypervisor.ml
  Install: False
  BuildDepends:
    threads,
    core,
    async,
    packet,
    cstruct.async,
    openflow,
    openflow.async

Executable learning_switch
  Path: examples
  MainIs: Learning_Switch.ml
  Install: false
  BuildDepends:
    threads,
    core,
    async,
    packet,
    cstruct.async,
    openflow,
    openflow.async<|MERGE_RESOLUTION|>--- conflicted
+++ resolved
@@ -18,15 +18,13 @@
     Description: build the openflow.lwt library
     Default: false
 
-<<<<<<< HEAD
 Flag end_test
      Description: install executable for end-to-end test
      Default: false
-=======
+
 Flag async
     Description: build the openflow.async library
     Default: false
->>>>>>> b377b8a8
 
 Library openflow
   Path: lib
@@ -118,33 +116,10 @@
         OpenFlow_Arbitrary,
         OpenFlow0x01_Arbitrary
 
-<<<<<<< HEAD
-Document doc
-  Title: OpenFlow documentation
-  Type: OCamlbuild (0.3)
-  XOCamlBuildPath: lib
-  XOCamlBuildModules:
-    OpenFlow0x01,
-    OpenFlow0x01_Core,
-    OpenFlow0x01_Stats,
-    OpenFlow0x01_Switch,
-    OpenFlow0x01_TxSwitch,
-    OpenFlow0x01_Platform,
-    OpenFlow0x04,
-    OpenFlow0x04_Core,
-    OpenFlow0x04_Platform,
-    OpenFlow0x04_Misc
-
-Executable testtool
-  Path: test
-  Install: false
-  Build$: flag(quickcheck) && flag(tests)
-=======
 Executable testtool
   Path: test
   Install: False
   Build$: flag(tests)
->>>>>>> b377b8a8
   MainIs: Test.ml
   BuildDepends:
     packet,
@@ -156,14 +131,6 @@
     openflow.quickcheck,
     quickcheck
 
-<<<<<<< HEAD
-Executable test0
-  Path: test
-  Install$: false
-  Build$: flag(tests) && flag(lwt)
-  MainIs: Test0.ml
-  BuildDepends: packet,openflow,openflow.lwt,oUnit,pa_ounit,pa_ounit.syntax
-
 Executable ping_test
   Path: test
   Install$: false
@@ -171,8 +138,6 @@
   MainIs: PingTest.ml
   BuildDepends: packet,openflow,openflow.lwt,oUnit,pa_ounit,pa_ounit.syntax
 
-=======
->>>>>>> b377b8a8
 Test all_tests
   Command: $testtool inline-test-runner openflow
   Run$:  flag(quickcheck) && flag(tests)
