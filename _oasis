--- conflicted
+++ resolved
@@ -112,14 +112,10 @@
         quickcheck,
         openflow
     Modules:
-<<<<<<< HEAD
         Arbitrary_Base,
+        Arbitrary_OpenFlow,
         Arbitrary_OpenFlow0x01,
         Arbitrary_SDN_Types
-=======
-        OpenFlow_Arbitrary,
-        OpenFlow0x01_Arbitrary
->>>>>>> a79d74b7
 
 Executable testtool
   Path: test
