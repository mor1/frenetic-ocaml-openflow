--- conflicted
+++ resolved
@@ -409,12 +409,11 @@
       (openflow_quickCheck GenPacketIn.arbitrary
           GenPacketIn.to_string GenPacketIn.parse GenPacketIn.marshal)
 
-<<<<<<< HEAD
   TEST "OpenFlow0x04 SwitchConfig RoundTrip" =
       let module GenSwitchConfig = Gen0x04.OpenFlow0x04_Unsize(Gen0x04.SwitchConfig) in
       (openflow_quickCheck GenSwitchConfig.arbitrary
           GenSwitchConfig.to_string GenSwitchConfig.parse GenSwitchConfig.marshal)
-=======
+
   TEST "OpenFlow0x04 FlowRemoved RoundTrip" =
       let module GenFlowRemoved = Gen0x04.OpenFlow0x04_Unsize(Gen0x04.FlowRemoved) in
       (openflow_quickCheck GenFlowRemoved.arbitrary
@@ -424,7 +423,6 @@
       let module GenAsyncConfig = Gen0x04.OpenFlow0x04_Unsize(Gen0x04.AsyncConfig) in
       (openflow_quickCheck GenAsyncConfig.arbitrary
           GenAsyncConfig.to_string GenAsyncConfig.parse GenAsyncConfig.marshal)
->>>>>>> 72f79a42
 
   TEST "OpenFlow0x04 Error RoundTrip" =
       let module GenError = Gen0x04.OpenFlow0x04_Unsize(Gen0x04.Error) in
