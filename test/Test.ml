--- conflicted
+++ resolved
@@ -409,7 +409,6 @@
       (openflow_quickCheck GenPacketIn.arbitrary
           GenPacketIn.to_string GenPacketIn.parse GenPacketIn.marshal)
 
-<<<<<<< HEAD
   TEST "OpenFlow0x04 Hello.Element.VersionBitMap RoundTrip" =
       let module GenVersionBitmap = Gen0x04.OpenFlow0x04_Unsize(Gen0x04.Hello.Element.VersionBitMap) in
       (openflow_quickCheck GenVersionBitmap.arbitrary
@@ -424,7 +423,7 @@
       let module GenHello = Gen0x04.OpenFlow0x04_Unsize(Gen0x04.Hello) in
       (openflow_quickCheck GenHello.arbitrary
           GenHello.to_string GenHello.parse GenHello.marshal)
-=======
+
   TEST "OpenFlow0x04 FlowRemoved RoundTrip" =
       let module GenFlowRemoved = Gen0x04.OpenFlow0x04_Unsize(Gen0x04.FlowRemoved) in
       (openflow_quickCheck GenFlowRemoved.arbitrary
@@ -434,7 +433,6 @@
       let module GenAsyncConfig = Gen0x04.OpenFlow0x04_Unsize(Gen0x04.AsyncConfig) in
       (openflow_quickCheck GenAsyncConfig.arbitrary
           GenAsyncConfig.to_string GenAsyncConfig.parse GenAsyncConfig.marshal)
->>>>>>> 2c3e2bd4
 
   TEST "OpenFlow0x04 Error RoundTrip" =
       let module GenError = Gen0x04.OpenFlow0x04_Unsize(Gen0x04.Error) in
