(* This is a hack to set the name of the test library to "openflow" instead of
   "dummy", which is the default. Core ships with all its unit tests in the
   dummy library. So, if we link to core, then we first run the core test suite
   before we run ours (which takes time).

   The advertised way to set the library name is to send "-pa-ounit-lib libname" 
   as a flag to camlp4:

   https://github.com/janestreet/pa_ounit/blob/master/readme.md#building-and-running-the-tests-outside-of-jane-street

   But, this turns out to be hard/impossible to do with ocamlbuild:

   http://caml.inria.fr/mantis/view.php?id=6103

   The solution below works just fine. *)
let _ = 
  Pa_ounit_lib.Runtime.unset_lib "dummy";
  Pa_ounit_lib.Runtime.set_lib "openflow"

open OpenFlow0x01
open OpenFlow0x01_Stats
module Header = OpenFlow_Header

open QuickCheck

module Gen = QuickCheck_gen

module LatticeTest(L : sig
  type t
  val arbitrary_t : t arbitrary

  val match_all : t

  val less_eq : t -> t -> bool
  val eq : t -> t -> bool
  val join : t -> t -> t

  val string_of : t -> string
end) = struct

  let t_quickCheck prop =
    let test = testable_fun L.arbitrary_t L.string_of testable_bool in
    match quickCheck test prop with
      | Success -> true
      | Failure _ -> failwith "No failure expected"
      | Exhausted _ -> failwith "No exhaustion expected"

  let t2_quickCheck prop =
    let arb =
      let open Gen in
      L.arbitrary_t >>= fun p1 ->
      L.arbitrary_t >>= fun p2 ->
        ret_gen (p1, p2) in
    let show (p1, p2) =
      Printf.sprintf "%s, %s" (L.string_of p1) (L.string_of p2) in
    let test = testable_fun arb show testable_bool in
    match quickCheck test prop with
      | Success -> true
      | Failure _ -> failwith "No failure expected"
      | Exhausted _ -> failwith "No exhaustion expected"

  let t3_quickCheck prop =
    let arb =
      let open Gen in
      L.arbitrary_t >>= fun p1 ->
      L.arbitrary_t >>= fun p2 ->
      L.arbitrary_t >>= fun p3 ->
        ret_gen (p1, p2, p3) in
    let show (p1, p2, p3) =
      Printf.sprintf "%s, %s, %s"
        (L.string_of p1) (L.string_of p2) (L.string_of p3) in
    let test = testable_fun arb show testable_bool in
    match quickCheck test prop with
      | Success -> true
      | Failure _ -> failwith "No failure expected"
      | Exhausted _ -> failwith "No exhaustion expected"

  let implies a b = b || (not a)

  open L

  TEST "eq reflexive: eq p p" =
    let prop_eq_reflexive p =
      eq p p in
    t_quickCheck prop_eq_reflexive

  TEST "eq symmetric: eq p1 p2 <=> eq p2 p1" =
    let prop_eq_symmetric (p1, p2) =
      eq p1 p2 = eq p2 p1 in
    t2_quickCheck prop_eq_symmetric

  TEST "eq transitive: eq p1 p2 && eq p2 p3 => eq p1 p3" =
    let prop_eq_transitive (p1, p2, p3) =
      implies (eq p1 p2 && eq p2 p3) (eq p1 p3) in
    t3_quickCheck prop_eq_transitive

  TEST "less_eq reflexivity: less_eq p p" =
    let prop_reflexive p = less_eq p p = true in
    t_quickCheck prop_reflexive

  TEST "less_eq antisymmetry: less_eq p1 p2 && less_eq p2 p1 <=> p1 = p2" =
    let prop_antisymmetry (p1, p2) =
      (less_eq p1 p2 && less_eq p2 p1) = (eq p1 p2) in
    t2_quickCheck prop_antisymmetry

  TEST "less_eq transitivity: less_eq p1 p2 && less_eq p2 p3 => less_eq p1 p3" =
    let prop_transitivity (p1, p2, p3) =
      implies (less_eq p1 p2 && less_eq p2 p3) (less_eq p2 p3) in
    t3_quickCheck prop_transitivity

  TEST "less_eq top: less_eq p match_all" =
    let prop_top p =
      less_eq p match_all in
    t_quickCheck prop_top

  TEST "join symmetry: join p1 p2 <=> join p2 p1" =
    let prop_symmetry (p1, p2) = eq (join p1 p2) (join p2 p1) in
    t2_quickCheck prop_symmetry

  TEST "join exact: less_eq p1 (join p1 p2) && less_eq p2 (join p1 p2)" =
    let prop_exact (p1, p2) =
      less_eq p1 (join p1 p2) && less_eq p2 (join p1 p2) in
    t2_quickCheck prop_exact

  TEST "join least: less_eq p1 p3 && less_eq p2 p3 <=> less_eq (join p1 p2) p3" =
    let prop_least (p1, p2, p3) =
      (less_eq p1 p3 && less_eq p2 p3) = (less_eq (join p1 p2) p3) in
    t3_quickCheck prop_least

  TEST "join comparable least: less_eq p1 p2 <=> join p1 p2 = p2" =
    (* This is the same as "join least" when p2 = p3 *)
    let prop_comparable_least (p1, p2) =
      (less_eq p1 p2) = (eq (join p1 p2) p2) in
    t2_quickCheck prop_comparable_least
      
  TEST "eq partial: eq p1 p2 <=> less_eq p1 p2 && less_eq p2 p1" =
    let prop_eq_partial (p1, p2) =
      eq p1 p2 = (less_eq p1 p2 && less_eq p2 p1) in
    t2_quickCheck prop_eq_partial

end

module Ip = LatticeTest(struct
  include SDN_Types.Pattern.Ip
  let arbitrary_t = Arbitrary_SDN_Types.arbitrary_ip_mask
end)

module Pattern = LatticeTest(struct
  include SDN_Types.Pattern
  let arbitrary_t = Arbitrary_SDN_Types.arbitrary_pattern
end)

module RoundTripping = struct
  (* Test that `parse` is the left inverse of `marshal` *)
  let prop_roundtrip parse marshal e =
      parse (marshal e) = e

  (* Setup a quickCheck for a serlalizable OpenFlow datatype *)
  let openflow_quickCheck arbitrary show parse marshal =
      let test = testable_fun arbitrary show testable_bool in
      match quickCheck test (prop_roundtrip parse marshal) with
        | Success -> true
        | Failure _ -> failwith "No failure expected"
        | Exhausted _ -> failwith "No exhaustion expected"

  module Gen = Arbitrary_OpenFlow0x01
  module Gen0x04 = Arbitrary_OpenFlow0x04

  TEST "OpenFlow_Header RoundTrip" =
    let module GenHeader = Gen.OpenFlow0x01_Unsize(Arbitrary_OpenFlow.Header) in
      (openflow_quickCheck GenHeader.arbitrary
          GenHeader.to_string GenHeader.parse GenHeader.marshal)

  TEST "OpenFlow0x01 Wildcards RoundTrip" =
      (openflow_quickCheck Gen.Wildcards.arbitrary
          Gen.Wildcards.to_string Gen.Wildcards.parse Gen.Wildcards.marshal)

  TEST "OpenFlow0x01 Match RoundTrip" =
      let module GenMatch = Gen.OpenFlow0x01_Unsize(Gen.Match) in
      (openflow_quickCheck GenMatch.arbitrary
          GenMatch.to_string GenMatch.parse GenMatch.marshal)

  TEST "OpenFlow0x01 PseudoPort RoundTrip" =
      (openflow_quickCheck Gen.PseudoPort.arbitrary
          Gen.PseudoPort.to_string Gen.PseudoPort.parse Gen.PseudoPort.marshal)

  TEST "OpenFlow0x01 Action RoundTrip" =
      let module GenAction = Gen.OpenFlow0x01_Unsize(Gen.Action) in
      (openflow_quickCheck GenAction.arbitrary
          GenAction.to_string GenAction.parse GenAction.marshal)

  TEST "OpenFlow0x01 Timeout RoundTrip" =
      let module GenTimeout = Gen.Timeout in
      (openflow_quickCheck GenTimeout.arbitrary
          GenTimeout.to_string GenTimeout.parse GenTimeout.marshal)

  TEST "OpenFlow0x01 FlowMod.Command RoundTrip" =
      let module GenCommand = Gen.FlowMod.Command in
      (openflow_quickCheck GenCommand.arbitrary
          GenCommand.to_string GenCommand.parse GenCommand.marshal)

  TEST "OpenFlow0x01 FlowMod RoundTrip" =
      let module GenFlowMod = Gen.OpenFlow0x01_Unsize(Gen.FlowMod) in
      (openflow_quickCheck GenFlowMod.arbitrary
          GenFlowMod.to_string GenFlowMod.parse GenFlowMod.marshal)

  TEST "OpenFlow0x01 FlowRemoved.Reason RoundTrip" =
      let module GenReason = Gen.FlowRemoved.Reason in
      (openflow_quickCheck GenReason.arbitrary
          GenReason.to_string GenReason.parse GenReason.marshal)

  TEST "OpenFlow0x01 FlowRemoved RoundTrip" =
      let module GenFlowRemoved = Gen.OpenFlow0x01_Unsize(Gen.FlowRemoved) in
      (openflow_quickCheck GenFlowRemoved.arbitrary
          GenFlowRemoved.to_string GenFlowRemoved.parse GenFlowRemoved.marshal)

  TEST "OpenFlow0x01 PortDescription.PortConfig RoundTrip" =
      let module GenPortConfig = Gen.PortDescription.PortConfig in
      (openflow_quickCheck GenPortConfig.arbitrary
          GenPortConfig.to_string GenPortConfig.parse GenPortConfig.marshal)

  TEST "OpenFlow0x01 PortDescription.PortState RoundTrip" =
      let module GenPortState = Gen.PortDescription.PortState in
      (openflow_quickCheck GenPortState.arbitrary
          GenPortState.to_string GenPortState.parse GenPortState.marshal)

  TEST "OpenFlow0x01 PortDescription RoundTrip" =
      let module GenPortDescription = Gen.OpenFlow0x01_Unsize(Gen.PortDescription) in
      (openflow_quickCheck GenPortDescription.arbitrary
          GenPortDescription.to_string GenPortDescription.parse GenPortDescription.marshal)

  TEST "OpenFlow0x01 PortStatus RoundTrip" =
      let module GenPortStatus = Gen.OpenFlow0x01_Unsize(Gen.PortStatus) in
      (openflow_quickCheck GenPortStatus.arbitrary
          GenPortStatus.to_string GenPortStatus.parse GenPortStatus.marshal)

  TEST "OpenFlow0x04 PortDesc.PortConfig RoundTrip" =
      let module GenPortConfig = Gen0x04.PortDesc.PortConfig in
      (openflow_quickCheck GenPortConfig.arbitrary
          GenPortConfig.to_string GenPortConfig.parse GenPortConfig.marshal)

  TEST "OpenFlow0x04 PortDesc.PortState RoundTrip" =
      let module GenPortState = Gen0x04.PortDesc.PortState in
      (openflow_quickCheck GenPortState.arbitrary
          GenPortState.to_string GenPortState.parse GenPortState.marshal)

  TEST "OpenFlow0x04 PortDesc.PortFeatures RoundTrip" =
      let module GenPortState = Gen0x04.PortDesc.PortState in
      (openflow_quickCheck GenPortState.arbitrary
          GenPortState.to_string GenPortState.parse GenPortState.marshal)

  TEST "OpenFlow0x04 PortDesc RoundTrip" =
      let module PortDesc = Gen0x04.OpenFlow0x04_Unsize(Gen0x04.PortDesc) in
      (openflow_quickCheck PortDesc.arbitrary
          PortDesc.to_string PortDesc.parse PortDesc.marshal)

  TEST "OpenFlow0x04 PortStatus RoundTrip" =
      let module GenPortStatus = Gen0x04.OpenFlow0x04_Unsize(Gen0x04.PortStatus) in
      (openflow_quickCheck GenPortStatus.arbitrary
          GenPortStatus.to_string GenPortStatus.parse GenPortStatus.marshal)

  TEST "OpenFlow0x04 PseudoPort RoundTrip" =
      let module GenPseudoPort = Gen0x04.PseudoPort in
      (openflow_quickCheck GenPseudoPort.arbitrary
          GenPseudoPort.to_string GenPseudoPort.parse GenPseudoPort.marshal)

  TEST "OpenFlow0x04 OfpMatch RoundTrip" =
      let module GenOfpMatch = Gen0x04.OpenFlow0x04_Unsize(Gen0x04.OfpMatch) in
      (openflow_quickCheck GenOfpMatch.arbitrary
          GenOfpMatch.to_string GenOfpMatch.parse GenOfpMatch.marshal)

  TEST "OpenFlow0x04 OfpMatch.Oxm RoundTrip" =
      let module GenOxm = Gen0x04.OpenFlow0x04_Unsize(Gen0x04.OfpMatch.Oxm) in
      (openflow_quickCheck GenOxm.arbitrary
          GenOxm.to_string GenOxm.parse GenOxm.marshal)
  
  TEST "OpenFlow0x04 OfpMatch.OxmHeader RoundTrip" =
      let module GenOxm = Gen0x04.OpenFlow0x04_Unsize(Gen0x04.OfpMatch.OxmHeader) in
      (openflow_quickCheck GenOxm.arbitrary
          GenOxm.to_string GenOxm.parse GenOxm.marshal)

  TEST "OpenFlow0x04 Action RoundTrip" =
      let module GenAction = Gen0x04.OpenFlow0x04_Unsize(Gen0x04.Action) in
      (openflow_quickCheck GenAction.arbitrary
          GenAction.to_string GenAction.parse GenAction.marshal)

  TEST "OpenFlow0x04 Instructions.Instruction RoundTrip" =
      let module GenInstruction = Gen0x04.OpenFlow0x04_Unsize(Gen0x04.Instructions.Instruction) in
      (openflow_quickCheck GenInstruction.arbitrary
          GenInstruction.to_string GenInstruction.parse GenInstruction.marshal)

  TEST "OpenFlow0x04 Instructions RoundTrip" =
      let module GenInstructions = Gen0x04.OpenFlow0x04_Unsize(Gen0x04.Instructions) in
      (openflow_quickCheck GenInstructions.arbitrary
          GenInstructions.to_string GenInstructions.parse GenInstructions.marshal)

  TEST "OpenFlow0x04 FlowMod RoundTrip" =
      let module GenFlowMod = Gen0x04.OpenFlow0x04_Unsize(Gen0x04.FlowMod) in
      (openflow_quickCheck GenFlowMod.arbitrary
          GenFlowMod.to_string GenFlowMod.parse GenFlowMod.marshal)

  TEST "OpenFlow0x04 FlowMod.FlowModCommand RoundTrip" =
      let module GenFlowModCommand = Gen0x04.FlowMod.FlowModCommand in
      (openflow_quickCheck GenFlowModCommand.arbitrary
          GenFlowModCommand.to_string GenFlowModCommand.parse GenFlowModCommand.marshal)

  TEST "OpenFlow0x04 Bucket RoundTrip" =
      let module GenBucket = Gen0x04.OpenFlow0x04_Unsize(Gen0x04.Bucket) in
      (openflow_quickCheck GenBucket.arbitrary
          GenBucket.to_string GenBucket.parse GenBucket.marshal)

  TEST "OpenFlow0x04 MultipartReq.TableFeatures.TableFeatureProp RoundTrip" =
      let module GenTableFeatureProp = Gen0x04.OpenFlow0x04_Unsize(Gen0x04.MultipartReq.TableFeatures.TableFeatureProp) in
      (openflow_quickCheck GenTableFeatureProp.arbitrary
          GenTableFeatureProp.to_string GenTableFeatureProp.parse GenTableFeatureProp.marshal)

  TEST "OpenFlow0x04 MultipartReq.TableFeatures.TableFeature RoundTrip" =
      let module GenTableFeature = Gen0x04.OpenFlow0x04_Unsize(Gen0x04.MultipartReq.TableFeatures.TableFeature) in
      (openflow_quickCheck GenTableFeature.arbitrary
          GenTableFeature.to_string GenTableFeature.parse GenTableFeature.marshal)

  TEST "OpenFlow0x04 MultipartReq.TableFeatures RoundTrip" =
      let module GenTableFeatureReq = Gen0x04.OpenFlow0x04_Unsize(Gen0x04.MultipartReq.TableFeatures) in
      (openflow_quickCheck GenTableFeatureReq.arbitrary
          GenTableFeatureReq.to_string GenTableFeatureReq.parse GenTableFeatureReq.marshal)

  TEST "OpenFlow0x04 MultipartReq.FlowRequest RoundTrip" =
      let module GenTableFlowReq = Gen0x04.OpenFlow0x04_Unsize(Gen0x04.MultipartReq.FlowRequest) in
      (openflow_quickCheck GenTableFlowReq.arbitrary
          GenTableFlowReq.to_string GenTableFlowReq.parse GenTableFlowReq.marshal)

  TEST "OpenFlow0x04 MultipartReq.QueueRequest RoundTrip" =
      let module GenTableQueueReq = Gen0x04.OpenFlow0x04_Unsize(Gen0x04.MultipartReq.QueueRequest) in
      (openflow_quickCheck GenTableQueueReq.arbitrary
          GenTableQueueReq.to_string GenTableQueueReq.parse GenTableQueueReq.marshal)

  TEST "OpenFlow0x04 MultipartReq RoundTrip" =
      let module GenMultipartReq = Gen0x04.OpenFlow0x04_Unsize(Gen0x04.MultipartReq) in
      (openflow_quickCheck GenMultipartReq.arbitrary
          GenMultipartReq.to_string GenMultipartReq.parse GenMultipartReq.marshal)

  TEST "OpenFlow0x04 MultipartReply.Flow RoundTrip" =
      let module GenFlowReply = Gen0x04.OpenFlow0x04_Unsize(Gen0x04.MultipartReply.FlowStats) in
      (openflow_quickCheck GenFlowReply.arbitrary
          GenFlowReply.to_string GenFlowReply.parse GenFlowReply.marshal)

  TEST "OpenFlow0x04 MultipartReply.Aggregate RoundTrip" =
      let module GenAggregReply = Gen0x04.OpenFlow0x04_Unsize(Gen0x04.MultipartReply.AggregateStats) in
      (openflow_quickCheck GenAggregReply.arbitrary
          GenAggregReply.to_string GenAggregReply.parse GenAggregReply.marshal)

  TEST "OpenFlow0x04 MultipartReply.Table RoundTrip" =
      let module GenTableReply = Gen0x04.OpenFlow0x04_Unsize(Gen0x04.MultipartReply.TableStats) in
      (openflow_quickCheck GenTableReply.arbitrary
          GenTableReply.to_string GenTableReply.parse GenTableReply.marshal)

  TEST "OpenFlow0x04 MultipartReply.PortStats RoundTrip" =
      let module GenPortStatsReply = Gen0x04.OpenFlow0x04_Unsize(Gen0x04.MultipartReply.PortStats) in
      (openflow_quickCheck GenPortStatsReply.arbitrary
          GenPortStatsReply.to_string GenPortStatsReply.parse GenPortStatsReply.marshal)

  TEST "OpenFlow0x04 MultipartReply.SwitchDescriptionReply RoundTrip" =
      let module GenSwDescReply = Gen0x04.OpenFlow0x04_Unsize(Gen0x04.MultipartReply.SwitchDescriptionReply) in
      (openflow_quickCheck GenSwDescReply.arbitrary
          GenSwDescReply.to_string GenSwDescReply.parse GenSwDescReply.marshal)

  TEST "OpenFlow0x04 MultipartReply.GroupFeatures RoundTrip" =
      let module GenGroupFeaturesReply = Gen0x04.OpenFlow0x04_Unsize(Gen0x04.MultipartReply.GroupFeatures) in
      (openflow_quickCheck GenGroupFeaturesReply.arbitrary
          GenGroupFeaturesReply.to_string GenGroupFeaturesReply.parse GenGroupFeaturesReply.marshal)
  
  TEST "OpenFlow0x04 MultipartReply.MeterStats RoundTrip" =
      let module GenMeterStatsReply = Gen0x04.OpenFlow0x04_Unsize(Gen0x04.MultipartReply.MeterStats) in
      (openflow_quickCheck GenMeterStatsReply.arbitrary
          GenMeterStatsReply.to_string GenMeterStatsReply.parse GenMeterStatsReply.marshal)

  TEST "OpenFlow0x04 MultipartReply.MeterConfig RoundTrip" =
      let module GenMeterConfigReply = Gen0x04.OpenFlow0x04_Unsize(Gen0x04.MultipartReply.MeterConfig) in
      (openflow_quickCheck GenMeterConfigReply.arbitrary
          GenMeterConfigReply.to_string GenMeterConfigReply.parse GenMeterConfigReply.marshal)

  TEST "OpenFlow0x04 MultipartReply.MeterFeaturesStats RoundTrip" =
      let module GenMeterFeaturesReply = Gen0x04.OpenFlow0x04_Unsize(Gen0x04.MultipartReply.MeterFeaturesStats) in
      (openflow_quickCheck GenMeterFeaturesReply.arbitrary
          GenMeterFeaturesReply.to_string GenMeterFeaturesReply.parse GenMeterFeaturesReply.marshal)

  TEST "OpenFlow0x04 MultipartReply.GroupDesc RoundTrip" =
      let module GenGroupDescReply = Gen0x04.OpenFlow0x04_Unsize(Gen0x04.MultipartReply.GroupDesc) in
      (openflow_quickCheck GenGroupDescReply.arbitrary
          GenGroupDescReply.to_string GenGroupDescReply.parse GenGroupDescReply.marshal)

  TEST "OpenFlow0x04 MultipartReply.GroupStats RoundTrip" =
      let module GenGroupStatsReply = Gen0x04.OpenFlow0x04_Unsize(Gen0x04.MultipartReply.GroupStats) in
      (openflow_quickCheck GenGroupStatsReply.arbitrary
          GenGroupStatsReply.to_string GenGroupStatsReply.parse GenGroupStatsReply.marshal)

  TEST "OpenFlow0x04 MultipartReply RoundTrip" =
      let module GenMultipartReply = Gen0x04.OpenFlow0x04_Unsize(Gen0x04.MultipartReply) in
      (openflow_quickCheck GenMultipartReply.arbitrary
          GenMultipartReply.to_string GenMultipartReply.parse GenMultipartReply.marshal)

  TEST "OpenFlow0x04 PacketOut RoundTrip" =
      let module GenPacketOut = Gen0x04.OpenFlow0x04_Unsize(Gen0x04.PacketOut) in
      (openflow_quickCheck GenPacketOut.arbitrary
          GenPacketOut.to_string GenPacketOut.parse GenPacketOut.marshal)

  TEST "OpenFlow0x04 PacketIn RoundTrip" =
      let module GenPacketIn = Gen0x04.OpenFlow0x04_Unsize(Gen0x04.PacketIn) in
      (openflow_quickCheck GenPacketIn.arbitrary
          GenPacketIn.to_string GenPacketIn.parse GenPacketIn.marshal)

<<<<<<< HEAD
  TEST "OpenFlow0x04 SwitchConfig RoundTrip" =
      let module GenSwitchConfig = Gen0x04.OpenFlow0x04_Unsize(Gen0x04.SwitchConfig) in
      (openflow_quickCheck GenSwitchConfig.arbitrary
          GenSwitchConfig.to_string GenSwitchConfig.parse GenSwitchConfig.marshal)
=======
  TEST "OpenFlow0x04 Error RoundTrip" =
      let module GenError = Gen0x04.OpenFlow0x04_Unsize(Gen0x04.Error) in
      (openflow_quickCheck GenError.arbitrary
          GenError.to_string GenError.parse GenError.marshal)
>>>>>>> 80de655c

  TEST "OpenFlow Hello Test 1" = 
    let open Message in 
    let bs = Cstruct.create 101 in
    let m = Hello bs in 
    let x = 42l in 
    let s = marshal x m in  
    let h = Header.parse (Cstruct.of_string s) in 
    let s' = String.sub s Header.size (h.Header.length - Header.size) in 
    let x',m' = parse h s' in 
    let xid_ok = x = x' in 
    let msg_ok = 
      match m',m with 
	    | Hello bs', Hello bs ->
	      Cstruct.to_string bs = Cstruct.to_string bs'
	    | _ -> 
	      false in 
          xid_ok && msg_ok 
  
  TEST "OpenFlow Vendor Test 1" =
    let open Message in
    let bs = Cstruct.create 101 in
    let bs' = Cstruct.create ((Cstruct.len bs) + 4) in
    let body = "42 is the answer" in
    Cstruct.blit_from_string body 0 bs 0 (String.length body);
    let m = (42l, bs) in
    let _ = Vendor.marshal m bs' in
    let m' = Vendor.parse bs' in    
    match m, m' with
    | (42l, bs), (42l, bs') ->
      Cstruct.to_string bs = Cstruct.to_string bs'
    | _ ->
      false
  
  TEST "OpenFlow StatsReply DescriptionReply Test 1" =
    let open Message in
    let bs' = Cstruct.create 1060 in
    let content = {  
      manufacturer = String.create 256
      ; hardware = String.create 256
      ; software = String.create 256
      ; serial_number = String.create 32
      ; datapath = String.create 256} in
    let m = DescriptionRep content in
    let _ = StatsReply.marshal m bs' in
    let m' = StatsReply.parse bs' in
    match m, m' with
    | DescriptionRep rep, DescriptionRep rep' ->
      rep.manufacturer = rep'.manufacturer &&
      rep.hardware = rep'.hardware &&
      rep.serial_number = rep'.serial_number &&
      rep.datapath = rep'.datapath
    | _ -> 
      false
end

Pa_ounit_lib.Runtime.summarize ()<|MERGE_RESOLUTION|>--- conflicted
+++ resolved
@@ -409,17 +409,15 @@
       (openflow_quickCheck GenPacketIn.arbitrary
           GenPacketIn.to_string GenPacketIn.parse GenPacketIn.marshal)
 
-<<<<<<< HEAD
   TEST "OpenFlow0x04 SwitchConfig RoundTrip" =
       let module GenSwitchConfig = Gen0x04.OpenFlow0x04_Unsize(Gen0x04.SwitchConfig) in
       (openflow_quickCheck GenSwitchConfig.arbitrary
           GenSwitchConfig.to_string GenSwitchConfig.parse GenSwitchConfig.marshal)
-=======
+
   TEST "OpenFlow0x04 Error RoundTrip" =
       let module GenError = Gen0x04.OpenFlow0x04_Unsize(Gen0x04.Error) in
       (openflow_quickCheck GenError.arbitrary
           GenError.to_string GenError.parse GenError.marshal)
->>>>>>> 80de655c
 
   TEST "OpenFlow Hello Test 1" = 
     let open Message in 
